#!/bin/sh

# This script is invoked by benchmarking-platform shell scripts
# to run all of the benchmarks defined in the tracer.

set -ex

for file in \
  `dirname "$0"`/error_tracking_simple.rb \
  `dirname "$0"`/error_tracking_api.rb \
  `dirname "$0"`/di_instrument.rb \
  `dirname "$0"`/library_gem_loading.rb \
<<<<<<< HEAD
  `dirname "$0"`/profiler_allocation.rb \
  `dirname "$0"`/profiler_gc.rb \
  `dirname "$0"`/profiler_hold_resume_interruptions.rb \
  `dirname "$0"`/profiler_http_transport.rb \
  `dirname "$0"`/profiler_memory_sample_serialize.rb \
  `dirname "$0"`/profiler_sample_loop_v2.rb \
  `dirname "$0"`/profiler_sample_serialize.rb \
  `dirname "$0"`/profiler_sample_gvl.rb \
  `dirname "$0"`/profiler_string_storage_intern.rb \
=======
  `dirname "$0"`/profiling_allocation.rb \
  `dirname "$0"`/profiling_gc.rb \
  `dirname "$0"`/profiling_hold_resume_interruptions.rb \
  `dirname "$0"`/profiling_http_transport.rb \
  `dirname "$0"`/profiling_memory_sample_serialize.rb \
  `dirname "$0"`/profiling_sample_loop_v2.rb \
  `dirname "$0"`/profiling_sample_serialize.rb \
  `dirname "$0"`/profiling_sample_gvl.rb \
>>>>>>> 60d42f9d
  `dirname "$0"`/tracing_trace.rb;
do
  bundle exec ruby "$file"
done<|MERGE_RESOLUTION|>--- conflicted
+++ resolved
@@ -10,17 +10,6 @@
   `dirname "$0"`/error_tracking_api.rb \
   `dirname "$0"`/di_instrument.rb \
   `dirname "$0"`/library_gem_loading.rb \
-<<<<<<< HEAD
-  `dirname "$0"`/profiler_allocation.rb \
-  `dirname "$0"`/profiler_gc.rb \
-  `dirname "$0"`/profiler_hold_resume_interruptions.rb \
-  `dirname "$0"`/profiler_http_transport.rb \
-  `dirname "$0"`/profiler_memory_sample_serialize.rb \
-  `dirname "$0"`/profiler_sample_loop_v2.rb \
-  `dirname "$0"`/profiler_sample_serialize.rb \
-  `dirname "$0"`/profiler_sample_gvl.rb \
-  `dirname "$0"`/profiler_string_storage_intern.rb \
-=======
   `dirname "$0"`/profiling_allocation.rb \
   `dirname "$0"`/profiling_gc.rb \
   `dirname "$0"`/profiling_hold_resume_interruptions.rb \
@@ -29,7 +18,7 @@
   `dirname "$0"`/profiling_sample_loop_v2.rb \
   `dirname "$0"`/profiling_sample_serialize.rb \
   `dirname "$0"`/profiling_sample_gvl.rb \
->>>>>>> 60d42f9d
+  `dirname "$0"`/profiling_string_storage_intern.rb \
   `dirname "$0"`/tracing_trace.rb;
 do
   bundle exec ruby "$file"
