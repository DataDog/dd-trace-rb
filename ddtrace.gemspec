--- conflicted
+++ resolved
@@ -67,12 +67,8 @@
   spec.add_dependency 'libddwaf', '~> 1.5.1.0.0'
 
   # Used by profiling (and possibly others in the future)
-<<<<<<< HEAD
   # When updating the version here, please also update the version in `native_extension_helpers.rb` (and yes we have a test for it)
-  spec.add_dependency 'libdatadog', '~> 0.9.0.1.0'
-=======
   spec.add_dependency 'libdatadog', '~> 1.0.1.1.0'
->>>>>>> cf56509d
 
   spec.extensions = ['ext/ddtrace_profiling_native_extension/extconf.rb', 'ext/ddtrace_profiling_loader/extconf.rb']
 end