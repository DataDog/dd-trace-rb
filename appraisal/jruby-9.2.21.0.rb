appraise 'hanami-1' do
  gem 'rack'
  gem 'rack-test'
  gem 'hanami', '~> 1'
end

appraise 'rails5-mysql2' do
  gem 'rails', '~> 5.2.1'
  gem 'activerecord-jdbcmysql-adapter', platform: :jruby
  gem 'sprockets', '< 4'
  gem 'lograge', '~> 0.11'
  gem 'i18n', '1.8.7', platform: :jruby # Removal pending: https://github.com/ruby-i18n/i18n/issues/555#issuecomment-772112169
  gem 'mail', '~> 2.7.1' # Somehow 2.8.x breaks ActionMailer test in jruby
end

appraise 'rails5-postgres' do
  gem 'rails', '~> 5.2.1'
  gem 'activerecord-jdbcpostgresql-adapter', platform: :jruby
  gem 'sprockets', '< 4'
  gem 'lograge', '~> 0.11'
  gem 'i18n', '1.8.7', platform: :jruby # Removal pending: https://github.com/ruby-i18n/i18n/issues/555#issuecomment-772112169
end

appraise 'rails5-semantic-logger' do
  gem 'rails', '~> 5.2.1'
  gem 'activerecord-jdbcpostgresql-adapter', platform: :jruby
  gem 'sprockets', '< 4'
  gem 'rails_semantic_logger', '~> 4.0'
  gem 'i18n', '1.8.7', platform: :jruby # Removal pending: https://github.com/ruby-i18n/i18n/issues/555#issuecomment-772112169
end

appraise 'rails5-postgres-redis' do
  gem 'rails', '~> 5.2.1'
  gem 'activerecord-jdbcpostgresql-adapter', platform: :jruby
  gem 'redis', '>= 4.0.1'
  gem 'sprockets', '< 4'
  gem 'lograge', '~> 0.11'
  gem 'i18n', '1.8.7', platform: :jruby # Removal pending: https://github.com/ruby-i18n/i18n/issues/555#issuecomment-772112169
end

appraise 'rails5-postgres-redis-activesupport' do
  gem 'rails', '~> 5.2.1'
  gem 'activerecord-jdbcpostgresql-adapter', platform: :jruby
  gem 'redis', '~> 4'
  gem 'redis-store', '~> 1.9'
  gem 'sprockets', '< 4'
  gem 'lograge', '~> 0.11'
  gem 'i18n', '1.8.7', platform: :jruby # Removal pending: https://github.com/ruby-i18n/i18n/issues/555#issuecomment-772112169
  gem 'redis-rails'
end

appraise 'rails5-postgres-sidekiq' do
  gem 'rails', '~> 5.2.1'
  gem 'activerecord-jdbcpostgresql-adapter', platform: :jruby
  gem 'sidekiq'
  gem 'activejob'
  gem 'sprockets', '< 4'
  gem 'lograge', '~> 0.11'
  gem 'i18n', '1.8.7', platform: :jruby # Removal pending: https://github.com/ruby-i18n/i18n/issues/555#issuecomment-772112169
end

appraise 'rails6-mysql2' do
  gem 'rails', '~> 6.0.0'
  gem 'activerecord-jdbcmysql-adapter', '>= 60', platform: :jruby # try remove >= 60
  gem 'sprockets', '< 4'
  gem 'lograge', '~> 0.11'
  gem 'i18n', '1.8.7', platform: :jruby # Removal pending: https://github.com/ruby-i18n/i18n/issues/555#issuecomment-772112169
  gem 'mail', '~> 2.7.1' # Somehow 2.8.x breaks ActionMailer test in jruby
end

appraise 'rails6-postgres' do
  gem 'rails', '~> 6.0.0'
  gem 'activerecord-jdbcpostgresql-adapter', '>= 60', platform: :jruby
  gem 'sprockets', '< 4'
  gem 'lograge', '~> 0.11'
  gem 'i18n', '1.8.7', platform: :jruby # Removal pending: https://github.com/ruby-i18n/i18n/issues/555#issuecomment-772112169
end

appraise 'rails6-semantic-logger' do
  gem 'rails', '~> 6.0.0'
  gem 'activerecord-jdbcpostgresql-adapter', '>= 60', platform: :jruby
  gem 'sprockets', '< 4'
  gem 'rails_semantic_logger', '~> 4.0'
  gem 'i18n', '1.8.7', platform: :jruby # Removal pending: https://github.com/ruby-i18n/i18n/issues/555#issuecomment-772112169
end

appraise 'rails6-postgres-redis' do
  gem 'rails', '~> 6.0.0'
  gem 'activerecord-jdbcpostgresql-adapter', '>= 60', platform: :jruby
  gem 'redis', '>= 4.0.1'
  gem 'sprockets', '< 4'
  gem 'lograge', '~> 0.11'
  gem 'i18n', '1.8.7', platform: :jruby # Removal pending: https://github.com/ruby-i18n/i18n/issues/555#issuecomment-772112169
end

appraise 'rails6-postgres-redis-activesupport' do
  gem 'rails', '~> 6.0.0'
  gem 'activerecord-jdbcpostgresql-adapter', '>= 60', platform: :jruby
  gem 'redis', '~> 4'
  gem 'redis-store', '~> 1.9'
  gem 'sprockets', '< 4'
  gem 'lograge', '~> 0.11'
  gem 'i18n', '1.8.7', platform: :jruby # Removal pending: https://github.com/ruby-i18n/i18n/issues/555#issuecomment-772112169
  gem 'redis-rails'
end

appraise 'rails6-postgres-sidekiq' do
  gem 'rails', '~> 6.0.0'
  gem 'activerecord-jdbcpostgresql-adapter', '>= 60', platform: :jruby
  gem 'sidekiq'
  gem 'activejob'
  gem 'sprockets', '< 4'
  gem 'lograge', '~> 0.11'
  gem 'i18n', '1.8.7', platform: :jruby # Removal pending: https://github.com/ruby-i18n/i18n/issues/555#issuecomment-772112169
end

appraise 'rails61-mysql2' do
  gem 'rails', '~> 6.1.0'
  gem 'activerecord-jdbcmysql-adapter', '>= 61', platform: :jruby
  gem 'sprockets', '< 4'
  gem 'lograge', '~> 0.11'
  gem 'i18n', '1.8.7', platform: :jruby # Removal pending: https://github.com/ruby-i18n/i18n/issues/555#issuecomment-772112169
  gem 'mail', '~> 2.7.1' # Somehow 2.8.x breaks ActionMailer test in jruby
end

appraise 'rails61-postgres' do
  gem 'rails', '~> 6.1.0'
  gem 'activerecord-jdbcpostgresql-adapter', '>= 61', platform: :jruby
  gem 'sprockets', '< 4'
  gem 'lograge', '~> 0.11'
  gem 'i18n', '1.8.7', platform: :jruby # Removal pending: https://github.com/ruby-i18n/i18n/issues/555#issuecomment-772112169
end

appraise 'rails61-postgres-redis' do
  gem 'rails', '~> 6.1.0'
  gem 'activerecord-jdbcpostgresql-adapter', '>= 61', platform: :jruby
  gem 'redis', '>= 4.2.5'
  gem 'sprockets', '< 4'
  gem 'lograge', '~> 0.11'
  gem 'i18n', '1.8.7', platform: :jruby # Removal pending: https://github.com/ruby-i18n/i18n/issues/555#issuecomment-772112169
end

appraise 'rails61-postgres-sidekiq' do
  gem 'rails', '~> 6.1.0'
  gem 'activerecord-jdbcpostgresql-adapter', '>= 61', platform: :jruby
  gem 'sidekiq', '>= 6.1.2'
  gem 'sprockets', '< 4'
  gem 'lograge', '~> 0.11'
  gem 'i18n', '1.8.7', platform: :jruby # Removal pending: https://github.com/ruby-i18n/i18n/issues/555#issuecomment-772112169
end

appraise 'rails61-semantic-logger' do
  gem 'rails', '~> 6.1.0'
  gem 'activerecord-jdbcpostgresql-adapter', '>= 61', platform: :jruby
  gem 'sprockets', '< 4'
  gem 'rails_semantic_logger', '~> 4.0'
  gem 'i18n', '1.8.7', platform: :jruby # Removal pending: https://github.com/ruby-i18n/i18n/issues/555#issuecomment-772112169
end

appraise 'resque2-redis3' do
  gem 'redis', '< 4.0'
  gem 'resque', '>= 2.0'
end

appraise 'resque2-redis4' do
  gem 'redis', '>= 4.0'
  gem 'resque', '>= 2.0'
end

appraise 'aws' do
  gem 'aws-sdk'
  gem 'shoryuken'
end

appraise 'http' do
  gem 'elasticsearch'
  # Workaround bundle of JRuby/ethon issues:
  # * ethon 0.15.0 is incompatible with most JRuby 9.2 versions (fixed in 9.2.20.0),
  #   see https://github.com/typhoeus/ethon/issues/205
  # * we test with 9.2.18.0 because ethon is completely broken on JRuby 9.2.19.0+ WHEN RUN on a Java 8 VM,
  #   see https://github.com/jruby/jruby/issues/7033
  #
  # Thus let's keep our JRuby testing on 9.2.18.0 with Java 8, and avoid pulling in newer ethon versions until
  # either the upstream issues are fixed OR we end up moving to Java 11.
  gem 'ethon', (RUBY_PLATFORM == 'java' ? '< 0.15.0' : '>= 0')
  gem 'excon'
  gem 'faraday'
  gem 'http', '~> 4' # TODO: Fix test breakage and flakiness for 5+
  gem 'httpclient'
  gem 'opensearch-ruby'
  gem 'rest-client'
  gem 'stripe', '~> 7.0'
  gem 'typhoeus'
end

appraise 'relational_db' do
  gem 'activerecord', '~> 5'
  gem 'delayed_job'
  gem 'delayed_job_active_record'
  gem 'makara'
  gem 'activerecord-jdbcmysql-adapter', '>= 52', platform: :jruby
  gem 'activerecord-jdbcpostgresql-adapter', '>= 52', platform: :jruby
  gem 'sequel', '~> 5.54.0' # TODO: Support sequel 5.62.0+
  gem 'activerecord-jdbcsqlite3-adapter', '>= 52', platform: :jruby
end

appraise 'contrib' do
  gem 'actionpack'
  gem 'actionview'
  gem 'active_model_serializers', '>= 0.10.0'
  gem 'concurrent-ruby'
  gem 'dalli', '>= 3.0.0'
  gem 'grape'
  gem 'graphql', '>= 2.0'
  gem 'lograge', '~> 0.11'
  gem 'i18n', '1.8.7', platform: :jruby # Removal pending: https://github.com/ruby-i18n/i18n/issues/555#issuecomment-772112169
<<<<<<< HEAD
  gem 'minitest', '>= 5.0.0'
=======
  gem 'makara'
>>>>>>> 16e11ebc
  gem 'mongo', '>= 2.8.0', '< 2.15.0' # TODO: FIX TEST BREAKAGES ON >= 2.15 https://github.com/DataDog/dd-trace-rb/issues/1596
  gem 'racecar', '>= 0.3.5'
  gem 'rack'
  gem 'rack-contrib'
  gem 'rack-test'
  gem 'rake', '>= 12.3'
  gem 'resque'
  gem 'roda', '>= 2.0.0'
  gem 'ruby-kafka', '>= 0.7.10'
  gem 'semantic_logger', '~> 4.0'
  gem 'sidekiq'
  gem 'sneakers', '>= 2.12.0'
  gem 'bunny', '~> 2.19.0' # uninitialized constant OpenSSL::SSL::TLS1_3_VERSION for jruby, https://github.com/ruby-amqp/bunny/issues/645
  gem 'sucker_punch'
  gem 'que', '>= 1.0.0', '< 2.0.0'
end

appraise 'sinatra' do
  gem 'sinatra'
  gem 'rack-test'
end

[3, 4, 5].each do |n|
  appraise "redis-#{n}" do
    gem 'redis', "~> #{n}"
  end
end

appraise 'contrib-old' do
  gem 'dalli', '< 3.0.0'
  gem 'elasticsearch', '< 8.0.0' # Dependency elasticsearch-transport renamed to elastic-transport in >= 8.0
  gem 'faraday', '0.17'
  gem 'graphql', '~> 1.12.0', '< 2.0' # TODO: Support graphql 1.13.x
  gem 'presto-client', '>= 0.5.14' # Renamed to trino-client in >= 1.0

  if RUBY_PLATFORM == 'java'
    gem 'qless', '0.10.0' # Newer releases require `rusage`, which is not available for JRuby
    gem 'redis', '< 4' # Missing redis version cap for `qless`
  else
    gem 'qless', '0.12.0'
  end
end

appraise 'core-old' do
  gem 'dogstatsd-ruby', '~> 4'
end<|MERGE_RESOLUTION|>--- conflicted
+++ resolved
@@ -214,11 +214,6 @@
   gem 'graphql', '>= 2.0'
   gem 'lograge', '~> 0.11'
   gem 'i18n', '1.8.7', platform: :jruby # Removal pending: https://github.com/ruby-i18n/i18n/issues/555#issuecomment-772112169
-<<<<<<< HEAD
-  gem 'minitest', '>= 5.0.0'
-=======
-  gem 'makara'
->>>>>>> 16e11ebc
   gem 'mongo', '>= 2.8.0', '< 2.15.0' # TODO: FIX TEST BREAKAGES ON >= 2.15 https://github.com/DataDog/dd-trace-rb/issues/1596
   gem 'racecar', '>= 0.3.5'
   gem 'rack'
