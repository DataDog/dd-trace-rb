appraise 'rails61-mysql2' do
  gem 'rails', '~> 6.1.0'
  gem 'mysql2', '~> 0.5', platform: :ruby
  gem 'sprockets', '< 4'
  gem 'lograge', '~> 0.11'
  gem 'net-smtp'
end

appraise 'rails61-postgres' do
  gem 'rails', '~> 6.1.0'
  gem 'pg', '>= 1.1', platform: :ruby
  gem 'sprockets', '< 4'
  gem 'lograge', '~> 0.11'
  gem 'net-smtp'
end

appraise 'rails61-postgres-redis' do
  gem 'rails', '~> 6.1.0'
  gem 'pg', '>= 1.1', platform: :ruby
  gem 'redis', '~> 4' # TODO: Support redis 5.x
  gem 'sprockets', '< 4'
  gem 'lograge', '~> 0.11'
  gem 'net-smtp'
end

appraise 'rails61-postgres-sidekiq' do
  gem 'rails', '~> 6.1.0'
  gem 'pg', '>= 1.1', platform: :ruby
  gem 'sidekiq', '>= 6.1.2'
  gem 'sprockets', '< 4'
  gem 'lograge', '~> 0.11'
  gem 'rails_semantic_logger', '~> 4.0'
  gem 'net-smtp'
end

appraise 'rails61-semantic-logger' do
  gem 'rails', '~> 6.1.0'
  gem 'pg', '>= 1.1', platform: :ruby
  gem 'sprockets', '< 4'
  gem 'rails_semantic_logger', '~> 4.0'
  gem 'net-smtp'
end

appraise 'resque2-redis3' do
  gem 'redis', '< 4.0'
  gem 'resque', '>= 2.0'
end

appraise 'resque2-redis4' do
  gem 'redis', '>= 4.0'
  gem 'resque', '>= 2.0'
end

appraise 'aws' do
  gem 'aws-sdk'
  gem 'shoryuken'
end

appraise 'http' do
  gem 'elasticsearch'
  gem 'ethon'
  gem 'excon'
  gem 'faraday'
  gem 'http'
  gem 'httpclient'
  gem 'opensearch-ruby'
  gem 'rest-client'
  gem 'stripe'
  gem 'typhoeus'
end

appraise 'relational_db' do
  gem 'activerecord', '~> 7'
  gem 'delayed_job'
  gem 'delayed_job_active_record'
  gem 'makara', '>= 0.6.0.pre' # Ruby 3 requires >= 0.6.0, which is currently in pre-release: https://rubygems.org/gems/makara/versions
  gem 'mysql2', '>= 0.5.3', platform: :ruby
  gem 'pg', platform: :ruby
  gem 'sqlite3', '>= 1.4.2', platform: :ruby
  gem 'sequel', '~> 5.54.0' # TODO: Support sequel 5.62.0+
end

appraise 'contrib' do
  gem 'actionpack', '~> 7'
  gem 'actionview', '~> 7'
  gem 'active_model_serializers', '>= 0.10.0'
  gem 'concurrent-ruby'
  gem 'dalli', '>= 3.0.0'
  gem 'grape'
  gem 'graphql', '>= 2.0'
  gem 'grpc', '>= 1.38.0', platform: :ruby # Minimum version with Ruby 3.0 support
  gem 'lograge'
<<<<<<< HEAD
  gem 'minitest', '>= 5.0.0'
=======
  gem 'makara', '>= 0.6.0.pre' # Ruby 3 requires >= 0.6.0, which is currently in pre-release: https://rubygems.org/gems/makara/versions
>>>>>>> 16e11ebc
  gem 'mongo', '>= 2.8.0', '< 2.15.0' # TODO: FIX TEST BREAKAGES ON >= 2.15 https://github.com/DataDog/dd-trace-rb/issues/1596
  gem 'racecar', '>= 0.3.5'
  gem 'rack'
  gem 'rack-contrib'
  gem 'rack-test'
  gem 'rake', '>= 12.3'
  gem 'resque'
  gem 'roda', '>= 2.0.0'
  gem 'ruby-kafka', '>= 0.7.10'
  gem 'semantic_logger', '~> 4.0'
  gem 'sidekiq', '~> 7'
  gem 'sneakers', '>= 2.12.0'
  gem 'sucker_punch'
  gem 'que', '>= 1.0.0'
  gem 'net-smtp'
end

[3, 4, 5].each do |n|
  appraise "redis-#{n}" do
    gem 'redis', "~> #{n}"
  end
end

appraise 'sinatra' do
  gem 'sinatra', '>= 3'
  gem 'rack-test'
end

appraise 'opentelemetry' do
  gem 'opentelemetry-sdk', '~> 1.1'
end

appraise 'contrib-old' do
  gem 'dalli', '< 3.0.0'
  gem 'elasticsearch', '< 8.0.0' # Dependency elasticsearch-transport renamed to elastic-transport in >= 8.0
  gem 'graphql', '~> 1.12.0', '< 2.0' # TODO: Support graphql 1.13.x
  gem 'presto-client', '>= 0.5.14' # Renamed to trino-client in >= 1.0

  if RUBY_PLATFORM == 'java'
    gem 'qless', '0.10.0' # Newer releases require `rusage`, which is not available for JRuby
    gem 'redis', '< 4' # Missing redis version cap for `qless`
  else
    gem 'qless', '0.12.0'
  end
end

appraise 'core-old' do
  gem 'dogstatsd-ruby', '~> 4'
end<|MERGE_RESOLUTION|>--- conflicted
+++ resolved
@@ -90,11 +90,6 @@
   gem 'graphql', '>= 2.0'
   gem 'grpc', '>= 1.38.0', platform: :ruby # Minimum version with Ruby 3.0 support
   gem 'lograge'
-<<<<<<< HEAD
-  gem 'minitest', '>= 5.0.0'
-=======
-  gem 'makara', '>= 0.6.0.pre' # Ruby 3 requires >= 0.6.0, which is currently in pre-release: https://rubygems.org/gems/makara/versions
->>>>>>> 16e11ebc
   gem 'mongo', '>= 2.8.0', '< 2.15.0' # TODO: FIX TEST BREAKAGES ON >= 2.15 https://github.com/DataDog/dd-trace-rb/issues/1596
   gem 'racecar', '>= 0.3.5'
   gem 'rack'
