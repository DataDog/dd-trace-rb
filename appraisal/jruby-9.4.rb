--- conflicted
+++ resolved
@@ -81,13 +81,10 @@
 build_coverage_matrix('rest-client')
 build_coverage_matrix('mongo', min: '2.1.0')
 build_coverage_matrix('dalli', [2])
-<<<<<<< HEAD
 build_coverage_matrix('karafka', min: '2.0.41')
-=======
 # NOTE: JRuby bundler failed to install some dependencies https://github.com/ruby/psych/issues/700
 #       and it could be re-enabled when upstream fix the issue
 # build_coverage_matrix('devise', min: '3.2.1')
->>>>>>> 23fb133a
 
 appraise 'relational_db' do
   gem 'activerecord', '~> 6.1.0'
