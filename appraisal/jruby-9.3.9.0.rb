--- conflicted
+++ resolved
@@ -185,11 +185,6 @@
   gem 'grape'
   gem 'graphql', '>= 2.0'
   gem 'lograge', '~> 0.11'
-<<<<<<< HEAD
-  gem 'minitest', '>= 5.0.0'
-=======
-  gem 'makara'
->>>>>>> 16e11ebc
   gem 'mongo', '>= 2.8.0', '< 2.15.0' # TODO: FIX TEST BREAKAGES ON >= 2.15 https://github.com/DataDog/dd-trace-rb/issues/1596
   gem 'racecar', '>= 0.3.5'
   gem 'rack'
