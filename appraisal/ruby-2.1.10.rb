--- conflicted
+++ resolved
@@ -85,10 +85,6 @@
   gem 'delayed_job'
   gem 'delayed_job_active_record'
   gem 'makara', '< 0.5.0' # >= 0.5.0 contain Ruby 2.3+ syntax
-<<<<<<< HEAD
-=======
-  gem 'mongo', '< 2.5'
->>>>>>> 16e11ebc
   gem 'mysql2', '0.3.21'
   gem 'pg', '>= 0.18.4', '< 1.0'
   gem 'sequel', '~> 4.0', '< 4.37'
@@ -101,7 +97,6 @@
   gem 'dalli', '< 3.0.0' # Dalli 3.0 dropped support for Ruby < 2.5
   gem 'presto-client', '>=  0.5.14'
   gem 'mongo', '< 2.5'
-  gem 'minitest', '>= 5.0.0'
   gem 'rack', '1.4.7'
   gem 'rack-contrib'
   gem 'rack-cache', '1.7.1'
