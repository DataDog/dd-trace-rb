--- conflicted
+++ resolved
@@ -186,11 +186,6 @@
   gem 'graphql', '>= 2.0'
   gem 'grpc'
   gem 'lograge', '~> 0.11'
-<<<<<<< HEAD
-  gem 'minitest', '>= 5.0.0'
-=======
-  gem 'makara'
->>>>>>> 16e11ebc
   gem 'mongo', '>= 2.8.0', '< 2.15.0' # TODO: FIX TEST BREAKAGES ON >= 2.15 https://github.com/DataDog/dd-trace-rb/issues/1596
   gem 'racecar', '>= 0.3.5'
   gem 'rack'
@@ -200,11 +195,6 @@
   gem 'resque'
   gem 'roda', '>= 2.0.0'
   gem 'ruby-kafka', '>= 0.7.10'
-<<<<<<< HEAD
-  gem 'rspec', '>= 3.0.0'
-=======
-  gem 'sequel', '~> 5.54.0' # TODO: Support sequel 5.62.0+
->>>>>>> 16e11ebc
   gem 'semantic_logger', '~> 4.0'
   gem 'sidekiq', '~> 6' # TODO: Support sidekiq 7.x
   gem 'sneakers', '>= 2.12.0'
