--- conflicted
+++ resolved
@@ -130,13 +130,9 @@
 appraise 'contrib' do
   gem 'concurrent-ruby'
   gem 'dalli', '>= 3.0.0'
-<<<<<<< HEAD
-  gem 'grpc', '>= 1.38.0', platform: :ruby # Minimum version with Ruby 3.0 support
-  gem 'karafka'
-=======
   # Temporarily disable for Ruby 3.4: No binaries causing build time takes more than 10 minutes
   # gem 'grpc', '>= 1.38.0', platform: :ruby
->>>>>>> 502c4da3
+  gem 'karafka'
   gem 'mongo', '>= 2.8.0', '< 2.15.0' # TODO: FIX TEST BREAKAGES ON >= 2.15 https://github.com/DataDog/dd-trace-rb/issues/1596
   gem 'rack-test' # Dev dependencies for testing rack-based code
   gem 'rake', '>= 12.3'
