--- conflicted
+++ resolved
@@ -7,12 +7,7 @@
 desc 'Checks executed before gem is built'
 task :'build:pre_check' do
   require 'rspec'
-<<<<<<< HEAD
   ret = RSpec::Core::Runner.run(['spec/datadog/release_gem_spec.rb'])
-=======
-  RSpec.world.reset # If any other tests ran before, flushes them
-  ret = RSpec::Core::Runner.run(['spec/ddtrace/release_gem_spec.rb'])
->>>>>>> 210ed968
   raise "Release tests failed! See error output above." if ret != 0
 end
 
@@ -20,7 +15,7 @@
 task :'build:after_check' do
   require 'rspec'
   RSpec.world.reset # If any other tests ran before, flushes them
-  ret = RSpec::Core::Runner.run(['spec/ddtrace/gem_packaging_spec.rb'])
+  ret = RSpec::Core::Runner.run(['spec/datadog/gem_packaging_spec.rb'])
   raise "Release tests failed! See error output above." if ret != 0
 end
 
