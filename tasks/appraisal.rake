--- conflicted
+++ resolved
@@ -178,21 +178,5 @@
   '3.0' => '2.3.26',
   '3.1' => '2.3.26',
   '3.2' => '2.3.26',
-<<<<<<< HEAD
   '3.3' => '2.3.26',
-}.freeze
-
-# TODO: remove with 2.0
-task :install_appraisal_gemfiles do
-  warn 'This task has been removed, please use rake appraisal:install instead'
-  exit 1
-end
-
-# TODO: remove with 2.0
-task :update_appraisal_gemfiles do
-  warn 'This task has been removed, please use rake appraisal:update instead'
-  exit 1
-end
-=======
-}.freeze
->>>>>>> 65c91bd6
+}.freeze