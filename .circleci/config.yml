version: 2.1

# Common variables, containers, jobs and steps.
job_defaults: &job_defaults
  # TODO: We should move away from using a directory
  # TODO: that requires root permission to be created.
  # TODO: Changing this requires rebuilding all docker images.
  working_directory: /app
  shell: /bin/bash --login

test_containers:
  - &job_parameters
    parameters:
      ruby_version:
        description: Ruby version
        type: string
      image:
        description: Docker image location
        type: string
      jit:
        description: Jit enabled?
        type: boolean
        default: false
  - &container_base_environment
    BUNDLE_GEMFILE: /app/Gemfile
  - &container_parameters_environment
    - *container_base_environment
    - RUBY_OPT: <<# parameters.jit >>--jit<</ parameters.jit >>
    - TEST_DATADOG_INTEGRATION: 1
    - COVERAGE_BASE_DIR: coverage
  - &container_base
    image: <<parameters.image>>
    environment:
      *container_parameters_environment
  - &test_job_default
    <<: *job_defaults
    <<: *job_parameters
    docker:
      - *container_base
  - &container_postgres
    image: postgres:9.6
    environment:
      - POSTGRES_PASSWORD=postgres
      - POSTGRES_USER=postgres
      - POSTGRES_DB=postgres
  - &container_presto
    image: prestosql/presto
  - &container_mysql
    image: mysql:5.6
    environment:
      - MYSQL_ROOT_PASSWORD=root
      - MYSQL_PASSWORD=mysql
      - MYSQL_USER=mysql
  - &container_elasticsearch
    image: elasticsearch:2.4
  - &container_redis
    image: redis:3.0
  - &container_mongo
    image: mongo:3.5
  - &container_memcached
    image: memcached:1.5-alpine
  - &container_agent
    image: datadog/docker-dd-agent
    environment:
      - DD_APM_ENABLED=true
      - DD_BIND_HOST=0.0.0.0
      - DD_API_KEY=invalid_key_but_this_is_fine

step_init_bundle_checksum: &step_init_bundle_checksum
  run:
    name: Initialize bundle cache key
    command: |
      touch .circleci/bundle_checksum
step_bundle_install: &step_bundle_install
  run:
    name: Install gem dependencies
    command: bundle install
step_rubocop: &step_rubocop
  run:
    name: Delint with Rubocop
    command: bundle exec rake rubocop
step_appraisal_install: &step_appraisal_install
  run:
    name: Install Appraisal gems
    command: |
      bundle exec appraisal clean # Ensure we fetch the latest version of dependencies
      bundle exec appraisal install
step_compute_bundle_checksum: &step_compute_bundle_checksum
  run:
    name: Compute bundle checksum
    command: |
      # JRuby: Ensure files exist when Appraisal generates no output
      mkdir gemfiles
      touch gemfiles/_.gemfile.lock
      cat Gemfile.lock gemfiles/*.gemfile.lock > .circleci/bundle_checksum
step_run_all_tests: &step_run_all_tests
  run:
    name: Run tests
    command: bundle exec rake ci
step_release_docs: &step_release_docs
  run:
    name: Upload release docs
    command: S3_DIR=trace bundle exec rake release:docs

filters_all_branches_and_tags: &filters_all_branches_and_tags
  filters:
    tags:
      only: /.*/
filters_only_release_tags: &filters_only_release_tags
  filters:
    branches:
      ignore: /.*/
    tags:
      only: /^v\d+(\.\d+){0,3}(\.(alpha|beta|rc)\d+)?$/

orbs:
  orb:
    jobs:
<<<<<<< HEAD
      checkout:
        <<: *test_job_default
        resource_class: small # We are only performing a git-checkout here
        steps:
          - checkout
          - save_cache:
              key: '{{ .Environment.CIRCLE_CACHE_VERSION }}-repo-<<parameters.ruby_version>>-{{ .Environment.CIRCLE_SHA1 }}'
              paths:
                - /app
=======
>>>>>>> d20c6a13
      build:
        <<: *test_job_default
        steps:
          - checkout
          - restore_cache:
              keys:
                - '{{ .Environment.CIRCLE_CACHE_VERSION }}-bundled-repo-<<parameters.ruby_version>>-{{ .Environment.CIRCLE_SHA1 }}'
          - restore_cache:
              keys:
                - bundle-{{ .Environment.CIRCLE_CACHE_VERSION }}-<<parameters.ruby_version>>-{{ checksum "lib/ddtrace/version.rb" }}-{{ .Branch }}-{{ checksum "Gemfile" }}-{{ checksum "Appraisals" }}-{{ checksum "ddtrace.gemspec" }}
                - bundle-{{ .Environment.CIRCLE_CACHE_VERSION }}-<<parameters.ruby_version>>-{{ checksum "lib/ddtrace/version.rb" }}-{{ .Branch }}-
                - bundle-{{ .Environment.CIRCLE_CACHE_VERSION }}-<<parameters.ruby_version>>-{{ checksum "lib/ddtrace/version.rb" }}
          - *step_init_bundle_checksum
          - restore_cache:
              keys:
                - '{{ .Environment.CIRCLE_CACHE_VERSION }}-bundle-<<parameters.ruby_version>>-{{ checksum ".circleci/bundle_checksum" }}'
          - *step_bundle_install
          - *step_appraisal_install
          - *step_compute_bundle_checksum
          - save_cache:
              key: '{{ .Environment.CIRCLE_CACHE_VERSION }}-bundled-repo-<<parameters.ruby_version>>-{{ .Environment.CIRCLE_SHA1 }}'
              paths:
                - /app
          - save_cache:
              key: '{{ .Environment.CIRCLE_CACHE_VERSION }}-bundle-<<parameters.ruby_version>>-{{ checksum ".circleci/bundle_checksum" }}'
              paths:
                - /usr/local/bundle
          - save_cache:
              key: bundle-{{ .Environment.CIRCLE_CACHE_VERSION }}-<<parameters.ruby_version>>-{{ checksum "lib/ddtrace/version.rb" }}-{{ .Branch }}-{{ checksum "Gemfile" }}-{{ checksum "Appraisals" }}-{{ checksum "ddtrace.gemspec" }}-{{ checksum ".circleci/bundle_checksum" }}'
              paths:
                - /usr/local/bundle
      test:
        <<: *test_job_default
        docker:
          - <<: *container_base
          - *container_postgres
          - *container_presto
          - *container_mysql
          - *container_elasticsearch
          - *container_redis
          - *container_mongo
          - *container_memcached
          - *container_agent
        parallelism: 22
        steps:
          - restore_cache:
              keys:
                - '{{ .Environment.CIRCLE_CACHE_VERSION }}-bundled-repo-<<parameters.ruby_version>>-{{ .Environment.CIRCLE_SHA1 }}'
          - restore_cache:
              keys:
                - '{{ .Environment.CIRCLE_CACHE_VERSION }}-bundle-<<parameters.ruby_version>>-{{ checksum ".circleci/bundle_checksum" }}'
          - run:
              name: Set coverage report directory
              command: |
                # Create a unique coverage directory for this job, to avoid conflicts when merging all results
                echo 'export COVERAGE_DIR="$COVERAGE_BASE_DIR/versions/$CIRCLE_JOB/$CIRCLE_NODE_INDEX"' >> $BASH_ENV
          - *step_run_all_tests
          - persist_to_workspace:
              root: .
              paths:
                - coverage
      benchmark:
        <<: *test_job_default
        docker:
          - <<: *container_base
          - *container_postgres
          - *container_redis
          - *container_agent
        steps:
          - restore_cache:
              keys:
                - '{{ .Environment.CIRCLE_CACHE_VERSION }}-bundled-repo-<<parameters.ruby_version>>-{{ .Environment.CIRCLE_SHA1 }}'
          - restore_cache:
              keys:
                - '{{ .Environment.CIRCLE_CACHE_VERSION }}-bundle-<<parameters.ruby_version>>-{{ checksum ".circleci/bundle_checksum" }}'
          - run:
              name: Run Benchmark
              command: bundle exec appraisal rails5-postgres-sidekiq ruby benchmarks/sidekiq_test.rb 2>&1 1> /dev/null | tee benchmark_results.csv
          - run:
              name: Run Benchmark without ddtracer
              command: rm -f lib/ddtrace.rb && bundle exec appraisal rails5-postgres-sidekiq ruby benchmarks/sidekiq_test.rb 2>&1 1> /dev/null | tee benchmark_results.csv
      lint:
        <<: *test_job_default
        steps:
          - restore_cache:
              keys:
                - '{{ .Environment.CIRCLE_CACHE_VERSION }}-bundled-repo-<<parameters.ruby_version>>-{{ .Environment.CIRCLE_SHA1 }}'
          - restore_cache:
              keys:
                - '{{ .Environment.CIRCLE_CACHE_VERSION }}-bundle-<<parameters.ruby_version>>-{{ checksum ".circleci/bundle_checksum" }}'
          - *step_rubocop
      coverage:
        <<: *test_job_default
        steps:
          - restore_cache:
              keys:
                - '{{ .Environment.CIRCLE_CACHE_VERSION }}-bundled-repo-<<parameters.ruby_version>>-{{ .Environment.CIRCLE_SHA1 }}'
          - restore_cache:
              keys:
                - '{{ .Environment.CIRCLE_CACHE_VERSION }}-bundle-<<parameters.ruby_version>>-{{ checksum ".circleci/bundle_checksum" }}'
          - attach_workspace:
              at: /tmp/workspace
          - run:
              name: Install codecov
              command: bundle add codecov
          - run:
              name: Generate coverage report artifact "coverage/index.html"
              command: COVERAGE_DIR=/tmp/workspace/coverage bundle exec rake coverage:report
          - run:
              name: Generate coverage report artifact "coverage/versions/*/index.html"
              command: COVERAGE_DIR=/tmp/workspace/coverage bundle exec rake coverage:report_per_ruby_version
          - store_artifacts:
              path: /tmp/workspace/coverage/report/
              destination: coverage
      changelog:
        <<: *test_job_default
        steps:
          - restore_cache:
              keys:
                - '{{ .Environment.CIRCLE_CACHE_VERSION }}-bundled-repo-<<parameters.ruby_version>>-{{ .Environment.CIRCLE_SHA1 }}'
          - restore_cache:
              keys:
                - '{{ .Environment.CIRCLE_CACHE_VERSION }}-bundle-<<parameters.ruby_version>>-{{ checksum ".circleci/bundle_checksum" }}'
          - attach_workspace:
              at: /tmp/workspace
          - run:
              name: Format changelog
              command: bundle exec rake changelog:format
          - run:
              name: Check if changelog was unformatted
              command: |
                if ! git diff-files --quiet; then
                  echo "Please run 'bundle exec rake changelog:format' and commit the results."
                fi
    commands:
    executors:

jobs:
  "deploy release":
    <<: *job_defaults
    docker:
      - environment:
          *container_base_environment
        image: marcotc/docker-library:ddtrace_rb_2_5_6
    steps:
      - checkout
      - run:
          name: Install AWS CLI
          command: |
            apt-get -y -qq update
            apt-get -y -qq install awscli
      - *step_bundle_install
      - *step_release_docs
      - run:
          name: Upload release Gem and rebuild index
          command: S3_DIR=release bundle exec rake release:gem
      - store_artifacts:
          path: pkg/
          destination: gem
  "deploy prerelease Gem":
    <<: *job_defaults
    docker:
      - environment:
          *container_base_environment
        image: marcotc/docker-library:ddtrace_rb_2_5_6
    steps:
      - run:
          name: Check if this commit author has publishing credentials
          command: |
            if [[ -z "${AWS_ACCESS_KEY_ID}" ]]
            then
              echo 'No AWS credentials, skipping publish of pre-release build.'
              circleci task halt
            fi
      - checkout
      - run:
          name: Install AWS CLI
          command: |
            apt-get -y -qq update
            apt-get -y -qq install awscli
      - *step_bundle_install
      - run:
          name: Rename to pre-release version based on branch name and build number
          command: |
            # create safe version string
            PRE=$(echo "${CIRCLE_BRANCH:-unknown}.${CIRCLE_BUILD_NUM:-R$RANDOM}" | sed -e 's/[^a-zA-Z0-9+]\{1,\}/./g')
            echo PRE=$PRE
            sed lib/ddtrace/version.rb -i -e "s/^\([\t ]*PRE\) *=*/\1 = \'${PRE}\' #/g"
      - run:
          name: Upload prereleas Gem and rebuild index
          command: S3_DIR=prerelease bundle exec rake release:gem
      - store_artifacts:
          path: pkg/
          destination: gem

job_configuration:
  # MRI
  - &config-2_0
    <<: *filters_all_branches_and_tags
    ruby_version: '2.0'
    image: palazzem/docker-library:ddtrace_rb_2_0_0
  - &config-2_1
    <<: *filters_all_branches_and_tags
    ruby_version: '2.1'
    image: palazzem/docker-library:ddtrace_rb_2_1_10
  - &config-2_2
    <<: *filters_all_branches_and_tags
    ruby_version: '2.2'
    image: palazzem/docker-library:ddtrace_rb_2_2_10
  - &config-2_3
    <<: *filters_all_branches_and_tags
    ruby_version: '2.3'
    image: palazzem/docker-library:ddtrace_rb_2_3_8
  - &config-2_4
    <<: *filters_all_branches_and_tags
    ruby_version: '2.4'
    image: palazzem/docker-library:ddtrace_rb_2_4_6
  - &config-2_5
    <<: *filters_all_branches_and_tags
    ruby_version: '2.5'
    image: marcotc/docker-library:ddtrace_rb_2_5_6
  - &config-2_6
    <<: *filters_all_branches_and_tags
    ruby_version: '2.6'
    image: marcotc/docker-library:ddtrace_rb_2_6_4
  - &config-2_7
    <<: *filters_all_branches_and_tags
    ruby_version: '2.7'
    image: marcotc/docker-library:ddtrace_rb_2_7_0
  - &config-3_0
    <<: *filters_all_branches_and_tags
    ruby_version: '3.0'
    image: marcotc/docker-library:ddtrace_rb_3.0.0-preview2
  - &config-3_0-jit
    <<: *filters_all_branches_and_tags
    ruby_version: '3.0'
    image: marcotc/docker-library:ddtrace_rb_3.0.0-preview2
    jit: true
  # JRuby
  - &config-jruby-9_2
    <<: *filters_all_branches_and_tags
    ruby_version: 'jruby-9.2'
    image: marcotc/docker-library:ddtrace_rb_jruby_9_2

workflows:
  version: 2
  build-and-test:
    jobs:
      - orb/lint:
          <<: *config-2_6
          name: lint
          requires:
            - build-2.6
      - orb/coverage:
          <<: *config-2_7
          name: coverage
          requires:
            - test-2.0
            - test-2.1
            - test-2.2
            - test-2.3
            - test-2.4
            - test-2.5
            - test-2.6
            - test-2.7
            - test-3.0
            - test-jruby-9.2
      - orb/changelog:
          <<: *config-2_7
          name: changelog
          requires:
            - build-2.7
          filters:
            branches:
              only: /bump_to_version_.*/
      # MRI
      - orb/build:
          <<: *config-2_0
          name: build-2.0
      - orb/test:
          <<: *config-2_0
          name: test-2.0
          requires:
            - build-2.0
      - orb/build:
          <<: *config-2_1
          name: build-2.1
      - orb/test:
          <<: *config-2_1
          name: test-2.1
          requires:
            - build-2.1
      - orb/build:
          <<: *config-2_2
          name: build-2.2
      - orb/test:
          <<: *config-2_2
          name: test-2.2
          requires:
            - build-2.2
      - orb/build:
          <<: *config-2_3
          name: build-2.3
      - orb/test:
          <<: *config-2_3
          name: test-2.3
          requires:
            - build-2.3
      - orb/benchmark:
          <<: *config-2_3
          name: benchmark-2.3
          requires:
            - build-2.3
      - orb/build:
          <<: *config-2_4
          name: build-2.4
      - orb/test:
          <<: *config-2_4
          name: test-2.4
          requires:
            - build-2.4
      - orb/build:
          <<: *config-2_5
          name: build-2.5
      - orb/test:
          <<: *config-2_5
          name: test-2.5
          requires:
            - build-2.5
      - orb/build:
          <<: *config-2_6
          name: build-2.6
      - orb/test:
          <<: *config-2_6
          name: test-2.6
          requires:
            - build-2.6
      - orb/build:
          <<: *config-2_7
          name: build-2.7
      - orb/test:
          <<: *config-2_7
          name: test-2.7
          requires:
            - build-2.7
      - orb/checkout:
          <<: *config-3_0
          name: checkout-3.0
      - orb/build:
          <<: *config-3_0
          name: build-3.0
          requires:
            - checkout-3.0
      - orb/test:
          <<: *config-3_0
          name: test-3.0
          requires:
            - build-3.0
      - orb/checkout:
          <<: *config-3_0-jit
          name: checkout-3.0-jit
      - orb/build:
          <<: *config-3_0-jit
          name: build-3.0-jit
          requires:
            - checkout-3.0-jit
      - orb/test:
          <<: *config-3_0-jit
          name: test-3.0-jit
          requires:
            - build-3.0-jit
      # JRuby
      - orb/build:
          <<: *config-jruby-9_2
          name: build-jruby-9.2
      - orb/test:
          <<: *config-jruby-9_2
          name: test-jruby-9.2
          requires:
            - build-jruby-9.2
      # Release jobs
      - "deploy prerelease Gem":
          <<: *filters_all_branches_and_tags
          requires:
            - lint
            - test-2.0
            - test-2.1
            - test-2.2
            - test-2.3
            - test-2.4
            - test-2.5
            - test-2.6
            - test-2.7
            - test-3.0
            - test-3.0-jit
            - test-jruby-9.2
      - "deploy release":
          <<: *filters_only_release_tags
          requires:
            - lint
            - test-2.0
            - test-2.1
            - test-2.2
            - test-2.3
            - test-2.4
            - test-2.5
            - test-2.6
            - test-2.7
            - test-3.0
            - test-3.0-jit
            - test-jruby-9.2<|MERGE_RESOLUTION|>--- conflicted
+++ resolved
@@ -116,18 +116,6 @@
 orbs:
   orb:
     jobs:
-<<<<<<< HEAD
-      checkout:
-        <<: *test_job_default
-        resource_class: small # We are only performing a git-checkout here
-        steps:
-          - checkout
-          - save_cache:
-              key: '{{ .Environment.CIRCLE_CACHE_VERSION }}-repo-<<parameters.ruby_version>>-{{ .Environment.CIRCLE_SHA1 }}'
-              paths:
-                - /app
-=======
->>>>>>> d20c6a13
       build:
         <<: *test_job_default
         steps:
