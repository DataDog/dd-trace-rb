--- conflicted
+++ resolved
@@ -455,7 +455,6 @@
           name: test-2.7
           requires:
             - build-2.7
-<<<<<<< HEAD
       # JRuby
       - orb/checkout:
           <<: *config-jruby-9_2
@@ -472,7 +471,6 @@
           requires:
             - build-jruby-9.2
       # Release jobs
-=======
       - "deploy to test environment":
           filters:
             branches:
@@ -486,7 +484,7 @@
             - test-2.5
             - test-2.6
             - test-2.7
->>>>>>> 7a643d11
+            - test-jruby-9.2
       - "deploy prerelease Gem":
           <<: *filters_all_branches_and_tags
           requires:
@@ -498,6 +496,7 @@
             - test-2.5
             - test-2.6
             - test-2.7
+            - test-jruby-9.2
       - "deploy release":
           <<: *filters_only_release_tags
           requires:
@@ -508,4 +507,5 @@
             - test-2.4
             - test-2.5
             - test-2.6
-            - test-2.7+            - test-2.7
+            - test-jruby-9.2