version: 2.1

# Common variables, containers, jobs and steps.
job_defaults: &job_defaults
  # TODO: We should move away from using a directory
  # TODO: that requires root permission to be created.
  # TODO: Changing this requires rebuilding all docker images.
  working_directory: /app
  shell: /bin/bash --login

test_containers:
  - &job_parameters
    parameters:
      ruby_version:
        description: Ruby version
        type: string
      image:
        description: Docker image location
        type: string
      resource_class_to_use:
        description: Resource class to use
        type: string
        default: medium
      edge:
        description: Use latest version of dependencies during testing
        type: boolean
        default: false
    resource_class: <<parameters.resource_class_to_use>>
  - &container_base_environment
    BUNDLE_GEMFILE: /app/Gemfile
    JRUBY_OPTS: --dev # Faster JVM startup: https://github.com/jruby/jruby/wiki/Improving-startup-time#use-the---dev-flag
    # Override number of concurrent compiles in grpc gem, see https://github.com/grpc/grpc/pull/28250 and https://github.com/DataDog/dd-trace-rb/issues/1791
    # If you see gem installation failing with "Killed" on CircleCI and `gem install --platform ruby grpc` reproduces the
    # issue when you connect to the testing container via ssh, then try lowering this file a notch.
    GRPC_RUBY_BUILD_PROCS: 6
    DD_INSTRUMENTATION_TELEMETRY_ENABLED: false
    TEST_REDIS_OLD_HOST: redis_old
    DDTRACE_CI: true
  - &container_parameters_environment
    - *container_base_environment
    - TEST_DATADOG_INTEGRATION: 1
    - COVERAGE_BASE_DIR: coverage
  - &container_base
    image: <<parameters.image>>
    environment:
      *container_parameters_environment
  - &test_job_default
    <<: *job_defaults
    <<: *job_parameters
    docker:
      - *container_base
  - &container_postgres
    image: postgres:9.6
    environment:
      - POSTGRES_PASSWORD=postgres
      - POSTGRES_USER=postgres
      - POSTGRES_DB=postgres
  - &postgres_port 5432
  - &container_presto
    # Move to trinodb/trino after https://github.com/treasure-data/presto-client-ruby/issues/64 is resolved.
    image: starburstdata/presto:332-e.9
  - &presto_port 8080
  - &container_mysql
    image: mysql:5.6
    environment:
      - MYSQL_ROOT_PASSWORD=root
      - MYSQL_PASSWORD=mysql
      - MYSQL_USER=mysql
  - &mysql_port 3306
  - &container_elasticsearch
    image: elasticsearch:8.1.3
    environment:
      # Ensure production cluster requirements are not enforced
      - discovery.type=single-node
      - xpack.security.enabled=false
      - ES_JAVA_OPTS=-Xms750m -Xmx750m
  - &elasticsearch_port 9200
  - &container_redis
    image: redis:6.2
  - &redis_port 6379
  - &container_redis_old # `qless` is still using this older version of redis
    image: redis:3.0
    name: redis_old
  - &redis_old_port 6379
  - &container_mongo
    image: mongo:3.5
  - &mongo_port 27017
  - &container_memcached
    image: memcached:1.5-alpine
  - &memcached_port 11211
  - &container_agent
    image: datadog/agent
    environment:
      - DD_APM_ENABLED=true
      - DD_BIND_HOST=0.0.0.0
      - DD_API_KEY=00000000000000000000000000000000
      - DD_HOSTNAME=dd-trace-rb-ci
  - &agent_port 8126

check_exact_bundle_cache_hit: &check_exact_bundle_cache_hit
  run:
    name: Check if we restored an exact cache of gems that this job requires
    # CircleCI doesn't tell us if we had a perfect cache match or partial match.
    # To accomplish such check, we save `bundle_checksum` alongside the cached
    # gems. After gems are restored, we compare the restored `bundle_checksum`'s
    # content with the current commit's `bundle_checksum`.
    #
    # Because we are using a "soft" approach to our gemset lock files, we allow
    # for partial matches to lock files until a new release goes out.
    # This means that we might install slightly out of date gems, instead of the
    # very latest versions from RubyGems until the next gemset update commit.
    command: |
      ! cmp -s .circleci/bundle_checksum /usr/local/bundle/bundle_checksum
      echo "export CI_BUNDLE_CACHE_HIT=$?" >> $BASH_ENV
save_bundle_checksum: &save_bundle_checksum
  run:
    name: Save current bundle checksum alongside cached gems
    command: |
      if [ "$CI_BUNDLE_CACHE_HIT" != 1 ]; then
        # Recompute gemfiles/*.lock checksum, as those files might have changed
        cat Gemfile Gemfile.lock Appraisals gemfiles/*.gemfile.lock | md5sum > .circleci/bundle_checksum
      fi
      cp .circleci/bundle_checksum /usr/local/bundle/bundle_checksum
step_bundle_install: &step_bundle_install
  run:
    name: Install gem dependencies
    command: |
      if [ "$CI_BUNDLE_CACHE_HIT" != 1 ]; then
        bundle install
      else
        echo "All required gems were found in cache."
      fi
step_rubocop: &step_rubocop
  run:
    name: Delint with Rubocop
    # There's no straightforward way to get the number of available processors & CPU threads in CircleCI.
    # Currently it always return 18 physical processors and 36 threads, regardless of executor size.
    # The workaround is to use `cpu.shares / 1024`:
    # https://discuss.circleci.com/t/environment-variable-set-to-the-number-of-available-cpus/32670/4
    command: PARALLEL_PROCESSOR_COUNT=$((`cat /sys/fs/cgroup/cpu/cpu.shares` / 1024)) bundle exec rake rubocop
step_sorbet_type_checker: &step_sorbet_type_checker
  run:
    name: Run sorbet type checker
    command: bundle exec rake typecheck
step_appraisal_install: &step_appraisal_install
  run:
    name: Install Appraisal gems
    command: |
      if [ "$CI_BUNDLE_CACHE_HIT" != 1 ]; then
        bundle exec appraisal install
      else
        bundle exec appraisal generate # Generate the appraisal files to match the lockfiles in the tree
        echo "All required gems were found in cache."
      fi
step_appraisal_update: &step_appraisal_update
  run:
    name: Update Appraisal gems
    command: | # Remove all generated gemfiles and lockfiles, resolve, and install dependencies again
      bundle exec appraisal update
step_compute_bundle_checksum: &step_compute_bundle_checksum
  run:
    name: Compute bundle checksum
    # This checksum leaves some leeway for changes to Gemfile.lock, as
    # we have a "soft" approach to committing gemset changes until release, given
    # updating the gemset lock files produces extremely large commits.
    command: |
      bundle lock # Create Gemfile.lock
      cat Gemfile Gemfile.lock Appraisals gemfiles/*.gemfile.lock | md5sum > .circleci/bundle_checksum
step_run_all_tests: &step_run_all_tests
  run:
    name: Run tests
    command: |
        # Ensures it's possible to debug hung tests in CI
        echo "--format=documentation" >> .rspec-local

        # Configure RSpec metadata exporter
        echo "
        --format=RspecJunitFormatter
        --out='/tmp/rspec/-<%= ARGV.join.gsub('/', '-') %>.xml'
        " >> .rspec-local

        bundle exec rake ci
step_release_docs: &step_release_docs
  run:
    name: Upload release docs
    command: S3_DIR=trace bundle exec rake release:docs

filters_all_branches_and_tags: &filters_all_branches_and_tags
  filters:
    tags:
      only: /.*/
filters_only_release_tags: &filters_only_release_tags
  filters:
    branches:
      ignore: /.*/
    tags:
      only: /^v\d+(\.\d+){0,3}(\.(alpha|beta|rc)\d+)?$/

orbs:
  orb:
    orbs:
      codecov: codecov/codecov@3.2.3
    jobs:
      build:
        <<: *test_job_default
        resource_class: <<parameters.resource_class_to_use>>
        steps:
          - checkout
          - restore_cache:
              keys:
                - '{{ .Environment.CIRCLE_CACHE_VERSION }}-bundled-repo-<<parameters.ruby_version>>-{{ .Environment.CIRCLE_SHA1 }}'
          - *step_compute_bundle_checksum
          - restore_cache:
              keys:
                - bundle-{{ .Environment.CIRCLE_CACHE_VERSION }}-{{ checksum ".circleci/images/primary/binary_version" }}-<<parameters.ruby_version>>-{{ checksum "lib/ddtrace/version.rb" }}-{{ .Branch }}-{{ checksum ".circleci/bundle_checksum" }}
                - bundle-{{ .Environment.CIRCLE_CACHE_VERSION }}-{{ checksum ".circleci/images/primary/binary_version" }}-<<parameters.ruby_version>>-{{ checksum "lib/ddtrace/version.rb" }}-{{ .Branch }}-
                - bundle-{{ .Environment.CIRCLE_CACHE_VERSION }}-{{ checksum ".circleci/images/primary/binary_version" }}-<<parameters.ruby_version>>-{{ checksum "lib/ddtrace/version.rb" }}
          - *check_exact_bundle_cache_hit
          - *step_bundle_install
          - when:
              condition:
                equal: [ << parameters.edge >>, true ]
              steps:
                - *step_appraisal_update # Run on latest version of all gems we integrate with
          - when:
              condition:
                not:
                  equal: [ << parameters.edge >>, true ]
              steps:
                - *step_appraisal_install # Run on a stable set of gems we integrate with
          - *save_bundle_checksum
          - save_cache:
              key: '{{ .Environment.CIRCLE_CACHE_VERSION }}-bundled-repo-<<parameters.ruby_version>>-{{ .Environment.CIRCLE_SHA1 }}'
              paths:
                - /app
          - save_cache:
              key: bundle-{{ .Environment.CIRCLE_CACHE_VERSION }}-{{ checksum ".circleci/images/primary/binary_version" }}-<<parameters.ruby_version>>-{{ checksum "lib/ddtrace/version.rb" }}-{{ .Branch }}-{{ checksum ".circleci/bundle_checksum" }}
              paths:
                - /usr/local/bundle
      build_and_test_integration:
        executor: docker-integration
        parameters:
          ruby_version:
            description: Ruby version
            type: string
          integration_apps:
            description: Integration apps
            type: string
        steps:
          - checkout
          - setup_remote_docker:
              docker_layer_caching: true
              version: 20.10.6
          - run:
              name: Build integration base images
              command: ./integration/script/build-images -v <<parameters.ruby_version>>
          - run:
              name: Build integration app images
              command: |
                for i in <<parameters.integration_apps>>; do
                  ./integration/apps/$i/script/build-images -v <<parameters.ruby_version>>
                done
          - run:
              name: Test integration apps
              command: |
                for i in <<parameters.integration_apps>>; do
                  ./integration/apps/$i/script/ci -v <<parameters.ruby_version>>
                done
      test:
        <<: *test_job_default
        docker:
          - <<: *container_base
          - *container_postgres
          - *container_presto
          - *container_mysql
          - *container_elasticsearch
          - *container_redis
          - *container_redis_old
          - *container_mongo
          - *container_memcached
          - *container_agent
        parallelism: 22
        steps:
          - restore_cache:
              keys:
                - '{{ .Environment.CIRCLE_CACHE_VERSION }}-bundled-repo-<<parameters.ruby_version>>-{{ .Environment.CIRCLE_SHA1 }}'
          - restore_cache:
              keys:
                - bundle-{{ .Environment.CIRCLE_CACHE_VERSION }}-{{ checksum ".circleci/images/primary/binary_version" }}-<<parameters.ruby_version>>-{{ checksum "lib/ddtrace/version.rb" }}-{{ .Branch }}-{{ checksum ".circleci/bundle_checksum" }}
          - run:
              name: Set coverage report directory
              command: |
                # Create a unique coverage directory for this job, to avoid conflicts when merging all results
                echo 'export COVERAGE_DIR="$COVERAGE_BASE_DIR/versions/$CIRCLE_JOB/$CIRCLE_NODE_INDEX"' >> $BASH_ENV
          # Wait for containers to start
          - docker-wait:
              port: *postgres_port
          - docker-wait:
              port: *presto_port
          - docker-wait:
              port: *mysql_port
          - docker-wait:
              port: *elasticsearch_port
          - docker-wait:
              port: *redis_port
          - docker-wait:
              port: *redis_old_port
          - docker-wait:
              port: *mongo_port
          - docker-wait:
              port: *memcached_port
          - docker-wait:
              port: *agent_port
          - *step_run_all_tests
          - store_test_results:
              path: /tmp/rspec
          - persist_to_workspace:
              root: .
              paths:
                - coverage
      benchmark:
        <<: *test_job_default
        docker:
          - <<: *container_base
          - *container_postgres
          - *container_redis
          - *container_agent
        steps:
          - restore_cache:
              keys:
                - '{{ .Environment.CIRCLE_CACHE_VERSION }}-bundled-repo-<<parameters.ruby_version>>-{{ .Environment.CIRCLE_SHA1 }}'
          - restore_cache:
              keys:
                - bundle-{{ .Environment.CIRCLE_CACHE_VERSION }}-{{ checksum ".circleci/images/primary/binary_version" }}-<<parameters.ruby_version>>-{{ checksum "lib/ddtrace/version.rb" }}-{{ .Branch }}-{{ checksum ".circleci/bundle_checksum" }}
          - run:
              name: Run Benchmark
              command: bundle exec appraisal rails5-postgres-sidekiq ruby benchmarks/sidekiq_test.rb 2>&1 1> /dev/null | tee benchmark_results.csv
          - run:
              name: Run Benchmark without ddtracer
              command: rm -f lib/ddtrace.rb && bundle exec appraisal rails5-postgres-sidekiq ruby benchmarks/sidekiq_test.rb 2>&1 1> /dev/null | tee benchmark_results.csv
      lint:
        <<: *test_job_default
        steps:
          - restore_cache:
              keys:
                - '{{ .Environment.CIRCLE_CACHE_VERSION }}-bundled-repo-<<parameters.ruby_version>>-{{ .Environment.CIRCLE_SHA1 }}'
          - restore_cache:
              keys:
                - bundle-{{ .Environment.CIRCLE_CACHE_VERSION }}-{{ checksum ".circleci/images/primary/binary_version" }}-<<parameters.ruby_version>>-{{ checksum "lib/ddtrace/version.rb" }}-{{ .Branch }}-{{ checksum ".circleci/bundle_checksum" }}
          - *step_rubocop
      sorbet_type_checker:
        <<: *test_job_default
        steps:
          - restore_cache:
              keys:
                - '{{ .Environment.CIRCLE_CACHE_VERSION }}-bundled-repo-<<parameters.ruby_version>>-{{ .Environment.CIRCLE_SHA1 }}'
          - restore_cache:
              keys:
                - bundle-{{ .Environment.CIRCLE_CACHE_VERSION }}-{{ checksum ".circleci/images/primary/binary_version" }}-<<parameters.ruby_version>>-{{ checksum "lib/ddtrace/version.rb" }}-{{ .Branch }}-{{ checksum ".circleci/bundle_checksum" }}
          - *step_sorbet_type_checker
      coverage:
        <<: *test_job_default
        steps:
          - restore_cache:
              keys:
                - '{{ .Environment.CIRCLE_CACHE_VERSION }}-bundled-repo-<<parameters.ruby_version>>-{{ .Environment.CIRCLE_SHA1 }}'
          - restore_cache:
              keys:
                - bundle-{{ .Environment.CIRCLE_CACHE_VERSION }}-{{ checksum ".circleci/images/primary/binary_version" }}-<<parameters.ruby_version>>-{{ checksum "lib/ddtrace/version.rb" }}-{{ .Branch }}-{{ checksum ".circleci/bundle_checksum" }}
          - attach_workspace:
              at: /tmp/workspace
          - run:
              name: Generate combined coverage report for all tests
              command: COVERAGE_DIR=/tmp/workspace/coverage bundle exec rake coverage:report
          - codecov/upload:
              file: /tmp/workspace/coverage/report/coverage.xml
          - run:
              name: Generate individual coverage report for each Ruby version
              command: COVERAGE_DIR=/tmp/workspace/coverage bundle exec rake coverage:report_per_ruby_version
          - store_artifacts:
              path: /tmp/workspace/coverage/report/
              destination: coverage
      changelog:
        <<: *test_job_default
        steps:
          - restore_cache:
              keys:
                - '{{ .Environment.CIRCLE_CACHE_VERSION }}-bundled-repo-<<parameters.ruby_version>>-{{ .Environment.CIRCLE_SHA1 }}'
          - restore_cache:
              keys:
                - bundle-{{ .Environment.CIRCLE_CACHE_VERSION }}-{{ checksum ".circleci/images/primary/binary_version" }}-<<parameters.ruby_version>>-{{ checksum "lib/ddtrace/version.rb" }}-{{ .Branch }}-{{ checksum ".circleci/bundle_checksum" }}
          - attach_workspace:
              at: /tmp/workspace
          - run:
              name: Format changelog
              command: bundle exec rake changelog:format
          - run:
              name: Check if changelog was unformatted
              command: |
                if ! git diff-files --quiet; then
                  echo "Please run 'bundle exec rake changelog:format' and commit the results."
                fi
    commands:
      docker-wait:
        description: Wait for containers to listen on a TCP port.
        parameters:
          port:
            description: TCP port the container is listening on.
            type: integer
          timeout:
            description: How long to wait for the port to be responsive.
            type: string
            default: 1m
        steps:
          - run:
              name: Wait for container on port <<parameters.port>>
              command: dockerize -wait 'tcp://localhost:<<parameters.port>>' -timeout '<<parameters.timeout>>'
    executors:
      docker-integration:
        docker:
          - image: circleci/buildpack-deps:stretch

jobs:
  "deploy release":
    <<: *job_defaults
    docker:
      - environment:
          *container_base_environment
        image: ghcr.io/datadog/dd-trace-rb/ruby:2.5.9-dd
    resource_class: small
    steps:
      - checkout
      - run:
          name: Install AWS CLI
          command: |
            apt-get -y -qq update
            apt-get -y -qq install awscli
      - *step_bundle_install
      - *step_release_docs
      - run:
          name: Upload release Gem and rebuild index
          command: S3_DIR=release bundle exec rake release:gem
      - store_artifacts:
          path: pkg/
          destination: gem
  "deploy prerelease Gem":
    <<: *job_defaults
    docker:
      - environment:
          *container_base_environment
        image: ghcr.io/datadog/dd-trace-rb/ruby:2.5.9-dd
    resource_class: small
    steps:
      - run:
          name: Check if this commit author has publishing credentials
          command: |
            if [[ -z "${AWS_ACCESS_KEY_ID}" ]]
            then
              echo 'No AWS credentials, skipping publish of pre-release build.'
              circleci task halt
            fi
      - checkout
      - run:
          name: Install AWS CLI
          command: |
            apt-get -y -qq update
            apt-get -y -qq install awscli
      - *step_bundle_install
      - run:
          name: Rename to pre-release version based on branch name and build number
          command: |
            # create safe version string
            PRE=$(echo "${CIRCLE_BRANCH:-unknown}.${CIRCLE_BUILD_NUM:-R$RANDOM}" | sed -e 's/[^a-zA-Z0-9+]\{1,\}/./g')
            echo PRE=$PRE
            sed lib/ddtrace/version.rb -i -e "s/^\([\t ]*PRE\) *=*/\1 = \'${PRE}\' #/g"
      - run:
          name: Upload prerelease Gem and rebuild index
          # This was bumped from prerelease to prerelease-v2 to avoid the issue documented in
          # https://github.com/DataDog/dd-trace-rb/pull/1358
          command: S3_DIR=prerelease-v2 bundle exec rake release:gem
      - store_artifacts:
          path: pkg/
          destination: gem

job_configuration:
  # MRI
  - &config-2_1
    <<: *filters_all_branches_and_tags
    ruby_version: 'ruby-2.1.10'
    image: ghcr.io/datadog/dd-trace-rb/ruby:2.1.10-dd
    resource_class_to_use: medium+
  - &config-2_2
    <<: *filters_all_branches_and_tags
    ruby_version: 'ruby-2.2.10'
    image: ghcr.io/datadog/dd-trace-rb/ruby:2.2.10-dd
    resource_class_to_use: medium+
  - &config-2_3
    <<: *filters_all_branches_and_tags
    ruby_version: 'ruby-2.3.8'
    image: ghcr.io/datadog/dd-trace-rb/ruby:2.3.8-dd
    resource_class_to_use: medium+
  - &config-2_4
    <<: *filters_all_branches_and_tags
    ruby_version: 'ruby-2.4.10'
    image: ghcr.io/datadog/dd-trace-rb/ruby:2.4.10-dd
    resource_class_to_use: medium+
  - &config-2_5
    <<: *filters_all_branches_and_tags
    ruby_version: 'ruby-2.5.9'
    image: ghcr.io/datadog/dd-trace-rb/ruby:2.5.9-dd
    resource_class_to_use: medium+
  - &config-2_6
    <<: *filters_all_branches_and_tags
    ruby_version: 'ruby-2.6.10'
    image: ghcr.io/datadog/dd-trace-rb/ruby:2.6.10-dd
    resource_class_to_use: medium+
  - &config-2_7
    <<: *filters_all_branches_and_tags
    ruby_version: 'ruby-2.7.6'
    image: ghcr.io/datadog/dd-trace-rb/ruby:2.7.6-dd
    resource_class_to_use: medium+
  - &config-2_7-small
    <<: *config-2_7
    resource_class_to_use: small
  - &config-3_0
    <<: *filters_all_branches_and_tags
    ruby_version: 'ruby-3.0.4'
    image: ghcr.io/datadog/dd-trace-rb/ruby:3.0.4-dd
    resource_class_to_use: medium+
  - &config-3_1
    <<: *filters_all_branches_and_tags
    ruby_version: 'ruby-3.1.2'
    image: ghcr.io/datadog/dd-trace-rb/ruby:3.1.2-dd
    resource_class_to_use: medium+
  - &config-3_2
    <<: *filters_all_branches_and_tags
<<<<<<< HEAD
    ruby_version: 'ruby-3.2.0-rc1'
    image: ghcr.io/datadog/dd-trace-rb/ruby:3.2.0-rc1-dd
=======
    ruby_version: 'ruby-3.2.0'
    image: ghcr.io/datadog/dd-trace-rb/ruby:3.2.0-dd
>>>>>>> 070cb17a
    resource_class_to_use: medium+
    # ADD NEW RUBIES HERE
  - &config-jruby-9_2_8_0 # Test with older 9.2 release because 9.2.9.0 changed behavior, see https://github.com/DataDog/dd-trace-rb/pull/1409
    <<: *filters_all_branches_and_tags
    ruby_version: 'jruby-9.2.8.0'
    image: ghcr.io/datadog/dd-trace-rb/jruby:9.2.8.0-dd
    resource_class_to_use: medium+
  - &config-jruby-9_2 # More recent release of 9.2
    <<: *filters_all_branches_and_tags
    ruby_version: 'jruby-9.2.21.0'
    image: ghcr.io/datadog/dd-trace-rb/jruby:9.2.21.0-dd
    resource_class_to_use: medium+
  - &config-jruby-9_3
    <<: *filters_all_branches_and_tags
    ruby_version: 'jruby-9.3.9.0'
    image: ghcr.io/datadog/dd-trace-rb/jruby:9.3.9.0-dd
    resource_class_to_use: medium+
  - &config-truffleruby-22_3_0
    <<: *filters_all_branches_and_tags
    ruby_version: 'truffleruby-22.3.0'
    image: ghcr.io/datadog/dd-trace-rb/truffleruby:22.3.0-dd
    resource_class_to_use: medium+

workflows:
  version: 2
  build-and-test:
    jobs:
      - orb/lint:
          <<: *config-2_7-small
          name: lint
          requires:
            - build-2.7
      - orb/sorbet_type_checker:
          <<: *config-2_7-small
          name: sorbet_type_checker
          requires:
            - build-2.7
      - orb/coverage:
          <<: *config-2_7-small
          name: coverage
          requires:
            - test-2.1
            - test-2.2
            - test-2.3
            - test-2.4
            - test-2.5
            - test-2.6
            - test-2.7
            - test-3.0
            - test-3.1
            - test-3.2
            # ADD NEW RUBIES HERE
            - test-jruby-9.2.8.0
            - test-jruby-9.2
            - test-jruby-9.3
            # soon™️ - test-truffleruby-22.3.0
      - orb/changelog:
          <<: *config-2_7-small
          name: changelog
          requires:
            - build-2.7
          filters:
            branches:
              only: /bump_to_version_.*/
      # Integration
      - orb/build_and_test_integration:
          name: build_and_test_integration-2.1
          integration_apps: 'rack'
          ruby_version: '2.1'
          <<: *filters_all_branches_and_tags
      - orb/build_and_test_integration:
          name: build_and_test_integration-2.2
          integration_apps: 'rack'
          ruby_version: '2.2'
          <<: *filters_all_branches_and_tags
      - orb/build_and_test_integration:
          name: build_and_test_integration-2.3
          integration_apps: 'rack rails-five'
          ruby_version: '2.3'
          <<: *filters_all_branches_and_tags
      - orb/build_and_test_integration:
          name: build_and_test_integration-2.4
          integration_apps: 'rack rails-five'
          ruby_version: '2.4'
          <<: *filters_all_branches_and_tags
      - orb/build_and_test_integration:
          name: build_and_test_integration-2.5
          integration_apps: 'rack rails-five rails-six'
          ruby_version: '2.5'
          <<: *filters_all_branches_and_tags
      - orb/build_and_test_integration:
          name: build_and_test_integration-2.6
          integration_apps: 'rack rails-five rails-six sinatra2-classic sinatra2-modular'
          ruby_version: '2.6'
          <<: *filters_all_branches_and_tags
      - orb/build_and_test_integration:
          name: build_and_test_integration-2.7
          integration_apps: 'rack rails-five rails-six rails-seven sinatra2-classic sinatra2-modular'
          ruby_version: '2.7'
          <<: *filters_all_branches_and_tags
      - orb/build_and_test_integration:
          name: build_and_test_integration-3.0
          integration_apps: 'rack rails-six rails-seven sinatra2-classic sinatra2-modular'
          ruby_version: '3.0'
          <<: *filters_all_branches_and_tags
      - orb/build_and_test_integration:
          name: build_and_test_integration-3.1
          integration_apps: 'rack rails-six rails-seven sinatra2-classic sinatra2-modular'
          ruby_version: '3.1'
          <<: *filters_all_branches_and_tags
      - orb/build_and_test_integration:
          name: build_and_test_integration-3.2
          integration_apps: 'rack rails-six rails-seven sinatra2-classic sinatra2-modular'
          ruby_version: '3.2'
          <<: *filters_all_branches_and_tags
      # ⬆️ **Note**: If add/remove test apps above, remember to also copy-paste the changes to the "edge" workflow further down the file.
      #
      # ADD NEW RUBIES HERE
      - orb/build:
          <<: *config-2_1
          name: build-2.1
      - orb/test:
          <<: *config-2_1
          name: test-2.1
          requires:
            - build-2.1
      - orb/build:
          <<: *config-2_2
          name: build-2.2
      - orb/test:
          <<: *config-2_2
          name: test-2.2
          requires:
            - build-2.2
      - orb/build:
          <<: *config-2_3
          name: build-2.3
      - orb/test:
          <<: *config-2_3
          name: test-2.3
          requires:
            - build-2.3
      - orb/benchmark:
          <<: *config-2_3
          name: benchmark-2.3
          requires:
            - build-2.3
      - orb/build:
          <<: *config-2_4
          name: build-2.4
      - orb/test:
          <<: *config-2_4
          name: test-2.4
          requires:
            - build-2.4
      - orb/build:
          <<: *config-2_5
          name: build-2.5
      - orb/test:
          <<: *config-2_5
          name: test-2.5
          requires:
            - build-2.5
      - orb/build:
          <<: *config-2_6
          name: build-2.6
      - orb/test:
          <<: *config-2_6
          name: test-2.6
          requires:
            - build-2.6
      - orb/build:
          <<: *config-2_7
          name: build-2.7
      - orb/test:
          <<: *config-2_7
          name: test-2.7
          requires:
            - build-2.7
      - orb/build:
          <<: *config-3_0
          name: build-3.0
      - orb/test:
          <<: *config-3_0
          name: test-3.0
          requires:
            - build-3.0
      - orb/build:
          <<: *config-3_1
          name: build-3.1
      - orb/test:
          <<: *config-3_1
          name: test-3.1
          requires:
            - build-3.1
      - orb/build:
          <<: *config-3_2
          name: build-3.2
      - orb/test:
          <<: *config-3_2
          name: test-3.2
          requires:
            - build-3.2
      # ADD NEW RUBIES HERE
      - orb/build:
          <<: *config-jruby-9_2_8_0
          name: build-jruby-9.2.8.0
      - orb/test:
          <<: *config-jruby-9_2_8_0
          name: test-jruby-9.2.8.0
          requires:
            - build-jruby-9.2.8.0
      - orb/build:
          <<: *config-jruby-9_2
          name: build-jruby-9.2
      - orb/test:
          <<: *config-jruby-9_2
          name: test-jruby-9.2
          requires:
            - build-jruby-9.2
      - orb/build:
          <<: *config-jruby-9_3
          name: build-jruby-9.3
      - orb/test:
          <<: *config-jruby-9_3
          name: test-jruby-9.3
          requires:
            - build-jruby-9.3
      # TruffleRuby
      # soon™️
      # - orb/build:
      #     <<: *config-truffleruby-22_3_0
      #     name: build-truffleruby-22.3.0
      # - orb/test:
      #     <<: *config-truffleruby-22_3_0
      #     name: test-truffleruby-22.3.0
      #     requires:
      #       - build-truffleruby-22.3.0
      # Release jobs
      - "deploy prerelease Gem":
          <<: *filters_all_branches_and_tags
          requires:
            - lint
            - sorbet_type_checker
            - test-2.1
            - test-2.2
            - test-2.3
            - test-2.4
            - test-2.5
            - test-2.6
            - test-2.7
            - test-3.0
            - test-3.1
            - test-3.2
            # ADD NEW RUBIES HERE
            - test-jruby-9.2.8.0
            - test-jruby-9.2
            - test-jruby-9.3
            # soon™️ - test-truffleruby-22.3.0
      - "deploy release":
          <<: *filters_only_release_tags
          requires:
            - lint
            - sorbet_type_checker
            - test-2.1
            - test-2.2
            - test-2.3
            - test-2.4
            - test-2.5
            - test-2.6
            - test-2.7
            - test-3.0
            - test-3.1
            - test-3.2
            # ADD NEW RUBIES HERE
            - test-jruby-9.2.8.0
            - test-jruby-9.2
            - test-jruby-9.3
            # soon™️ - test-truffleruby-22.3.0
  # This workflow runs the same `build` and `test` jobs as above on a schedule.
  # Tasks related to housekeeping (e.g. prerelease) are not relevant
  # to this daily check, as they are not expected to be impacted here.
  edge:
    triggers:
      - schedule:
          cron: "0 0 * * 1-5" # Every weekday
          filters:
            branches:
              only:
                - master
    jobs:
      # Integration
      - orb/build_and_test_integration:
          name: build_and_test_integration-2.1
          integration_apps: 'rack'
          ruby_version: '2.1'
          <<: *filters_all_branches_and_tags
      - orb/build_and_test_integration:
          name: build_and_test_integration-2.2
          integration_apps: 'rack'
          ruby_version: '2.2'
          <<: *filters_all_branches_and_tags
      - orb/build_and_test_integration:
          name: build_and_test_integration-2.3
          integration_apps: 'rack rails-five'
          ruby_version: '2.3'
          <<: *filters_all_branches_and_tags
      - orb/build_and_test_integration:
          name: build_and_test_integration-2.4
          integration_apps: 'rack rails-five'
          ruby_version: '2.4'
          <<: *filters_all_branches_and_tags
      - orb/build_and_test_integration:
          name: build_and_test_integration-2.5
          integration_apps: 'rack rails-five rails-six'
          ruby_version: '2.5'
          <<: *filters_all_branches_and_tags
      - orb/build_and_test_integration:
          name: build_and_test_integration-2.6
          integration_apps: 'rack rails-five rails-six sinatra2-classic sinatra2-modular'
          ruby_version: '2.6'
          <<: *filters_all_branches_and_tags
      - orb/build_and_test_integration:
          name: build_and_test_integration-2.7
          integration_apps: 'rack rails-five rails-six rails-seven sinatra2-classic sinatra2-modular'
          ruby_version: '2.7'
          <<: *filters_all_branches_and_tags
      - orb/build_and_test_integration:
          name: build_and_test_integration-3.0
          integration_apps: 'rack rails-six rails-seven sinatra2-classic sinatra2-modular'
          ruby_version: '3.0'
          <<: *filters_all_branches_and_tags
      - orb/build_and_test_integration:
          name: build_and_test_integration-3.1
          integration_apps: 'rack rails-six rails-seven sinatra2-classic sinatra2-modular'
          ruby_version: '3.1'
          <<: *filters_all_branches_and_tags
      - orb/build_and_test_integration:
          name: build_and_test_integration-3.2
          integration_apps: 'rack rails-six rails-seven sinatra2-classic sinatra2-modular'
          ruby_version: '3.2'
          <<: *filters_all_branches_and_tags
      # ADD NEW RUBIES HERE
      - orb/build:
          <<: *config-2_1
          name: build-2.1
          edge: true
      - orb/test:
          <<: *config-2_1
          name: test-2.1
          requires:
            - build-2.1
      - orb/build:
          <<: *config-2_2
          name: build-2.2
          edge: true
      - orb/test:
          <<: *config-2_2
          name: test-2.2
          requires:
            - build-2.2
      - orb/build:
          <<: *config-2_3
          name: build-2.3
          edge: true
      - orb/test:
          <<: *config-2_3
          name: test-2.3
          requires:
            - build-2.3
      - orb/benchmark:
          <<: *config-2_3
          name: benchmark-2.3
          requires:
            - build-2.3
      - orb/build:
          <<: *config-2_4
          name: build-2.4
          edge: true
      - orb/test:
          <<: *config-2_4
          name: test-2.4
          requires:
            - build-2.4
      - orb/build:
          <<: *config-2_5
          name: build-2.5
          edge: true
      - orb/test:
          <<: *config-2_5
          name: test-2.5
          requires:
            - build-2.5
      - orb/build:
          <<: *config-2_6
          name: build-2.6
          edge: true
      - orb/test:
          <<: *config-2_6
          name: test-2.6
          requires:
            - build-2.6
      - orb/build:
          <<: *config-2_7
          name: build-2.7
          edge: true
      - orb/test:
          <<: *config-2_7
          name: test-2.7
          requires:
            - build-2.7
      - orb/build:
          <<: *config-3_0
          name: build-3.0
          edge: true
      - orb/test:
          <<: *config-3_0
          name: test-3.0
          requires:
            - build-3.0
      - orb/build:
          <<: *config-3_1
          name: build-3.1
          edge: true
      - orb/test:
          <<: *config-3_1
          name: test-3.1
          requires:
            - build-3.1
      - orb/build:
          <<: *config-3_2
          name: build-3.2
          edge: true
      - orb/test:
          <<: *config-3_2
          name: test-3.2
          requires:
            - build-3.2
      # ADD NEW RUBIES HERE
      - orb/build:
          <<: *config-jruby-9_2_8_0
          name: build-jruby-9.2.8.0
          edge: true
      - orb/test:
          <<: *config-jruby-9_2_8_0
          name: test-jruby-9.2.8.0
          requires:
            - build-jruby-9.2.8.0
      - orb/build:
          <<: *config-jruby-9_2
          name: build-jruby-9.2
          edge: true
      - orb/test:
          <<: *config-jruby-9_2
          name: test-jruby-9.2
          requires:
            - build-jruby-9.2
      - orb/build:
          <<: *config-jruby-9_3
          name: build-jruby-9.3
          edge: true
      - orb/test:
          <<: *config-jruby-9_3
          name: test-jruby-9.3
          requires:
            - build-jruby-9.3
      # TruffleRuby
      # soon™️
      # - orb/build:
      #     <<: *config-truffleruby-22_3_0
      #     name: build-truffleruby-22.3.0
      #     edge: true
      # - orb/test:
      #     <<: *config-truffleruby-22_3_0
      #     name: test-truffleruby-22.3.0
      #     requires:
      #       - build-truffleruby-22.3.0<|MERGE_RESOLUTION|>--- conflicted
+++ resolved
@@ -534,13 +534,8 @@
     resource_class_to_use: medium+
   - &config-3_2
     <<: *filters_all_branches_and_tags
-<<<<<<< HEAD
-    ruby_version: 'ruby-3.2.0-rc1'
-    image: ghcr.io/datadog/dd-trace-rb/ruby:3.2.0-rc1-dd
-=======
     ruby_version: 'ruby-3.2.0'
     image: ghcr.io/datadog/dd-trace-rb/ruby:3.2.0-dd
->>>>>>> 070cb17a
     resource_class_to_use: medium+
     # ADD NEW RUBIES HERE
   - &config-jruby-9_2_8_0 # Test with older 9.2 release because 9.2.9.0 changed behavior, see https://github.com/DataDog/dd-trace-rb/pull/1409
