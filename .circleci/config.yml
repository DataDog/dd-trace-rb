version: 2.1

# Common variables, containers, jobs and steps.
job_defaults: &job_defaults
  # TODO: We should move away from using a directory
  # TODO: that requires root permission to be created.
  # TODO: Changing this requires rebuilding all docker images.
  working_directory: /app
  shell: /bin/bash --login

test_containers:
  - &job_parameters
    parameters:
      ruby_version:
        description: Ruby version
        type: string
      image:
        description: Docker image location
        type: string
      jit:
        description: Jit enabled?
        type: boolean
        default: false
      resource_class_to_use:
        description: Resource class to use
        type: string
        default: medium
      edge:
        description: Use latest version of dependencies during testing
        type: boolean
        default: false
  - &container_base_environment
    BUNDLE_GEMFILE: /app/Gemfile
    JRUBY_OPTS: --dev # Faster JVM startup: https://github.com/jruby/jruby/wiki/Improving-startup-time#use-the---dev-flag
  - &container_parameters_environment
    - *container_base_environment
    - RUBY_OPT: <<# parameters.jit >>--jit<</ parameters.jit >>
    - TEST_DATADOG_INTEGRATION: 1
    - COVERAGE_BASE_DIR: coverage
  - &container_base
    image: <<parameters.image>>
    environment:
      *container_parameters_environment
  - &test_job_default
    <<: *job_defaults
    <<: *job_parameters
    docker:
      - *container_base
  - &container_postgres
    image: postgres:9.6
    environment:
      - POSTGRES_PASSWORD=postgres
      - POSTGRES_USER=postgres
      - POSTGRES_DB=postgres
  - &postgres_port 5432
  - &container_presto
    # Move to trinodb/trino after https://github.com/treasure-data/presto-client-ruby/issues/64 is resolved.
    image: starburstdata/presto:332-e.9
  - &presto_port 8080
  - &container_mysql
    image: mysql:5.6
    environment:
      - MYSQL_ROOT_PASSWORD=root
      - MYSQL_PASSWORD=mysql
      - MYSQL_USER=mysql
  - &mysql_port 3306
  - &container_elasticsearch
    image: elasticsearch:2.4
  - &elasticsearch_port 9200
  - &container_redis
    image: redis:3.0
  - &redis_port 6379
  - &container_mongo
    image: mongo:3.5
  - &mongo_port 27017
  - &container_memcached
    image: memcached:1.5-alpine
  - &memcached_port 11211
  - &container_agent
    image: datadog/docker-dd-agent
    environment:
      - DD_APM_ENABLED=true
      - DD_BIND_HOST=0.0.0.0
      - DD_API_KEY=invalid_key_but_this_is_fine
  - &agent_port 8126

check_exact_bundle_cache_hit: &check_exact_bundle_cache_hit
  run:
    name: Check if we restored an exact cache of gems that this job requires
<<<<<<< HEAD
=======
    # CircleCI doesn't tell us if we had a perfect cache match or partial match.
    # To accomplish such check, we save `bundle_checksum` alongside the cached
    # gems. After gems are restored, we compare the restored `bundle_checksum`'s
    # content with the current commit's `bundle_checksum`.
>>>>>>> cdd92709
    command: |
      ! cmp -s .circleci/bundle_checksum /usr/local/bundle/bundle_checksum
      echo "export CI_BUNDLE_CACHE_HIT=$?" >> $BASH_ENV
save_bundle_checksum: &save_bundle_checksum
  run:
    name: Save current bundle checksum alongside cached gems
    command: cp .circleci/bundle_checksum /usr/local/bundle/bundle_checksum
step_bundle_install: &step_bundle_install
  run:
    name: Install gem dependencies
    command: |
      if [ "$CI_BUNDLE_CACHE_HIT" != 1 ]; then
        bundle install
      else
        echo "All required gems were found in cache."
      fi
step_rubocop: &step_rubocop
  run:
    name: Delint with Rubocop
    command: bundle exec rake rubocop
step_appraisal_install: &step_appraisal_install
  run:
    name: Install Appraisal gems
    command: |
      if [ "$CI_BUNDLE_CACHE_HIT" != 1 ]; then
        bundle exec appraisal install
      else
        echo "All required gems were found in cache."
      fi
step_appraisal_update: &step_appraisal_update
  run:
    name: Update Appraisal gems
    command: | # Remove all generated gemfiles and lockfiles, resolve, and install dependencies again
      bundle exec appraisal update
ensure_lockfile_committed: &ensure_lockfile_committed
  run:
    name: Ensure Gem lock files are commited
    command: |
      CHANGED_FILES=$(git status gemfiles/ --porcelain)
      if [[ $CHANGED_FILES ]]
      then
        >&2 echo "Gem lock files were modified or new lock files were created during"
        >&2 echo "'bundle install' and 'bundle appraisal install' installation in CI."
        >&2 echo "You need to check in those changes in your branch."
        >&2 echo "Affected files:"
        >&2 echo $CHANGED_FILES
        >&2 GIT_PAGER=cat git diff HEAD
        exit 1
      fi
step_compute_bundle_checksum: &step_compute_bundle_checksum
  run:
    name: Compute bundle checksum
    command: |
      bundle lock # Create Gemfile.lock
<<<<<<< HEAD
      cat Gemfile.lock gemfiles/*.gemfile.lock > .circleci/bundle_checksum
=======
      cat Gemfile.lock gemfiles/*.gemfile.lock | md5sum > .circleci/bundle_checksum
>>>>>>> cdd92709
step_run_all_tests: &step_run_all_tests
  run:
    name: Run tests
    command: |
        echo "
        --format=progress
        --format=RspecJunitFormatter
        --out='/tmp/rspec/-<%= ARGV.join.gsub('/', '-') %>.xml'
        " > .rspec-local # Configure RSpec metadata exporter
        bundle exec rake ci
step_release_docs: &step_release_docs
  run:
    name: Upload release docs
    command: S3_DIR=trace bundle exec rake release:docs

filters_all_branches_and_tags: &filters_all_branches_and_tags
  filters:
    tags:
      only: /.*/
filters_only_release_tags: &filters_only_release_tags
  filters:
    branches:
      ignore: /.*/
    tags:
      only: /^v\d+(\.\d+){0,3}(\.(alpha|beta|rc)\d+)?$/

orbs:
  orb:
    jobs:
      build:
        <<: *test_job_default
        resource_class: <<parameters.resource_class_to_use>>
        steps:
          - checkout
          - restore_cache:
              keys:
                - '{{ .Environment.CIRCLE_CACHE_VERSION }}-bundled-repo-<<parameters.ruby_version>>-{{ .Environment.CIRCLE_SHA1 }}'
          - *step_compute_bundle_checksum
          - restore_cache:
              keys:
                - bundle-{{ .Environment.CIRCLE_CACHE_VERSION }}-<<parameters.ruby_version>>-{{ checksum "lib/ddtrace/version.rb" }}-{{ .Branch }}-{{ checksum ".circleci/bundle_checksum" }}
                - bundle-{{ .Environment.CIRCLE_CACHE_VERSION }}-<<parameters.ruby_version>>-{{ checksum "lib/ddtrace/version.rb" }}-{{ .Branch }}-
                - bundle-{{ .Environment.CIRCLE_CACHE_VERSION }}-<<parameters.ruby_version>>-{{ checksum "lib/ddtrace/version.rb" }}
          - *check_exact_bundle_cache_hit
          - *step_bundle_install
          - when:
              condition:
                equal: [ << parameters.edge >>, true ]
              steps:
                - *step_appraisal_update # Run on latest version of all gems we integrate with
          - when:
              condition:
                not:
                  equal: [ << parameters.edge >>, true ]
              steps:
                - *step_appraisal_install # Run on a stable set of gems we integrate with
                - *ensure_lockfile_committed
          - *save_bundle_checksum
          - save_cache:
              key: '{{ .Environment.CIRCLE_CACHE_VERSION }}-bundled-repo-<<parameters.ruby_version>>-{{ .Environment.CIRCLE_SHA1 }}'
              paths:
                - /app
          - save_cache:
              key: bundle-{{ .Environment.CIRCLE_CACHE_VERSION }}-<<parameters.ruby_version>>-{{ checksum "lib/ddtrace/version.rb" }}-{{ .Branch }}-{{ checksum ".circleci/bundle_checksum" }}
              paths:
                - /usr/local/bundle
      build_and_test_integration:
        executor: docker-integration
        parameters:
          ruby_version:
            description: Ruby version
            type: string
          integration_apps:
            description: Integration apps
            type: string
        steps:
          - checkout
          - setup_remote_docker:
              docker_layer_caching: true
          - run:
              name: Build integration base images
              command: ./integration/script/build-images -v <<parameters.ruby_version>>
          - run:
              name: Build integration app images
              command: |
                for i in <<parameters.integration_apps>>; do
                  ./integration/apps/$i/script/build-images -v <<parameters.ruby_version>>
                done
          - run:
              name: Test integration apps
              command: |
                for i in <<parameters.integration_apps>>; do
                  ./integration/apps/$i/script/ci -v <<parameters.ruby_version>>
                done
      test:
        <<: *test_job_default
        docker:
          - <<: *container_base
          - *container_postgres
          - *container_presto
          - *container_mysql
          - *container_elasticsearch
          - *container_redis
          - *container_mongo
          - *container_memcached
          - *container_agent
        parallelism: 22
        steps:
          - restore_cache:
              keys:
                - '{{ .Environment.CIRCLE_CACHE_VERSION }}-bundled-repo-<<parameters.ruby_version>>-{{ .Environment.CIRCLE_SHA1 }}'
          - restore_cache:
              keys:
                - bundle-{{ .Environment.CIRCLE_CACHE_VERSION }}-<<parameters.ruby_version>>-{{ checksum "lib/ddtrace/version.rb" }}-{{ .Branch }}-{{ checksum ".circleci/bundle_checksum" }}
          - run:
              name: Set coverage report directory
              command: |
                # Create a unique coverage directory for this job, to avoid conflicts when merging all results
                echo 'export COVERAGE_DIR="$COVERAGE_BASE_DIR/versions/$CIRCLE_JOB/$CIRCLE_NODE_INDEX"' >> $BASH_ENV
          # Wait for containers to start
          - docker-wait:
              port: *postgres_port
          - docker-wait:
              port: *presto_port
          - docker-wait:
              port: *mysql_port
          - docker-wait:
              port: *elasticsearch_port
          - docker-wait:
              port: *redis_port
          - docker-wait:
              port: *mongo_port
          - docker-wait:
              port: *memcached_port
          - docker-wait:
              port: *agent_port
          - *step_run_all_tests
          - store_test_results:
              path: /tmp/rspec
          - persist_to_workspace:
              root: .
              paths:
                - coverage
      benchmark:
        <<: *test_job_default
        docker:
          - <<: *container_base
          - *container_postgres
          - *container_redis
          - *container_agent
        steps:
          - restore_cache:
              keys:
                - '{{ .Environment.CIRCLE_CACHE_VERSION }}-bundled-repo-<<parameters.ruby_version>>-{{ .Environment.CIRCLE_SHA1 }}'
          - restore_cache:
              keys:
                - bundle-{{ .Environment.CIRCLE_CACHE_VERSION }}-<<parameters.ruby_version>>-{{ checksum "lib/ddtrace/version.rb" }}-{{ .Branch }}-{{ checksum ".circleci/bundle_checksum" }}
          - run:
              name: Run Benchmark
              command: bundle exec appraisal rails5-postgres-sidekiq ruby benchmarks/sidekiq_test.rb 2>&1 1> /dev/null | tee benchmark_results.csv
          - run:
              name: Run Benchmark without ddtracer
              command: rm -f lib/ddtrace.rb && bundle exec appraisal rails5-postgres-sidekiq ruby benchmarks/sidekiq_test.rb 2>&1 1> /dev/null | tee benchmark_results.csv
      lint:
        <<: *test_job_default
        steps:
          - restore_cache:
              keys:
                - '{{ .Environment.CIRCLE_CACHE_VERSION }}-bundled-repo-<<parameters.ruby_version>>-{{ .Environment.CIRCLE_SHA1 }}'
          - restore_cache:
              keys:
                - bundle-{{ .Environment.CIRCLE_CACHE_VERSION }}-<<parameters.ruby_version>>-{{ checksum "lib/ddtrace/version.rb" }}-{{ .Branch }}-{{ checksum ".circleci/bundle_checksum" }}
          - *step_rubocop
      coverage:
        <<: *test_job_default
        steps:
          - restore_cache:
              keys:
                - '{{ .Environment.CIRCLE_CACHE_VERSION }}-bundled-repo-<<parameters.ruby_version>>-{{ .Environment.CIRCLE_SHA1 }}'
          - restore_cache:
              keys:
                - bundle-{{ .Environment.CIRCLE_CACHE_VERSION }}-<<parameters.ruby_version>>-{{ checksum "lib/ddtrace/version.rb" }}-{{ .Branch }}-{{ checksum ".circleci/bundle_checksum" }}
          - attach_workspace:
              at: /tmp/workspace
          - run:
              name: Install codecov
              command: bundle add codecov
          - run:
              name: Generate coverage report artifact "coverage/index.html"
              command: COVERAGE_DIR=/tmp/workspace/coverage bundle exec rake coverage:report
          - run:
              name: Generate coverage report artifact "coverage/versions/*/index.html"
              command: COVERAGE_DIR=/tmp/workspace/coverage bundle exec rake coverage:report_per_ruby_version
          - store_artifacts:
              path: /tmp/workspace/coverage/report/
              destination: coverage
      changelog:
        <<: *test_job_default
        steps:
          - restore_cache:
              keys:
                - '{{ .Environment.CIRCLE_CACHE_VERSION }}-bundled-repo-<<parameters.ruby_version>>-{{ .Environment.CIRCLE_SHA1 }}'
          - restore_cache:
              keys:
                - bundle-{{ .Environment.CIRCLE_CACHE_VERSION }}-<<parameters.ruby_version>>-{{ checksum "lib/ddtrace/version.rb" }}-{{ .Branch }}-{{ checksum ".circleci/bundle_checksum" }}
          - attach_workspace:
              at: /tmp/workspace
          - run:
              name: Format changelog
              command: bundle exec rake changelog:format
          - run:
              name: Check if changelog was unformatted
              command: |
                if ! git diff-files --quiet; then
                  echo "Please run 'bundle exec rake changelog:format' and commit the results."
                fi
    commands:
      docker-wait:
        description: Wait for containers to listen on a TCP port.
        parameters:
          port:
            description: TCP port the container is listening on.
            type: integer
          timeout:
            description: How long to wait for the port to be responsive.
            type: string
            default: 1m
        steps:
          - run:
              name: Wait for container on port <<parameters.port>>
              command: dockerize -wait 'tcp://localhost:<<parameters.port>>' -timeout '<<parameters.timeout>>'
    executors:
      docker-integration:
        docker:
          - image: circleci/buildpack-deps:stretch

jobs:
  "deploy release":
    <<: *job_defaults
    docker:
      - environment:
          *container_base_environment
        image: marcotc/docker-library:ddtrace_rb_2_5_6
    steps:
      - checkout
      - run:
          name: Install AWS CLI
          command: |
            apt-get -y -qq update
            apt-get -y -qq install awscli
      - *step_bundle_install
      - *step_release_docs
      - run:
          name: Upload release Gem and rebuild index
          command: S3_DIR=release bundle exec rake release:gem
      - store_artifacts:
          path: pkg/
          destination: gem
  "deploy prerelease Gem":
    <<: *job_defaults
    docker:
      - environment:
          *container_base_environment
        image: marcotc/docker-library:ddtrace_rb_2_5_6
    steps:
      - run:
          name: Check if this commit author has publishing credentials
          command: |
            if [[ -z "${AWS_ACCESS_KEY_ID}" ]]
            then
              echo 'No AWS credentials, skipping publish of pre-release build.'
              circleci task halt
            fi
      - checkout
      - run:
          name: Install AWS CLI
          command: |
            apt-get -y -qq update
            apt-get -y -qq install awscli
      - *step_bundle_install
      - run:
          name: Rename to pre-release version based on branch name and build number
          command: |
            # create safe version string
            PRE=$(echo "${CIRCLE_BRANCH:-unknown}.${CIRCLE_BUILD_NUM:-R$RANDOM}" | sed -e 's/[^a-zA-Z0-9+]\{1,\}/./g')
            echo PRE=$PRE
            sed lib/ddtrace/version.rb -i -e "s/^\([\t ]*PRE\) *=*/\1 = \'${PRE}\' #/g"
      - run:
          name: Upload prerelease Gem and rebuild index
          # This was bumped from prerelease to prerelease-v2 to avoid the issue documented in
          # https://github.com/DataDog/dd-trace-rb/pull/1358
          command: S3_DIR=prerelease-v2 bundle exec rake release:gem
      - store_artifacts:
          path: pkg/
          destination: gem

job_configuration:
  # MRI
  - &config-2_1
    <<: *filters_all_branches_and_tags
    ruby_version: '2.1'
    image: palazzem/docker-library:ddtrace_rb_2_1_10
  - &config-2_2
    <<: *filters_all_branches_and_tags
    ruby_version: '2.2'
    image: palazzem/docker-library:ddtrace_rb_2_2_10
  - &config-2_3
    <<: *filters_all_branches_and_tags
    ruby_version: '2.3'
    image: palazzem/docker-library:ddtrace_rb_2_3_8
  - &config-2_4
    <<: *filters_all_branches_and_tags
    ruby_version: '2.4'
    image: palazzem/docker-library:ddtrace_rb_2_4_6
  - &config-2_5
    <<: *filters_all_branches_and_tags
    ruby_version: '2.5'
    image: marcotc/docker-library:ddtrace_rb_2_5_6
  - &config-2_6
    <<: *filters_all_branches_and_tags
    ruby_version: '2.6'
    image: marcotc/docker-library:ddtrace_rb_2_6_4
  - &config-2_7
    <<: *filters_all_branches_and_tags
    ruby_version: '2.7'
    image: marcotc/docker-library:ddtrace_rb_2_7_0
  - &config-3_0
    <<: *filters_all_branches_and_tags
    ruby_version: '3.0'
    image: marcotc/docker-library:ddtrace_rb_3.0.0
  - &config-3_0-jit
    <<: *filters_all_branches_and_tags
    ruby_version: '3.0'
    image: marcotc/docker-library:ddtrace_rb_3.0.0
    jit: true
  # JRuby
  - &config-jruby-9_2_0_0 # Oldest supported version
    <<: *filters_all_branches_and_tags
    ruby_version: 'jruby-9.2.0.0'
    image: marcotc/docker-library:ddtrace_rb_jruby_9_2_0_0
  - &config-jruby-9_2-latest # More recent release of 9.2
    <<: *filters_all_branches_and_tags
    ruby_version: 'jruby-9.2-latest'
    image: marcotc/docker-library:ddtrace_rb_jruby_9_2_11_1
  # TruffleRuby
  - &config-truffleruby-21_0_0
    <<: *filters_all_branches_and_tags
    ruby_version: 'truffleruby-21.0.0'
    image: ivoanjo/docker-library:ddtrace_rb_truffleruby_21_0_0
    resource_class_to_use: large

workflows:
  version: 2
  build-and-test:
    jobs:
      - orb/lint:
          <<: *config-2_6
          name: lint
          requires:
            - build-2.6
      - orb/coverage:
          <<: *config-2_7
          name: coverage
          requires:
            - test-2.1
            - test-2.2
            - test-2.3
            - test-2.4
            - test-2.5
            - test-2.6
            - test-2.7
            - test-3.0
            - test-jruby-9.2.0.0
            - test-jruby-9.2-latest
            # soon™️ - test-truffleruby-21.0.0
      - orb/changelog:
          <<: *config-2_7
          name: changelog
          requires:
            - build-2.7
          filters:
            branches:
              only: /bump_to_version_.*/
      # Integration
      - orb/build_and_test_integration:
          name: build_and_test_integration-2.1
          integration_apps: 'ruby rack'
          ruby_version: '2.1'
          <<: *filters_all_branches_and_tags
      - orb/build_and_test_integration:
          name: build_and_test_integration-2.2
          integration_apps: 'ruby rack'
          ruby_version: '2.2'
          <<: *filters_all_branches_and_tags
      - orb/build_and_test_integration:
          name: build_and_test_integration-2.3
          integration_apps: 'ruby rack rails-five'
          ruby_version: '2.3'
          <<: *filters_all_branches_and_tags
      - orb/build_and_test_integration:
          name: build_and_test_integration-2.4
          integration_apps: 'ruby rack rails-five'
          ruby_version: '2.4'
          <<: *filters_all_branches_and_tags
      - orb/build_and_test_integration:
          name: build_and_test_integration-2.5
          integration_apps: 'ruby rack rails-five'
          ruby_version: '2.5'
          <<: *filters_all_branches_and_tags
      - orb/build_and_test_integration:
          name: build_and_test_integration-2.6
          integration_apps: 'ruby rack rails-five'
          ruby_version: '2.6'
          <<: *filters_all_branches_and_tags
      - orb/build_and_test_integration:
          name: build_and_test_integration-2.7
          integration_apps: 'ruby rack rails-five'
          ruby_version: '2.7'
          <<: *filters_all_branches_and_tags
      - orb/build_and_test_integration:
          name: build_and_test_integration-3.0
          # TODO: Get Rack & Rails apps working with Ruby 3.0
          integration_apps: 'ruby'
          ruby_version: '3.0'
          <<: *filters_all_branches_and_tags
      # MRI
      - orb/build:
          <<: *config-2_1
          name: build-2.1
      - orb/test:
          <<: *config-2_1
          name: test-2.1
          requires:
            - build-2.1
      - orb/build:
          <<: *config-2_2
          name: build-2.2
      - orb/test:
          <<: *config-2_2
          name: test-2.2
          requires:
            - build-2.2
      - orb/build:
          <<: *config-2_3
          name: build-2.3
      - orb/test:
          <<: *config-2_3
          name: test-2.3
          requires:
            - build-2.3
      - orb/benchmark:
          <<: *config-2_3
          name: benchmark-2.3
          requires:
            - build-2.3
      - orb/build:
          <<: *config-2_4
          name: build-2.4
      - orb/test:
          <<: *config-2_4
          name: test-2.4
          requires:
            - build-2.4
      - orb/build:
          <<: *config-2_5
          name: build-2.5
      - orb/test:
          <<: *config-2_5
          name: test-2.5
          requires:
            - build-2.5
      - orb/build:
          <<: *config-2_6
          name: build-2.6
      - orb/test:
          <<: *config-2_6
          name: test-2.6
          requires:
            - build-2.6
      - orb/build:
          <<: *config-2_7
          name: build-2.7
      - orb/test:
          <<: *config-2_7
          name: test-2.7
          requires:
            - build-2.7
      - orb/build:
          <<: *config-3_0
          name: build-3.0
      - orb/test:
          <<: *config-3_0
          name: test-3.0
          requires:
            - build-3.0
      - orb/build:
          <<: *config-3_0-jit
          name: build-3.0-jit
      - orb/test:
          <<: *config-3_0-jit
          name: test-3.0-jit
          requires:
            - build-3.0-jit
      # JRuby
      - orb/build:
          <<: *config-jruby-9_2_0_0
          name: build-jruby-9.2.0.0
      - orb/test:
          <<: *config-jruby-9_2_0_0
          name: test-jruby-9.2.0.0
          requires:
            - build-jruby-9.2.0.0
      - orb/build:
          <<: *config-jruby-9_2-latest
          name: build-jruby-9.2-latest
      - orb/test:
          <<: *config-jruby-9_2-latest
          name: test-jruby-9.2-latest
          requires:
            - build-jruby-9.2-latest
      # TruffleRuby
      # soon™️
      # - orb/build:
      #     <<: *config-truffleruby-21_0_0
      #     name: build-truffleruby-21.0.0
      # - orb/test:
      #     <<: *config-truffleruby-21_0_0
      #     name: test-truffleruby-21.0.0
      #     requires:
      #       - build-truffleruby-21.0.0
      # Release jobs
      - "deploy prerelease Gem":
          <<: *filters_all_branches_and_tags
          requires:
            - lint
            - test-2.1
            - test-2.2
            - test-2.3
            - test-2.4
            - test-2.5
            - test-2.6
            - test-2.7
            - test-3.0
            - test-3.0-jit
            - test-jruby-9.2.0.0
            - test-jruby-9.2-latest
            # soon™️ - test-truffleruby-21.0.0
      - "deploy release":
          <<: *filters_only_release_tags
          requires:
            - lint
            - test-2.1
            - test-2.2
            - test-2.3
            - test-2.4
            - test-2.5
            - test-2.6
            - test-2.7
            - test-3.0
            - test-3.0-jit
            - test-jruby-9.2.0.0
            - test-jruby-9.2-latest
            # soon™️ - test-truffleruby-21.0.0
  # This workflow runs the same `build` and `test` jobs as above on a schedule.
  # Tasks related to housekeeping (e.g. prerelease) are not relevant
  # to this daily check, as they are not expected to be impacted here.
  edge:
    triggers:
      - schedule:
          cron: "0 0 * * 1-5" # Every weekday
          filters:
            branches:
              only:
                - master
    jobs:
      # Integration
      - orb/build_and_test_integration:
          name: build_and_test_integration-2.1
          integration_apps: 'ruby rack'
          ruby_version: '2.1'
          <<: *filters_all_branches_and_tags
      - orb/build_and_test_integration:
          name: build_and_test_integration-2.2
          integration_apps: 'ruby rack'
          ruby_version: '2.2'
          <<: *filters_all_branches_and_tags
      - orb/build_and_test_integration:
          name: build_and_test_integration-2.3
          integration_apps: 'ruby rack rails-five'
          ruby_version: '2.3'
          <<: *filters_all_branches_and_tags
      - orb/build_and_test_integration:
          name: build_and_test_integration-2.4
          integration_apps: 'ruby rack rails-five'
          ruby_version: '2.4'
          <<: *filters_all_branches_and_tags
      - orb/build_and_test_integration:
          name: build_and_test_integration-2.5
          integration_apps: 'ruby rack rails-five'
          ruby_version: '2.5'
          <<: *filters_all_branches_and_tags
      - orb/build_and_test_integration:
          name: build_and_test_integration-2.6
          integration_apps: 'ruby rack rails-five'
          ruby_version: '2.6'
          <<: *filters_all_branches_and_tags
      - orb/build_and_test_integration:
          name: build_and_test_integration-2.7
          integration_apps: 'ruby rack rails-five'
          ruby_version: '2.7'
          <<: *filters_all_branches_and_tags
      - orb/build_and_test_integration:
          name: build_and_test_integration-3.0
          # TODO: Get Rack & Rails apps working with Ruby 3.0
          integration_apps: 'ruby'
          ruby_version: '3.0'
          <<: *filters_all_branches_and_tags
      # MRI
      - orb/build:
          <<: *config-2_1
          name: build-2.1
      - orb/test:
          <<: *config-2_1
          name: test-2.1
          requires:
            - build-2.1
      - orb/build:
          <<: *config-2_2
          name: build-2.2
      - orb/test:
          <<: *config-2_2
          name: test-2.2
          requires:
            - build-2.2
      - orb/build:
          <<: *config-2_3
          name: build-2.3
      - orb/test:
          <<: *config-2_3
          name: test-2.3
          requires:
            - build-2.3
      - orb/benchmark:
          <<: *config-2_3
          name: benchmark-2.3
          requires:
            - build-2.3
      - orb/build:
          <<: *config-2_4
          name: build-2.4
      - orb/test:
          <<: *config-2_4
          name: test-2.4
          requires:
            - build-2.4
      - orb/build:
          <<: *config-2_5
          name: build-2.5
      - orb/test:
          <<: *config-2_5
          name: test-2.5
          requires:
            - build-2.5
      - orb/build:
          <<: *config-2_6
          name: build-2.6
      - orb/test:
          <<: *config-2_6
          name: test-2.6
          requires:
            - build-2.6
      - orb/build:
          <<: *config-2_7
          name: build-2.7
      - orb/test:
          <<: *config-2_7
          name: test-2.7
          requires:
            - build-2.7
      - orb/build:
          <<: *config-3_0
          name: build-3.0
      - orb/test:
          <<: *config-3_0
          name: test-3.0
          requires:
            - build-3.0
      - orb/build:
          <<: *config-3_0-jit
          name: build-3.0-jit
      - orb/test:
          <<: *config-3_0-jit
          name: test-3.0-jit
          requires:
            - build-3.0-jit
      # JRuby
      - orb/build:
          <<: *config-jruby-9_2_0_0
          name: build-jruby-9.2.0.0
      - orb/test:
          <<: *config-jruby-9_2_0_0
          name: test-jruby-9.2.0.0
          requires:
            - build-jruby-9.2.0.0
      - orb/build:
          <<: *config-jruby-9_2-latest
          name: build-jruby-9.2-latest
      - orb/test:
          <<: *config-jruby-9_2-latest
          name: test-jruby-9.2-latest
          requires:
            - build-jruby-9.2-latest
      # TruffleRuby
      # soon™️
      # - orb/build:
      #     <<: *config-truffleruby-21_0_0
      #     name: build-truffleruby-21.0.0
      # - orb/test:
      #     <<: *config-truffleruby-21_0_0
      #     name: test-truffleruby-21.0.0
      #     requires:
      #       - build-truffleruby-21.0.0<|MERGE_RESOLUTION|>--- conflicted
+++ resolved
@@ -87,13 +87,10 @@
 check_exact_bundle_cache_hit: &check_exact_bundle_cache_hit
   run:
     name: Check if we restored an exact cache of gems that this job requires
-<<<<<<< HEAD
-=======
     # CircleCI doesn't tell us if we had a perfect cache match or partial match.
     # To accomplish such check, we save `bundle_checksum` alongside the cached
     # gems. After gems are restored, we compare the restored `bundle_checksum`'s
     # content with the current commit's `bundle_checksum`.
->>>>>>> cdd92709
     command: |
       ! cmp -s .circleci/bundle_checksum /usr/local/bundle/bundle_checksum
       echo "export CI_BUNDLE_CACHE_HIT=$?" >> $BASH_ENV
@@ -148,11 +145,7 @@
     name: Compute bundle checksum
     command: |
       bundle lock # Create Gemfile.lock
-<<<<<<< HEAD
-      cat Gemfile.lock gemfiles/*.gemfile.lock > .circleci/bundle_checksum
-=======
       cat Gemfile.lock gemfiles/*.gemfile.lock | md5sum > .circleci/bundle_checksum
->>>>>>> cdd92709
 step_run_all_tests: &step_run_all_tests
   run:
     name: Run tests
