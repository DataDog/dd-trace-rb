version: 2.1

# Common variables, containers, jobs and steps.
job_defaults: &job_defaults
  working_directory: /app
  shell: /bin/bash --login

test_containers:
  - &container_base
    environment:
      - BUNDLE_GEMFILE=/app/Gemfile
  - &container_postgres
    image: postgres:9.6
    environment:
      - POSTGRES_PASSWORD=postgres
      - POSTGRES_USER=postgres
      - POSTGRES_DB=postgres
  - &container_mysql
    image: mysql:5.6
    environment:
      - MYSQL_ROOT_PASSWORD=root
      - MYSQL_PASSWORD=mysql
      - MYSQL_USER=mysql
  - &container_elasticsearch
    image: elasticsearch:2.4
  - &container_redis
    image: redis:3.0
  - &container_mongo
    image: mongo:3.5
  - &container_memcached
    image: memcached:1.5-alpine
  - &container_agent
    image: datadog/docker-dd-agent
    environment:
      - DD_APM_ENABLED=true
      - DD_BIND_HOST=0.0.0.0
      - DD_API_KEY=invalid_key_but_this_is_fine

step_init_bundle_checksum: &step_init_bundle_checksum
  run:
    name: Initialize bundle cache key
    command: |
      touch .circleci/bundle_checksum
step_bundle_install: &step_bundle_install
  run:
    name: Install gem dependencies
    command: bundle install
step_rubocop: &step_rubocop
  run:
    name: Delint with Rubocop
    command: bundle exec rake rubocop
step_appraisal_install: &step_appraisal_install
  run:
    name: Install Appraisal gems
    command: bundle exec appraisal install
step_compute_bundle_checksum: &step_compute_bundle_checksum
  run:
    name: Compute bundle checksum
    command: |
      cat Gemfile.lock gemfiles/*.gemfile.lock > .circleci/bundle_checksum
step_run_all_tests: &step_run_all_tests
  run:
    name: Run tests
    command: bundle exec rake ci
step_release_docs: &step_release_docs
  run:
    name: Upload release docs
    command: S3_DIR=trace bundle exec rake release:docs

filters_all_branches_and_tags: &filters_all_branches_and_tags
  filters:
    tags:
      only: /.*/
filters_only_release_tags: &filters_only_release_tags
  filters:
    branches:
      ignore: /.*/
    tags:
      only: /^v\d+(\.\d+){0,3}(\.(alpha|beta|rc)\d+)?$/

orbs:
  orb:
    jobs:
      checkout:
        <<: *job_defaults
        parameters:
          ruby_version:
            description: Ruby version
            type: string
          image:
            description: Docker image location
            type: string
        docker:
          - <<: *container_base
            image: <<parameters.image>>
        steps:
          - checkout
          - save_cache:
              key: '{{ .Environment.CIRCLE_CACHE_VERSION }}-repo-<<parameters.ruby_version>>-{{ .Environment.CIRCLE_SHA1 }}'
              paths:
                - /app
      build:
        <<: *job_defaults
        parameters:
          ruby_version:
            description: Ruby version
            type: string
          image:
            description: Docker image location
            type: string
        docker:
          - <<: *container_base
            image: <<parameters.image>>
        steps:
          - restore_cache:
              keys:
                - '{{ .Environment.CIRCLE_CACHE_VERSION }}-bundled-repo-<<parameters.ruby_version>>-{{ .Environment.CIRCLE_SHA1 }}'
                - '{{ .Environment.CIRCLE_CACHE_VERSION }}-repo-<<parameters.ruby_version>>-{{ .Environment.CIRCLE_SHA1 }}'
          - restore_cache:
              keys:
                - bundle-{{ .Environment.CIRCLE_CACHE_VERSION }}-<<parameters.ruby_version>>-{{ checksum "lib/ddtrace/version.rb" }}-{{ .Branch }}-{{ checksum "Gemfile" }}-{{ checksum "Appraisals" }}-{{ checksum "ddtrace.gemspec" }}
                - bundle-{{ .Environment.CIRCLE_CACHE_VERSION }}-<<parameters.ruby_version>>-{{ checksum "lib/ddtrace/version.rb" }}-{{ .Branch }}-
                - bundle-{{ .Environment.CIRCLE_CACHE_VERSION }}-<<parameters.ruby_version>>-{{ checksum "lib/ddtrace/version.rb" }}
          - *step_init_bundle_checksum
          - restore_cache:
              keys:
                - '{{ .Environment.CIRCLE_CACHE_VERSION }}-bundle-<<parameters.ruby_version>>-{{ checksum ".circleci/bundle_checksum" }}'
          - *step_bundle_install
          - *step_appraisal_install
          - *step_compute_bundle_checksum
          - save_cache:
              key: '{{ .Environment.CIRCLE_CACHE_VERSION }}-bundled-repo-<<parameters.ruby_version>>-{{ .Environment.CIRCLE_SHA1 }}'
              paths:
                - /app
          - save_cache:
              key: '{{ .Environment.CIRCLE_CACHE_VERSION }}-bundle-<<parameters.ruby_version>>-{{ checksum ".circleci/bundle_checksum" }}'
              paths:
                - /usr/local/bundle
          - save_cache:
              key: bundle-{{ .Environment.CIRCLE_CACHE_VERSION }}-<<parameters.ruby_version>>-{{ checksum "lib/ddtrace/version.rb" }}-{{ .Branch }}-{{ checksum "Gemfile" }}-{{ checksum "Appraisals" }}-{{ checksum "ddtrace.gemspec" }}-{{ checksum ".circleci/bundle_checksum" }}'
              paths:
                - /usr/local/bundle
      test:
        <<: *job_defaults
        parameters:
          ruby_version:
            description: Ruby version
            type: string
          image:
            description: Docker image location
            type: string
        docker:
          - <<: *container_base
            image: <<parameters.image>>
            environment:
              - BUNDLE_GEMFILE: /app/Gemfile
              - TEST_DATADOG_INTEGRATION: 1
          - *container_postgres
          - *container_mysql
          - *container_elasticsearch
          - *container_redis
          - *container_mongo
          - *container_memcached
          - *container_agent
        steps:
          - restore_cache:
              keys:
                - '{{ .Environment.CIRCLE_CACHE_VERSION }}-bundled-repo-<<parameters.ruby_version>>-{{ .Environment.CIRCLE_SHA1 }}'
          - restore_cache:
              keys:
                - '{{ .Environment.CIRCLE_CACHE_VERSION }}-bundle-<<parameters.ruby_version>>-{{ checksum ".circleci/bundle_checksum" }}'
          - *step_run_all_tests
      benchmark:
        <<: *job_defaults
        parameters:
          ruby_version:
            description: Ruby version
            type: string
          image:
            description: Docker image location
            type: string
        docker:
          - <<: *container_base
            image: <<parameters.image>>
            environment:
              - BUNDLE_GEMFILE: /app/Gemfile
              - TEST_DATADOG_INTEGRATION: 1
          - *container_postgres
          - *container_redis
          - *container_agent
        steps:
          - restore_cache:
              keys:
                - '{{ .Environment.CIRCLE_CACHE_VERSION }}-bundled-repo-<<parameters.ruby_version>>-{{ .Environment.CIRCLE_SHA1 }}'
          - restore_cache:
              keys:
                - '{{ .Environment.CIRCLE_CACHE_VERSION }}-bundle-<<parameters.ruby_version>>-{{ checksum ".circleci/bundle_checksum" }}'
          - run:
              name: Run Benchmark
              command: bundle exec appraisal rails5-postgres-sidekiq ruby benchmarks/sidekiq_test.rb 2>&1 1> /dev/null | tee benchmark_results.csv
          - run:
              name: Run Benchmark without ddtracer
              command: rm -f lib/ddtrace.rb && bundle exec appraisal rails5-postgres-sidekiq ruby benchmarks/sidekiq_test.rb 2>&1 1> /dev/null | tee benchmark_results.csv
      lint:
        <<: *job_defaults
        parameters:
          ruby_version:
            description: Ruby version
            type: string
          image:
            description: Docker image location
            type: string
        docker:
          - <<: *container_base
            image: <<parameters.image>>
            environment:
              - BUNDLE_GEMFILE: /app/Gemfile
        steps:
          - restore_cache:
              keys:
                - '{{ .Environment.CIRCLE_CACHE_VERSION }}-bundled-repo-<<parameters.ruby_version>>-{{ .Environment.CIRCLE_SHA1 }}'
          - restore_cache:
              keys:
                - '{{ .Environment.CIRCLE_CACHE_VERSION }}-bundle-<<parameters.ruby_version>>-{{ checksum ".circleci/bundle_checksum" }}'
          - *step_rubocop
    commands:
    executors:

jobs:
  "deploy release":
    <<: *job_defaults
    docker:
      - <<: *container_base
        image: marcotc/docker-library:ddtrace_rb_2_5_6
    steps:
      - checkout
      - run:
          command: |
            apt-get -y -qq update
            apt-get -y -qq install awscli
      - *step_bundle_install
      - *step_release_docs
      - run:
          name: Upload release Gem and rebuild index
          command: S3_DIR=release bundle exec rake release:gem
      - store_artifacts:
          path: pkg/
          destination: gem
  "deploy prerelease Gem":
    <<: *job_defaults
    docker:
      - <<: *container_base
        image: marcotc/docker-library:ddtrace_rb_2_5_6
    steps:
      - run:
          name: Check if this commit author has publishing credentials
          command: |
            if [[ -z "${AWS_ACCESS_KEY_ID}" ]]
            then
              echo 'No AWS credentials, skipping publish of pre-release build.'
              circleci task halt
            fi
      - checkout
      - run:
          command: |
            apt-get -y -qq update
            apt-get -y -qq install awscli
      - *step_bundle_install
      - run:
          name: Rename to pre-release version based on branch name and build number
          command: |
            # create safe version string
            PRE=$(echo "${CIRCLE_BRANCH:-unknown}.${CIRCLE_BUILD_NUM:-R$RANDOM}" | sed -e 's/[^a-zA-Z0-9+]\{1,\}/./g')
            echo PRE=$PRE
            sed lib/ddtrace/version.rb -i -e "s/^\([\t ]*PRE\) *=*/\1 = \'${PRE}\' #/g"
      - run:
          name: Upload prereleas Gem and rebuild index
          command: S3_DIR=prerelease bundle exec rake release:gem
      - store_artifacts:
          path: pkg/
          destination: gem

job_configuration:
  - &config-2_0
    <<: *filters_all_branches_and_tags
    ruby_version: '2.0'
    image: palazzem/docker-library:ddtrace_rb_2_0_0
  - &config-2_1
    <<: *filters_all_branches_and_tags
    ruby_version: '2.1'
    image: palazzem/docker-library:ddtrace_rb_2_1_10
  - &config-2_2
    <<: *filters_all_branches_and_tags
    ruby_version: '2.2'
    image: palazzem/docker-library:ddtrace_rb_2_2_10
  - &config-2_3
    <<: *filters_all_branches_and_tags
    ruby_version: '2.3'
    image: palazzem/docker-library:ddtrace_rb_2_3_8
  - &config-2_4
    <<: *filters_all_branches_and_tags
    ruby_version: '2.4'
    image: palazzem/docker-library:ddtrace_rb_2_4_6
  - &config-2_5
    <<: *filters_all_branches_and_tags
    ruby_version: '2.5'
    image: marcotc/docker-library:ddtrace_rb_2_5_6
  - &config-2_6
    <<: *filters_all_branches_and_tags
    ruby_version: '2.6'
    image: marcotc/docker-library:ddtrace_rb_2_6_4
  - &config-2_7
    <<: *filters_all_branches_and_tags
    ruby_version: '2.7'
    image: marcotc/docker-library:ddtrace_rb_2_7_0

workflows:
  version: 2
  build-and-test:
    jobs:
      - orb/checkout:
          <<: *config-2_0
          name: checkout-2.0
      - orb/build:
          <<: *config-2_0
          name: build-2.0
          requires:
            - checkout-2.0
      - orb/test:
          <<: *config-2_0
          name: test-2.0
          requires:
            - build-2.0
      - orb/checkout:
          <<: *config-2_1
          name: checkout-2.1
      - orb/build:
          <<: *config-2_1
          name: build-2.1
          requires:
            - checkout-2.1
      - orb/test:
          <<: *config-2_1
          name: test-2.1
          requires:
            - build-2.1
      - orb/checkout:
          <<: *config-2_2
          name: checkout-2.2
      - orb/build:
          <<: *config-2_2
          name: build-2.2
          requires:
            - checkout-2.2
      - orb/test:
          <<: *config-2_2
          name: test-2.2
          requires:
            - build-2.2
      - orb/checkout:
          <<: *config-2_3
          name: checkout-2.3
      - orb/build:
          <<: *config-2_3
          name: build-2.3
          requires:
            - checkout-2.3
      - orb/test:
          <<: *config-2_3
          name: test-2.3
          requires:
            - build-2.3
      - orb/benchmark:
          <<: *config-2_3
          name: benchmark-2.3
          requires:
            - build-2.3
      - orb/checkout:
          <<: *config-2_4
          name: checkout-2.4
      - orb/build:
          <<: *config-2_4
          name: build-2.4
          requires:
            - checkout-2.4
      - orb/test:
          <<: *config-2_4
          name: test-2.4
          requires:
            - build-2.4
      - orb/checkout:
          <<: *config-2_5
          name: checkout-2.5
      - orb/build:
          <<: *config-2_5
          name: build-2.5
          requires:
            - checkout-2.5
      - orb/test:
          <<: *config-2_5
          name: test-2.5
          requires:
            - build-2.5
      - orb/checkout:
          <<: *config-2_6
          name: checkout-2.6
      - orb/build:
          <<: *config-2_6
          name: build-2.6
          requires:
            - checkout-2.6
      - orb/test:
          <<: *config-2_6
          name: test-2.6
          requires:
            - build-2.6
<<<<<<< HEAD
      - orb/lint:
          <<: *config-2_6
          name: lint
          requires:
            - build-2.6
=======
      - orb/checkout:
          <<: *config-2_7
          name: checkout-2.7
      - orb/build:
          <<: *config-2_7
          name: build-2.7
          requires:
            - checkout-2.7
      - orb/test:
          <<: *config-2_7
          name: test-2.7
          requires:
            - build-2.7
>>>>>>> c9027dea
      - "deploy prerelease Gem":
          <<: *filters_all_branches_and_tags
          requires:
            - test-2.0
            - test-2.1
            - test-2.2
            - test-2.3
            - test-2.4
            - test-2.5
            - test-2.6
<<<<<<< HEAD
            - lint
=======
            - test-2.7
>>>>>>> c9027dea
      - "deploy release":
          <<: *filters_only_release_tags
          requires:
            - test-2.0
            - test-2.1
            - test-2.2
            - test-2.3
            - test-2.4
            - test-2.5
            - test-2.6
<<<<<<< HEAD
            - lint
=======
            - test-2.7
>>>>>>> c9027dea
<|MERGE_RESOLUTION|>--- conflicted
+++ resolved
@@ -318,6 +318,11 @@
   version: 2
   build-and-test:
     jobs:
+      - orb/lint:
+          <<: *config-2_6
+          name: lint
+          requires:
+            - build-2.6
       - orb/checkout:
           <<: *config-2_0
           name: checkout-2.0
@@ -414,13 +419,6 @@
           name: test-2.6
           requires:
             - build-2.6
-<<<<<<< HEAD
-      - orb/lint:
-          <<: *config-2_6
-          name: lint
-          requires:
-            - build-2.6
-=======
       - orb/checkout:
           <<: *config-2_7
           name: checkout-2.7
@@ -434,10 +432,10 @@
           name: test-2.7
           requires:
             - build-2.7
->>>>>>> c9027dea
       - "deploy prerelease Gem":
           <<: *filters_all_branches_and_tags
           requires:
+            - lint
             - test-2.0
             - test-2.1
             - test-2.2
@@ -445,14 +443,11 @@
             - test-2.4
             - test-2.5
             - test-2.6
-<<<<<<< HEAD
-            - lint
-=======
             - test-2.7
->>>>>>> c9027dea
       - "deploy release":
           <<: *filters_only_release_tags
           requires:
+            - lint
             - test-2.0
             - test-2.1
             - test-2.2
@@ -460,8 +455,4 @@
             - test-2.4
             - test-2.5
             - test-2.6
-<<<<<<< HEAD
-            - lint
-=======
-            - test-2.7
->>>>>>> c9027dea
+            - test-2.7