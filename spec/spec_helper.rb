--- conflicted
+++ resolved
@@ -160,13 +160,9 @@
           # WEBrick server thread
           t[:WEBrickSocket] ||
           # Rails connection reaper
-<<<<<<< HEAD
-          backtrace.find { |b| b.include?('lib/active_record/connection_adapters/abstract/connection_pool.rb') } ||
-          # Rails ActiveRecord connection pool reaper
-          t.name == 'AR Pool Reaper' ||
-=======
           backtrace.find { |b| b =~ %r{lib/active_record/connection_adapters/abstract/connection_pool(/reaper)?.rb} } ||
->>>>>>> 781a7c6a
+          # # Rails ActiveRecord connection pool reaper
+          # t.name == 'AR Pool Reaper' ||
           # Ruby JetBrains debugger
           (t.class.name && t.class.name.include?('DebugThread')) ||
           # Categorized as a known leaky thread
