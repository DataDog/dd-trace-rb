require 'datadog/profiling/spec_helper'

require 'datadog/profiling/exporter'
require 'datadog/profiling/collectors/code_provenance'
require 'datadog/core/logger'

RSpec.describe Datadog::Profiling::Exporter do
  before { skip_if_profiling_not_supported(self) }

  subject(:exporter) do
    described_class.new(
      pprof_recorder: pprof_recorder,
      worker: worker,
      code_provenance_collector: code_provenance_collector,
      internal_metadata: internal_metadata,
      **options
    )
  end

  let(:start) { Time.now }
  let(:finish) { start + 60 }
  let(:pprof_data) { 'dummy pprof data' }
  let(:code_provenance_data) { 'dummy code provenance data' }
  let(:pprof_recorder_serialize) { [start, finish, pprof_data] }
  let(:pprof_recorder) { instance_double(Datadog::Profiling::StackRecorder, serialize: pprof_recorder_serialize) }
<<<<<<< HEAD
  let(:worker) { instance_double('Datadog::Profiling::Collectors::CpuAndWallTimeWorker', stats_and_reset: stats) }
=======
  let(:worker) do
    # TODO: Change this to a direct reference when we drop support for old Rubies which currently error if we try
    #       to `require 'profiling/collectors/cpu_and_wall_time_worker'`
    instance_double('Datadog::Profiling::Collectors::CpuAndWallTimeWorker', stats_and_reset_not_thread_safe: stats)
  end
>>>>>>> 9e11a860
  let(:code_provenance_collector) do
    collector = instance_double(Datadog::Profiling::Collectors::CodeProvenance, generate_json: code_provenance_data)
    allow(collector).to receive(:refresh).and_return(collector)
    collector
  end
  let(:internal_metadata) { { no_signals_workaround_enabled: no_signals_workaround_enabled } }
  let(:no_signals_workaround_enabled) { false }
  let(:logger) { Datadog.logger }
  let(:options) { {} }
  let(:stats) do
    {
      statA: 123,
      statB: 456,
    }
  end

  describe '#flush' do
    subject(:flush) { exporter.flush }

    it 'returns a flush containing the data from the recorders' do
      expect(flush).to have_attributes(
        start: start,
        finish: finish,
        pprof_file_name: 'rubyprofile.pprof',
        code_provenance_file_name: 'code-provenance.json',
        tags_as_array: array_including(%w[language ruby], ['process_id', Process.pid.to_s]),
      )
      expect(flush.pprof_data).to eq pprof_data
      expect(flush.code_provenance_data).to eq code_provenance_data
<<<<<<< HEAD
      expect(JSON.parse(flush.internal_metadata_json, { symbolize_names: true })).to match(
        {
          no_signals_workaround_enabled: no_signals_workaround_enabled,
          worker_stats: stats,
          # GC stats are slightly different between ruby versions and jrubies. Count is always
          # there but it's hard to find commonality across others so we'll be very lenient in
          # our matching
          gc: hash_including(:count),
=======
      expect(JSON.parse(flush.internal_metadata_json, symbolize_names: true)).to match(
        {
          no_signals_workaround_enabled: no_signals_workaround_enabled,
          worker_stats: stats,
          # GC stats are slightly different between ruby versions.
          gc: hash_including(:count, :total_freed_objects),
>>>>>>> 9e11a860
        }
      )
    end

    context 'when pprof recorder has no data' do
      let(:pprof_recorder_serialize) { nil }

      it { is_expected.to be nil }
    end

    context 'when no code provenance collector was provided' do
      let(:code_provenance_collector) { nil }

      it 'returns a flush with nil code_provenance_data' do
        expect(flush.code_provenance_data).to be nil
      end
    end

    context 'when duration of profile is below 1s' do
      let(:finish) { start + 0.99 }

      before { allow(logger).to receive(:debug) }

      it { is_expected.to be nil }

      it 'logs a debug message' do
        expect(logger).to receive(:debug).with(/Skipped exporting/)

        flush
      end
    end

    context 'when duration of profile is 1s or above' do
      let(:finish) { start + 1 }

      it { is_expected.to_not be nil }
    end

    context 'when no_signals_workaround_enabled is true' do
      let(:no_signals_workaround_enabled) { true }
      it {
        is_expected.to have_attributes(internal_metadata_json: a_string_matching('"no_signals_workaround_enabled":true'))
      }
    end

    context 'when no_signals_workaround_enabled is false' do
      let(:no_signals_workaround_enabled) { false }
      it {
        is_expected.to have_attributes(internal_metadata_json: a_string_matching('"no_signals_workaround_enabled":false'))
      }
    end
  end

  describe '#reset_after_fork' do
    let(:dummy_current_time) { Time.new(2022) }
    let(:time_provider) { class_double(Time, now: dummy_current_time) }
    let(:options) { { **super(), time_provider: class_double(Time, now: dummy_current_time) } }

    subject(:reset_after_fork) { exporter.reset_after_fork }

    it { is_expected.to be nil }

    it 'sets the last_flush_finish_at to be the current time' do
      expect { reset_after_fork }.to change { exporter.send(:last_flush_finish_at) }.from(nil).to(dummy_current_time)
    end
  end

  describe '#can_flush?' do
    let(:time_provider) { class_double(Time) }
    let(:created_at) { start - 60 }
    let(:options) { { **super(), time_provider: time_provider } }

    subject(:can_flush?) { exporter.can_flush? }

    before do
      expect(time_provider).to receive(:now).and_return(created_at).once
      exporter
    end

    context 'when exporter has flushed before' do
      before { exporter.flush }

      context 'when less than 1s has elapsed since last flush' do
        before { expect(time_provider).to receive(:now).and_return(finish + 0.99).once }

        it { is_expected.to be false }
      end

      context 'when 1s or more has elapsed since last flush' do
        before { expect(time_provider).to receive(:now).and_return(finish + 1).once }

        it { is_expected.to be true }
      end
    end

    context 'when exporter has never flushed' do
      context 'when less than 1s has elapsed since exporter was created' do
        before { expect(time_provider).to receive(:now).and_return(created_at + 0.99).once }

        it { is_expected.to be false }
      end

      context 'when 1s or more has elapsed since exporter was created' do
        before { expect(time_provider).to receive(:now).and_return(created_at + 1).once }

        it { is_expected.to be true }
      end
    end
  end
end<|MERGE_RESOLUTION|>--- conflicted
+++ resolved
@@ -23,15 +23,11 @@
   let(:code_provenance_data) { 'dummy code provenance data' }
   let(:pprof_recorder_serialize) { [start, finish, pprof_data] }
   let(:pprof_recorder) { instance_double(Datadog::Profiling::StackRecorder, serialize: pprof_recorder_serialize) }
-<<<<<<< HEAD
-  let(:worker) { instance_double('Datadog::Profiling::Collectors::CpuAndWallTimeWorker', stats_and_reset: stats) }
-=======
   let(:worker) do
     # TODO: Change this to a direct reference when we drop support for old Rubies which currently error if we try
     #       to `require 'profiling/collectors/cpu_and_wall_time_worker'`
     instance_double('Datadog::Profiling::Collectors::CpuAndWallTimeWorker', stats_and_reset_not_thread_safe: stats)
   end
->>>>>>> 9e11a860
   let(:code_provenance_collector) do
     collector = instance_double(Datadog::Profiling::Collectors::CodeProvenance, generate_json: code_provenance_data)
     allow(collector).to receive(:refresh).and_return(collector)
@@ -61,23 +57,12 @@
       )
       expect(flush.pprof_data).to eq pprof_data
       expect(flush.code_provenance_data).to eq code_provenance_data
-<<<<<<< HEAD
-      expect(JSON.parse(flush.internal_metadata_json, { symbolize_names: true })).to match(
-        {
-          no_signals_workaround_enabled: no_signals_workaround_enabled,
-          worker_stats: stats,
-          # GC stats are slightly different between ruby versions and jrubies. Count is always
-          # there but it's hard to find commonality across others so we'll be very lenient in
-          # our matching
-          gc: hash_including(:count),
-=======
       expect(JSON.parse(flush.internal_metadata_json, symbolize_names: true)).to match(
         {
           no_signals_workaround_enabled: no_signals_workaround_enabled,
           worker_stats: stats,
           # GC stats are slightly different between ruby versions.
           gc: hash_including(:count, :total_freed_objects),
->>>>>>> 9e11a860
         }
       )
     end
