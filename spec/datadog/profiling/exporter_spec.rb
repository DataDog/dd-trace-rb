require 'datadog/profiling/spec_helper'

require 'datadog/profiling/exporter'
require 'datadog/profiling/collectors/code_provenance'
require 'datadog/core/logger'

RSpec.describe Datadog::Profiling::Exporter do
  before { skip_if_profiling_not_supported(self) }

  subject(:exporter) do
    described_class.new(
      pprof_recorder: pprof_recorder,
<<<<<<< HEAD
      info_collector: info_collector,
=======
      worker: worker,
>>>>>>> 65f12dd2
      code_provenance_collector: code_provenance_collector,
      internal_metadata: internal_metadata,
      **options
    )
  end

  let(:start) { Time.now }
  let(:finish) { start + 60 }
  let(:pprof_data) { 'dummy pprof data' }
  let(:code_provenance_data) { 'dummy code provenance data' }
  let(:pprof_recorder_serialize) { [start, finish, pprof_data] }
  let(:pprof_recorder) { instance_double(Datadog::Profiling::StackRecorder, serialize: pprof_recorder_serialize) }
  let(:worker) do
    # TODO: Change this to a direct reference when we drop support for old Rubies which currently error if we try
    #       to `require 'profiling/collectors/cpu_and_wall_time_worker'`
    instance_double('Datadog::Profiling::Collectors::CpuAndWallTimeWorker', stats_and_reset_not_thread_safe: stats)
  end
  let(:code_provenance_collector) do
    collector = instance_double(Datadog::Profiling::Collectors::CodeProvenance, generate_json: code_provenance_data)
    allow(collector).to receive(:refresh).and_return(collector)
    collector
  end
  let(:internal_metadata) { { no_signals_workaround_enabled: no_signals_workaround_enabled } }
  let(:info) { { profiler: { running_under_test: true } } }
  let(:info_collector) { instance_double(Datadog::Profiling::Collectors::Info, info: info) }
  let(:no_signals_workaround_enabled) { false }
  let(:logger) { Datadog.logger }
  let(:options) { {} }
  let(:stats) do
    {
      statA: 123,
      statB: 456,
    }
  end

  describe '#flush' do
    subject(:flush) { exporter.flush }

    it 'returns a flush containing the data from the recorders' do
      expect(flush).to have_attributes(
        start: start,
        finish: finish,
        pprof_file_name: 'rubyprofile.pprof',
        code_provenance_file_name: 'code-provenance.json',
        tags_as_array: array_including(%w[language ruby], ['process_id', Process.pid.to_s]),
      )
      expect(flush.pprof_data).to eq pprof_data
      expect(flush.code_provenance_data).to eq code_provenance_data
      expect(JSON.parse(flush.internal_metadata_json, symbolize_names: true)).to match(
        {
          no_signals_workaround_enabled: no_signals_workaround_enabled,
          worker_stats: stats,
          # GC stats are slightly different between ruby versions.
          gc: hash_including(:count, :total_freed_objects),
        }
      )
    end

    context 'when pprof recorder has no data' do
      let(:pprof_recorder_serialize) { nil }

      it { is_expected.to be nil }
    end

    context 'when no code provenance collector was provided' do
      let(:code_provenance_collector) { nil }

      it 'returns a flush with nil code_provenance_data' do
        expect(flush.code_provenance_data).to be nil
      end
    end

    context 'when duration of profile is below 1s' do
      let(:finish) { start + 0.99 }

      before { allow(logger).to receive(:debug) }

      it { is_expected.to be nil }

      it 'logs a debug message' do
        expect(logger).to receive(:debug).with(/Skipped exporting/)

        flush
      end
    end

    context 'when duration of profile is 1s or above' do
      let(:finish) { start + 1 }

      it { is_expected.to_not be nil }
    end

    context 'when no_signals_workaround_enabled is true' do
      let(:no_signals_workaround_enabled) { true }
      it {
        is_expected.to have_attributes(internal_metadata_json: a_string_matching('"no_signals_workaround_enabled":true'))
      }
    end

    context 'when no_signals_workaround_enabled is false' do
      let(:no_signals_workaround_enabled) { false }
      it {
        is_expected.to have_attributes(internal_metadata_json: a_string_matching('"no_signals_workaround_enabled":false'))
      }
    end
  end

  describe '#reset_after_fork' do
    let(:dummy_current_time) { Time.new(2022) }
    let(:time_provider) { class_double(Time, now: dummy_current_time) }
    let(:options) { { **super(), time_provider: class_double(Time, now: dummy_current_time) } }

    subject(:reset_after_fork) { exporter.reset_after_fork }

    it { is_expected.to be nil }

    it 'sets the last_flush_finish_at to be the current time' do
      expect { reset_after_fork }.to change { exporter.send(:last_flush_finish_at) }.from(nil).to(dummy_current_time)
    end
  end

  describe '#can_flush?' do
    let(:time_provider) { class_double(Time) }
    let(:created_at) { start - 60 }
    let(:options) { { **super(), time_provider: time_provider } }

    subject(:can_flush?) { exporter.can_flush? }

    before do
      expect(time_provider).to receive(:now).and_return(created_at).once
      exporter
    end

    context 'when exporter has flushed before' do
      before { exporter.flush }

      context 'when less than 1s has elapsed since last flush' do
        before { expect(time_provider).to receive(:now).and_return(finish + 0.99).once }

        it { is_expected.to be false }
      end

      context 'when 1s or more has elapsed since last flush' do
        before { expect(time_provider).to receive(:now).and_return(finish + 1).once }

        it { is_expected.to be true }
      end
    end

    context 'when exporter has never flushed' do
      context 'when less than 1s has elapsed since exporter was created' do
        before { expect(time_provider).to receive(:now).and_return(created_at + 0.99).once }

        it { is_expected.to be false }
      end

      context 'when 1s or more has elapsed since exporter was created' do
        before { expect(time_provider).to receive(:now).and_return(created_at + 1).once }

        it { is_expected.to be true }
      end
    end
  end
end<|MERGE_RESOLUTION|>--- conflicted
+++ resolved
@@ -10,11 +10,8 @@
   subject(:exporter) do
     described_class.new(
       pprof_recorder: pprof_recorder,
-<<<<<<< HEAD
+      worker: worker,
       info_collector: info_collector,
-=======
-      worker: worker,
->>>>>>> 65f12dd2
       code_provenance_collector: code_provenance_collector,
       internal_metadata: internal_metadata,
       **options
