require "spec_helper"
require "datadog/profiling/spec_helper"

require "datadog/profiling/profiler"

RSpec.describe Datadog::Profiling::Profiler do
  before { skip_if_profiling_not_supported(self) }

  subject(:profiler) do
    described_class.new(worker: worker, scheduler: scheduler)
  end

  let(:worker) { instance_double(Datadog::Profiling::Collectors::CpuAndWallTimeWorker) }
  let(:scheduler) { instance_double(Datadog::Profiling::Scheduler) }

  describe "#start" do
    subject(:start) { profiler.start }

    it "signals the worker and scheduler to start" do
      expect(worker).to receive(:start).with(on_failure_proc: an_instance_of(Proc))
      expect(scheduler).to receive(:start).with(on_failure_proc: an_instance_of(Proc))

      start
    end

<<<<<<< HEAD
    context 'when called after a fork' do
      before { skip('Spec requires Ruby VM supporting fork') unless PlatformHelpers.supports_fork? }
=======
    context "when a crash tracker instance is provided" do
      let(:optional_crashtracker) { instance_double(Datadog::Profiling::Crashtracker) }

      it "signals the crash tracker to start before other components" do
        expect(optional_crashtracker).to receive(:start).ordered

        expect(worker).to receive(:start).ordered
        expect(scheduler).to receive(:start).ordered

        start
      end
    end

    context "when called after a fork" do
      before { skip("Spec requires Ruby VM supporting fork") unless PlatformHelpers.supports_fork? }
>>>>>>> d2498fb3

      it "resets the worker and the scheduler before starting them" do
        profiler # make sure instance is created in parent, so it detects the forking

        expect_in_fork do
          expect(worker).to receive(:reset_after_fork).ordered
          expect(scheduler).to receive(:reset_after_fork).ordered

          expect(worker).to receive(:start).ordered
          expect(scheduler).to receive(:start).ordered

          start
        end
      end
<<<<<<< HEAD
=======

      context "when a crash tracker instance is provided" do
        let(:optional_crashtracker) { instance_double(Datadog::Profiling::Crashtracker) }

        it "resets the crash tracker before other coponents, as well as restarts it before other components" do
          profiler # make sure instance is created in parent, so it detects the forking

          expect_in_fork do
            expect(optional_crashtracker).to receive(:reset_after_fork).ordered
            expect(worker).to receive(:reset_after_fork).ordered
            expect(scheduler).to receive(:reset_after_fork).ordered

            expect(optional_crashtracker).to receive(:start).ordered
            expect(worker).to receive(:start).ordered
            expect(scheduler).to receive(:start).ordered

            start
          end
        end
      end
>>>>>>> d2498fb3
    end
  end

  describe "#shutdown!" do
    subject(:shutdown!) { profiler.shutdown! }

    it "signals worker and scheduler to disable and stop" do
      expect(worker).to receive(:stop)

      expect(scheduler).to receive(:enabled=).with(false)
      expect(scheduler).to receive(:stop).with(true)

      shutdown!
    end
<<<<<<< HEAD
=======

    context "when a crash tracker instance is provided" do
      let(:optional_crashtracker) { instance_double(Datadog::Profiling::Crashtracker) }

      it "signals the crash tracker to stop, after other components have stopped" do
        expect(worker).to receive(:stop).ordered
        allow(scheduler).to receive(:enabled=)
        expect(scheduler).to receive(:stop).ordered

        expect(optional_crashtracker).to receive(:stop).ordered

        shutdown!
      end
    end
>>>>>>> d2498fb3
  end

  describe "Component failure handling" do
    let(:worker) { instance_double(Datadog::Profiling::Collectors::CpuAndWallTimeWorker, start: nil) }
    let(:scheduler) { instance_double(Datadog::Profiling::Scheduler, start: nil) }

    before { allow(Datadog.logger).to receive(:warn) }

    context "when the worker failed" do
      let(:worker_on_failure) do
        on_failure = nil
        expect(worker).to receive(:start) { |on_failure_proc:| on_failure = on_failure_proc }

        profiler.start

        on_failure.call
      end

      before do
        allow(scheduler).to receive(:enabled=)
        allow(scheduler).to receive(:stop)
        allow(scheduler).to receive(:mark_profiler_failed)
      end

      it "logs the issue" do
        expect(Datadog.logger).to receive(:warn).with(/worker component/)

        worker_on_failure
      end

      it "marks the profiler as having failed in the scheduler" do
        expect(scheduler).to receive(:mark_profiler_failed)

        worker_on_failure
      end

      it "stops the scheduler" do
        expect(scheduler).to receive(:enabled=).with(false)
        expect(scheduler).to receive(:stop).with(true)

        worker_on_failure
      end
<<<<<<< HEAD
=======

      it "does not stop the crashtracker" do
        expect(optional_crashtracker).to_not receive(:stop)

        worker_on_failure
      end
>>>>>>> d2498fb3
    end

    context "when the scheduler failed" do
      let(:scheduler_on_failure) do
        on_failure = nil
        expect(scheduler).to receive(:start) { |on_failure_proc:| on_failure = on_failure_proc }

        profiler.start

        on_failure.call
      end

      before do
        allow(worker).to receive(:stop)
      end

      it "logs the issue" do
        expect(Datadog.logger).to receive(:warn).with(/scheduler component/)

        scheduler_on_failure
      end

      it "stops the worker" do
        expect(worker).to receive(:stop)

        scheduler_on_failure
      end
<<<<<<< HEAD
=======

      it "does not stop the crashtracker" do
        expect(optional_crashtracker).to_not receive(:stop)

        scheduler_on_failure
      end
>>>>>>> d2498fb3
    end

    context "when unknown component failed" do
      it "raises an ArgumentError" do
        expect { profiler.send(:component_failed, "test") }.to raise_error(ArgumentError, /failed_component: "test"/)
      end
    end
  end
end<|MERGE_RESOLUTION|>--- conflicted
+++ resolved
@@ -23,26 +23,8 @@
       start
     end
 
-<<<<<<< HEAD
-    context 'when called after a fork' do
-      before { skip('Spec requires Ruby VM supporting fork') unless PlatformHelpers.supports_fork? }
-=======
-    context "when a crash tracker instance is provided" do
-      let(:optional_crashtracker) { instance_double(Datadog::Profiling::Crashtracker) }
-
-      it "signals the crash tracker to start before other components" do
-        expect(optional_crashtracker).to receive(:start).ordered
-
-        expect(worker).to receive(:start).ordered
-        expect(scheduler).to receive(:start).ordered
-
-        start
-      end
-    end
-
     context "when called after a fork" do
       before { skip("Spec requires Ruby VM supporting fork") unless PlatformHelpers.supports_fork? }
->>>>>>> d2498fb3
 
       it "resets the worker and the scheduler before starting them" do
         profiler # make sure instance is created in parent, so it detects the forking
@@ -57,29 +39,6 @@
           start
         end
       end
-<<<<<<< HEAD
-=======
-
-      context "when a crash tracker instance is provided" do
-        let(:optional_crashtracker) { instance_double(Datadog::Profiling::Crashtracker) }
-
-        it "resets the crash tracker before other coponents, as well as restarts it before other components" do
-          profiler # make sure instance is created in parent, so it detects the forking
-
-          expect_in_fork do
-            expect(optional_crashtracker).to receive(:reset_after_fork).ordered
-            expect(worker).to receive(:reset_after_fork).ordered
-            expect(scheduler).to receive(:reset_after_fork).ordered
-
-            expect(optional_crashtracker).to receive(:start).ordered
-            expect(worker).to receive(:start).ordered
-            expect(scheduler).to receive(:start).ordered
-
-            start
-          end
-        end
-      end
->>>>>>> d2498fb3
     end
   end
 
@@ -94,23 +53,6 @@
 
       shutdown!
     end
-<<<<<<< HEAD
-=======
-
-    context "when a crash tracker instance is provided" do
-      let(:optional_crashtracker) { instance_double(Datadog::Profiling::Crashtracker) }
-
-      it "signals the crash tracker to stop, after other components have stopped" do
-        expect(worker).to receive(:stop).ordered
-        allow(scheduler).to receive(:enabled=)
-        expect(scheduler).to receive(:stop).ordered
-
-        expect(optional_crashtracker).to receive(:stop).ordered
-
-        shutdown!
-      end
-    end
->>>>>>> d2498fb3
   end
 
   describe "Component failure handling" do
@@ -153,15 +95,6 @@
 
         worker_on_failure
       end
-<<<<<<< HEAD
-=======
-
-      it "does not stop the crashtracker" do
-        expect(optional_crashtracker).to_not receive(:stop)
-
-        worker_on_failure
-      end
->>>>>>> d2498fb3
     end
 
     context "when the scheduler failed" do
@@ -189,15 +122,6 @@
 
         scheduler_on_failure
       end
-<<<<<<< HEAD
-=======
-
-      it "does not stop the crashtracker" do
-        expect(optional_crashtracker).to_not receive(:stop)
-
-        scheduler_on_failure
-      end
->>>>>>> d2498fb3
     end
 
     context "when unknown component failed" do
