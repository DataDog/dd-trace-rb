require "datadog/profiling/spec_helper"

RSpec.describe Datadog::Profiling::Component do
  let(:settings) { Datadog::Core::Configuration::Settings.new }
  let(:logger) { nil }
  let(:agent_settings) { Datadog::Core::Configuration::AgentSettingsResolver.call(settings, logger: logger) }
  let(:profiler_setup_task) { instance_double(Datadog::Profiling::Tasks::Setup) if Datadog::Profiling.supported? }

  before do
    # Make sure these never get run so they doesn't apply our monkey patches to the RSpec process
    if Datadog::Profiling.supported?
      allow(Datadog::Profiling::Tasks::Setup).to receive(:new).and_return(profiler_setup_task)
      allow(Datadog::Profiling::Ext::DirMonkeyPatches).to receive(:apply!).and_return(true)
    end
  end

  describe ".build_profiler_component" do
    let(:tracer) { instance_double(Datadog::Tracing::Tracer) }

    subject(:build_profiler_component) do
      described_class.build_profiler_component(
        settings: settings,
        agent_settings: agent_settings,
        optional_tracer: tracer
      )
    end

    context "when profiling is not supported" do
      before { allow(Datadog::Profiling).to receive(:supported?).and_return(false) }

      it { is_expected.to eq [nil, {profiling_enabled: false}] }
    end

    context "by default" do
      it "does not build a profiler" do
        is_expected.to eq [nil, {profiling_enabled: false}]
      end
    end

    context "with :enabled false" do
      before do
        settings.profiling.enabled = false
      end

      it "does not build a profiler" do
        is_expected.to eq [nil, {profiling_enabled: false}]
      end
    end

    context "with :enabled true" do
      before do
        skip_if_profiling_not_supported(self)

        settings.profiling.enabled = true
        allow(profiler_setup_task).to receive(:run)
      end

      it "builds a profiler instance" do
        expect(build_profiler_component).to match([instance_of(Datadog::Profiling::Profiler), {profiling_enabled: true}])
      end

      context "when using the new CPU Profiling 2.0 profiler" do
        it "initializes a ThreadContext collector" do
          allow(Datadog::Profiling::Collectors::CpuAndWallTimeWorker).to receive(:new)
          dummy_stack_recorder = instance_double(Datadog::Profiling::StackRecorder, "dummy_stack_recorder")
          allow(Datadog::Profiling::StackRecorder).to receive(:new).and_return(dummy_stack_recorder)

          expect(settings.profiling.advanced).to receive(:max_frames).and_return(:max_frames_config)
          expect(settings.profiling.advanced)
            .to receive(:timeline_enabled).and_return(:timeline_enabled_config)
          expect(settings.profiling.advanced.endpoint.collection)
            .to receive(:enabled).and_return(:endpoint_collection_enabled_config)

          expect(Datadog::Profiling::Collectors::ThreadContext).to receive(:new).with(
            recorder: dummy_stack_recorder,
            max_frames: :max_frames_config,
            tracer: tracer,
            endpoint_collection_enabled: :endpoint_collection_enabled_config,
            timeline_enabled: :timeline_enabled_config,
          )

          build_profiler_component
        end

        it "initializes a CpuAndWallTimeWorker collector" do
          expect(described_class).to receive(:no_signals_workaround_enabled?).and_return(:no_signals_result)
          expect(settings.profiling.advanced).to receive(:overhead_target_percentage)
            .and_return(:overhead_target_percentage_config)
          expect(described_class).to receive(:valid_overhead_target)
            .with(:overhead_target_percentage_config).and_return(:overhead_target_percentage_config)
          expect(settings.profiling.advanced)
            .to receive(:allocation_counting_enabled).and_return(:allocation_counting_enabled_config)

          expect(Datadog::Profiling::Collectors::CpuAndWallTimeWorker).to receive(:new).with(
            gc_profiling_enabled: anything,
            no_signals_workaround_enabled: :no_signals_result,
            thread_context_collector: instance_of(Datadog::Profiling::Collectors::ThreadContext),
            dynamic_sampling_rate_overhead_target_percentage: :overhead_target_percentage_config,
            allocation_profiling_enabled: false,
            allocation_counting_enabled: :allocation_counting_enabled_config,
          )

          build_profiler_component
        end

        context "when gc_enabled is true" do
          before do
            settings.profiling.advanced.gc_enabled = true
            stub_const("RUBY_VERSION", testing_version)
          end

          ["2.7.0", "3.1.4", "3.2.3", "3.3.0"].each do |fixed_ruby|
            context "on a Ruby version not affected by https://bugs.ruby-lang.org/issues/18464 (#{fixed_ruby})" do
              let(:testing_version) { fixed_ruby }

              it "initializes a CpuAndWallTimeWorker collector with gc_profiling_enabled set to true" do
                expect(Datadog::Profiling::Collectors::CpuAndWallTimeWorker).to receive(:new).with hash_including(
                  gc_profiling_enabled: true,
                )

                allow(Datadog.logger).to receive(:debug)

                build_profiler_component
              end
            end
          end

          ["3.0.0", "3.1.0", "3.1.3"].each do |broken_ractors_ruby|
            context "on a Ruby version affected by https://bugs.ruby-lang.org/issues/18464 (#{broken_ractors_ruby})" do
              let(:testing_version) { broken_ractors_ruby }

              it "initializes a CpuAndWallTimeWorker collector with gc_profiling_enabled set to false and warns" do
                expect(Datadog::Profiling::Collectors::CpuAndWallTimeWorker).to receive(:new).with hash_including(
                  gc_profiling_enabled: false,
                )

                expect(Datadog.logger).to receive(:warn).with(/has been disabled/)

                build_profiler_component
              end
            end
          end

          context "on Ruby 3" do
            let(:testing_version) { "3.3.0" }

            it "emits a debug log about Ractors interfering with GC profiling" do
              expect(Datadog.logger)
                .to receive(:debug).with(/using Ractors may result in GC profiling unexpectedly stopping/)

              build_profiler_component
            end
          end
        end

        context "when gc_enabled is false" do
          before { settings.profiling.advanced.gc_enabled = false }

          it "initializes a CpuAndWallTimeWorker collector with gc_profiling_enabled set to false" do
            expect(Datadog::Profiling::Collectors::CpuAndWallTimeWorker).to receive(:new).with hash_including(
              gc_profiling_enabled: false,
            )

            build_profiler_component
          end
        end

        context "when allocation profiling is enabled" do
          before do
            settings.profiling.allocation_enabled = true
            settings.profiling.advanced.gc_enabled = false # Disable this to avoid any additional warnings coming from it
            stub_const("RUBY_VERSION", testing_version)
          end

          context "on Ruby 2.x" do
            let(:testing_version) { "2.5.0" }

            it "initializes CpuAndWallTimeWorker and StackRecorder with allocation sampling support" do
              expect(Datadog::Profiling::Collectors::CpuAndWallTimeWorker).to receive(:new).with hash_including(
                allocation_profiling_enabled: true,
              )
              expect(Datadog::Profiling::StackRecorder).to receive(:new)
                .with(hash_including(alloc_samples_enabled: true))
                .and_call_original

              expect(Datadog.logger).to receive(:debug).with(/Enabled allocation profiling/)
              expect(Datadog.logger).to_not receive(:warn)

              build_profiler_component
            end
          end

          ["3.2.0", "3.2.1", "3.2.2"].each do |broken_ruby|
            context "on a Ruby 3 version affected by https://bugs.ruby-lang.org/issues/19482 (#{broken_ruby})" do
              let(:testing_version) { broken_ruby }

              it "initializes a CpuAndWallTimeWorker and StackRecorder with allocation sampling force-disabled and warns" do
                expect(Datadog::Profiling::Collectors::CpuAndWallTimeWorker).to receive(:new).with hash_including(
                  allocation_profiling_enabled: false,
                )
                expect(Datadog::Profiling::StackRecorder).to receive(:new)
                  .with(hash_including(alloc_samples_enabled: false))
                  .and_call_original

                expect(Datadog.logger).to receive(:warn).with(/forcibly disabled/)
                expect(Datadog.logger).to_not receive(:warn).with(/Ractor/)

                build_profiler_component
              end
            end
          end

          ["3.0.0", "3.1.0", "3.1.3"].each do |broken_ractors_ruby|
            context "on a Ruby 3 version affected by https://bugs.ruby-lang.org/issues/18464 (#{broken_ractors_ruby})" do
              let(:testing_version) { broken_ractors_ruby }

              it "initializes CpuAndWallTimeWorker and StackRecorder with allocation sampling support and warns" do
                expect(Datadog::Profiling::Collectors::CpuAndWallTimeWorker).to receive(:new).with hash_including(
                  allocation_profiling_enabled: true,
                )
                expect(Datadog::Profiling::StackRecorder).to receive(:new)
                  .with(hash_including(alloc_samples_enabled: true))
                  .and_call_original

                expect(Datadog.logger).to receive(:warn).with(/Ractors.+crashes/)
                expect(Datadog.logger).to receive(:debug).with(/Enabled allocation profiling/)

                build_profiler_component
              end
            end
          end

          ["3.1.4", "3.2.3", "3.3.0"].each do |fixed_ruby|
            context "on a Ruby 3 version where https://bugs.ruby-lang.org/issues/18464 is fixed (#{fixed_ruby})" do
              let(:testing_version) { fixed_ruby }
              it "initializes CpuAndWallTimeWorker and StackRecorder with allocation sampling support and warns" do
                expect(Datadog::Profiling::Collectors::CpuAndWallTimeWorker).to receive(:new).with hash_including(
                  allocation_profiling_enabled: true,
                )
                expect(Datadog::Profiling::StackRecorder).to receive(:new)
                  .with(hash_including(alloc_samples_enabled: true))
                  .and_call_original

                expect(Datadog.logger).to receive(:warn).with(/Ractors.+stopping/)
                expect(Datadog.logger).to receive(:debug).with(/Enabled allocation profiling/)

                build_profiler_component
              end
            end
          end
        end

        context "when allocation profiling is disabled" do
          before do
            settings.profiling.allocation_enabled = false
          end

          it "initializes CpuAndWallTimeWorker and StackRecorder without allocation sampling support" do
            expect(Datadog::Profiling::Collectors::CpuAndWallTimeWorker).to receive(:new).with hash_including(
              allocation_profiling_enabled: false,
            )
            expect(Datadog::Profiling::StackRecorder).to receive(:new)
              .with(hash_including(alloc_samples_enabled: false))
              .and_call_original

            build_profiler_component
          end
        end

        context "when heap profiling is enabled" do
          # Universally supported ruby version for allocation profiling by default
          let(:testing_version) { "3.3.0" }

          before do
            settings.profiling.advanced.experimental_heap_enabled = true
            settings.profiling.advanced.gc_enabled = false # Disable this to avoid any additional warnings coming from it
            stub_const("RUBY_VERSION", testing_version)
          end

          context "on a Ruby older than 2.7" do
            let(:testing_version) { "2.6" }

            it "initializes StackRecorder without heap sampling support and warns" do
              expect(Datadog::Profiling::StackRecorder).to receive(:new)
                .with(hash_including(heap_samples_enabled: false, heap_size_enabled: false))
                .and_call_original

              expect(Datadog.logger).to receive(:warn).with(/upgrade to Ruby >= 2.7/)

              build_profiler_component
            end
          end

          context "and allocation profiling disabled" do
            before do
              settings.profiling.allocation_enabled = false
            end

            it "raises an ArgumentError during component initialization" do
              expect { build_profiler_component }.to raise_error(ArgumentError, /requires allocation profiling/)
            end
          end

          context "and allocation profiling enabled and supported" do
            before do
              settings.profiling.allocation_enabled = true
            end

            it "initializes StackRecorder with heap sampling support and warns" do
              expect(Datadog::Profiling::StackRecorder).to receive(:new)
                .with(hash_including(heap_samples_enabled: true, heap_size_enabled: true))
                .and_call_original

              expect(Datadog.logger).to receive(:warn).with(/Ractors.+stopping/)
              expect(Datadog.logger).to receive(:debug).with(/Enabled allocation profiling/)
              expect(Datadog.logger).to receive(:warn).with(/experimental heap profiling/)
              expect(Datadog.logger).to receive(:warn).with(/experimental heap size profiling/)

              build_profiler_component
            end

            context "but heap size profiling is disabled" do
              before do
                settings.profiling.advanced.experimental_heap_size_enabled = false
              end

              it "initializes StackRecorder without heap size profiling support" do
                expect(Datadog::Profiling::StackRecorder).to receive(:new)
                  .with(hash_including(heap_samples_enabled: true, heap_size_enabled: false))
                  .and_call_original

                expect(Datadog.logger).to receive(:debug).with(/Enabled allocation profiling/)
                expect(Datadog.logger).to receive(:warn).with(/experimental heap profiling/)
                expect(Datadog.logger).not_to receive(:warn).with(/experimental heap size profiling/)

                build_profiler_component
              end
            end

            context "on a Ruby older than 3.1" do
              let(:testing_version) { "2.7" }

              it "initializes StackRecorder with heap sampling support but shows warning and debug messages" do
                expect(Datadog::Profiling::StackRecorder).to receive(:new)
                  .with(hash_including(heap_samples_enabled: true))
                  .and_call_original

                expect(Datadog.logger).to receive(:debug).with(/Enabled allocation profiling/)
                expect(Datadog.logger).to receive(:warn).with(/experimental heap profiling/)
                expect(Datadog.logger).to receive(:warn).with(/experimental heap size profiling/)
                expect(Datadog.logger).to receive(:debug).with(/forced object recycling.+upgrading to Ruby >= 3.1/)

                build_profiler_component
              end
            end
          end
        end

        context "when heap profiling is disabled" do
          before do
            settings.profiling.advanced.experimental_heap_enabled = false
          end

          it "initializes StackRecorder without heap sampling support" do
            expect(Datadog::Profiling::StackRecorder).to receive(:new)
              .with(hash_including(heap_samples_enabled: false, heap_size_enabled: false))
              .and_call_original

            build_profiler_component
          end
        end

        context "when timeline is enabled" do
          before { settings.profiling.advanced.timeline_enabled = true }

          it "sets up the StackRecorder with timeline_enabled: true" do
            expect(Datadog::Profiling::StackRecorder)
              .to receive(:new).with(hash_including(timeline_enabled: true)).and_call_original

            build_profiler_component
          end
        end

        context "when timeline is disabled" do
          before { settings.profiling.advanced.timeline_enabled = false }

          it "sets up the StackRecorder with timeline_enabled: false" do
            expect(Datadog::Profiling::StackRecorder)
              .to receive(:new).with(hash_including(timeline_enabled: false)).and_call_original

            build_profiler_component
          end
        end

        it "sets up the Profiler with the CpuAndWallTimeWorker collector" do
          expect(Datadog::Profiling::Profiler).to receive(:new).with(
            worker: instance_of(Datadog::Profiling::Collectors::CpuAndWallTimeWorker),
            scheduler: anything
          )

          build_profiler_component
        end

        it "sets up the Exporter with the StackRecorder" do
          expect(Datadog::Profiling::Exporter)
            .to receive(:new).with(hash_including(pprof_recorder: instance_of(Datadog::Profiling::StackRecorder)))

          build_profiler_component
        end

        it "sets up the Exporter internal_metadata with relevant settings" do
          allow(Datadog::Profiling::Collectors::ThreadContext).to receive(:new)
          allow(Datadog::Profiling::Collectors::CpuAndWallTimeWorker).to receive(:new)
          allow(Datadog::Profiling::StackRecorder).to receive(:new)

          expect(described_class).to receive(:no_signals_workaround_enabled?).and_return(:no_signals_result)
          expect(settings.profiling.advanced).to receive(:timeline_enabled).and_return(:timeline_result)
          expect(settings.profiling.advanced).to receive(:experimental_heap_sample_rate).and_return(456)
          expect(Datadog::Profiling::Exporter).to receive(:new).with(
            hash_including(
              internal_metadata: {
                no_signals_workaround_enabled: :no_signals_result,
                timeline_enabled: :timeline_result,
                heap_sample_every: 456,
              }
            )
          )

          build_profiler_component
        end

        context "when on Linux" do
          before { stub_const("RUBY_PLATFORM", "some-linux-based-platform") }

          it "sets up the StackRecorder with cpu_time_enabled: true" do
            expect(Datadog::Profiling::StackRecorder)
              .to receive(:new).with(hash_including(cpu_time_enabled: true)).and_call_original

            build_profiler_component
          end
        end

        context "when not on Linux" do
          before { stub_const("RUBY_PLATFORM", "some-other-os") }

          it "sets up the StackRecorder with cpu_time_enabled: false" do
            expect(Datadog::Profiling::StackRecorder)
              .to receive(:new).with(hash_including(cpu_time_enabled: false)).and_call_original

            build_profiler_component
          end
        end
      end

      it "runs the setup task to set up any needed extensions for profiling" do
        expect(profiler_setup_task).to receive(:run)

        build_profiler_component
      end

      it "builds an HttpTransport with the current settings" do
        expect(Datadog::Profiling::HttpTransport).to receive(:new).with(
          agent_settings: agent_settings,
          site: settings.site,
          api_key: settings.api_key,
          upload_timeout_seconds: settings.profiling.upload.timeout_seconds,
        )

        build_profiler_component
      end

      it "creates a scheduler with an HttpTransport" do
        expect(Datadog::Profiling::Scheduler).to receive(:new) do |transport:, **_|
          expect(transport).to be_a_kind_of(Datadog::Profiling::HttpTransport)
        end

        build_profiler_component
      end

      context "when upload_period_seconds is below 60 seconds" do
        before { settings.profiling.advanced.upload_period_seconds = 59 }

        it "ignores this setting and creates a scheduler with an interval of 60 seconds" do
          expect(Datadog::Profiling::Scheduler).to receive(:new).with(a_hash_including(interval: 60))

          build_profiler_component
        end
      end

      context "when upload_period_seconds is over 60 seconds" do
        before { settings.profiling.advanced.upload_period_seconds = 61 }

        it "creates a scheduler with the given interval" do
          expect(Datadog::Profiling::Scheduler).to receive(:new).with(a_hash_including(interval: 61))

          build_profiler_component
        end
      end

      it "initializes the exporter with a code provenance collector" do
        expect(Datadog::Profiling::Exporter).to receive(:new) do |code_provenance_collector:, **_|
          expect(code_provenance_collector).to be_a_kind_of(Datadog::Profiling::Collectors::CodeProvenance)
        end

        build_profiler_component
      end

      context "when code provenance is disabled" do
        before { settings.profiling.advanced.code_provenance_enabled = false }

        it "initializes the exporter with a nil code provenance collector" do
          expect(Datadog::Profiling::Exporter).to receive(:new) do |code_provenance_collector:, **_|
            expect(code_provenance_collector).to be nil
          end

          build_profiler_component
        end
      end

      context "when a custom transport is provided" do
        let(:custom_transport) { double("Custom transport") }

        before do
          settings.profiling.exporter.transport = custom_transport
        end

        it "does not initialize an HttpTransport" do
          expect(Datadog::Profiling::HttpTransport).to_not receive(:new)

          build_profiler_component
        end

        it "sets up the scheduler to use the custom transport" do
          expect(Datadog::Profiling::Scheduler).to receive(:new) do |transport:, **_|
            expect(transport).to be custom_transport
          end

          build_profiler_component
        end
      end

<<<<<<< HEAD
      describe 'dir interruption workaround' do
=======
      context "when crash tracking is disabled" do
        before { settings.profiling.advanced.experimental_crash_tracking_enabled = false }

        it "does not initialize the crash tracker" do
          expect(Datadog::Profiling::Crashtracker).to_not receive(:new)

          build_profiler_component
        end
      end

      context "when crash tracking is enabled" do
        it "initializes the crash tracker" do
          expect(Datadog::Profiling::Crashtracker).to receive(:new).with(
            exporter_configuration: array_including(:agent),
            tags: hash_including("runtime" => "ruby"),
            upload_timeout_seconds: settings.profiling.upload.timeout_seconds,
          )

          build_profiler_component
        end

        context "when a custom transport is provided" do
          let(:custom_transport) { double("Custom transport") }

          before do
            settings.profiling.exporter.transport = custom_transport
            allow(Datadog.logger).to receive(:debug)
          end

          it "debug logs that crash tracking will not be enabled" do
            expect(Datadog.logger).to receive(:debug).with(/Cannot enable profiling crash tracking/)

            build_profiler_component
          end

          it "does not initialize the crash tracker" do
            expect(Datadog::Profiling::Crashtracker).to_not receive(:new)

            build_profiler_component
          end
        end

        context "when there was a libdatadog_api failure during load" do
          before do
            allow(Datadog.logger).to receive(:debug)
            stub_const("Datadog::Profiling::Crashtracker::LIBDATADOG_API_FAILURE", "simulated load failure")
          end

          it "debug logs that crash tracking will not be enabled" do
            expect(Datadog.logger).to receive(:debug).with(/Cannot enable crashtracking: simulated load failure/)

            build_profiler_component
          end

          it "does not initialize the crash tracker" do
            expect(Datadog::Profiling::Crashtracker).to_not receive(:new)

            build_profiler_component
          end
        end

        it "initializes the profiler instance with the crash tracker" do
          expect(Datadog::Profiling::Profiler).to receive(:new).with(
            worker: anything,
            scheduler: anything,
            optional_crashtracker: instance_of(Datadog::Profiling::Crashtracker),
          )

          build_profiler_component
        end
      end

      describe "dir interruption workaround" do
>>>>>>> d2498fb3
        let(:no_signals_workaround_enabled) { false }

        before do
          expect(described_class).to receive(:no_signals_workaround_enabled?).and_return(no_signals_workaround_enabled)
        end

        it "is enabled by default" do
          expect(Datadog::Profiling::Ext::DirMonkeyPatches).to receive(:apply!)

          build_profiler_component
        end

        context "when the no signals workaround is enabled" do
          let(:no_signals_workaround_enabled) { true }

          it "is not applied" do
            expect(Datadog::Profiling::Ext::DirMonkeyPatches).to_not receive(:apply!)

            build_profiler_component
          end
        end

        context "when the dir interruption workaround is disabled via configuration" do
          before { settings.profiling.advanced.dir_interruption_workaround_enabled = false }

          it "is not applied" do
            expect(Datadog::Profiling::Ext::DirMonkeyPatches).to_not receive(:apply!)

            build_profiler_component
          end
        end
      end
    end
  end

  describe ".valid_overhead_target" do
    subject(:valid_overhead_target) { described_class.send(:valid_overhead_target, overhead_target_percentage) }

    [0, 20.1].each do |invalid_value|
      let(:overhead_target_percentage) { invalid_value }

      context "when overhead_target_percentage is invalid value (#{invalid_value})" do
        it "logs an error" do
          expect(Datadog.logger).to receive(:error).with(
            /Ignoring invalid value for profiling overhead_target_percentage/
          )

          valid_overhead_target
        end

        it "falls back to the default value" do
          allow(Datadog.logger).to receive(:error)

          expect(valid_overhead_target).to eq 2.0
        end
      end
    end

    context "when overhead_target_percentage is valid" do
      let(:overhead_target_percentage) { 1.5 }

      it "returns the value" do
        expect(valid_overhead_target).to eq 1.5
      end
    end
  end

  describe ".no_signals_workaround_enabled?" do
    subject(:no_signals_workaround_enabled?) { described_class.send(:no_signals_workaround_enabled?, settings) }

    before { skip_if_profiling_not_supported(self) }

    context "when no_signals_workaround_enabled is false" do
      before do
        settings.profiling.advanced.no_signals_workaround_enabled = false
        allow(Datadog.logger).to receive(:warn)
      end

      it { is_expected.to be false }

      context "on Ruby 2.5 and below" do
        before { skip "Behavior does not apply to current Ruby version" if RUBY_VERSION >= "2.6." }

        it "logs a warning message mentioning that this is is not recommended" do
          expect(Datadog.logger).to receive(:warn).with(
            /workaround has been disabled via configuration.*This is not recommended/
          )

          no_signals_workaround_enabled?
        end
      end

      context "on Ruby 2.6 and above" do
        before { skip "Behavior does not apply to current Ruby version" if RUBY_VERSION < "2.6." }

        it "logs a warning message mentioning that the no signals mode has been disabled" do
          expect(Datadog.logger).to receive(:warn).with('Profiling "no signals" workaround disabled via configuration')

          no_signals_workaround_enabled?
        end
      end
    end

    context "when no_signals_workaround_enabled is true" do
      before do
        settings.profiling.advanced.no_signals_workaround_enabled = true
        allow(Datadog.logger).to receive(:warn)
      end

      it { is_expected.to be true }

      it "logs a warning message mentioning that this setting is active" do
        expect(Datadog.logger).to receive(:warn).with(/Profiling "no signals" workaround enabled via configuration/)

        no_signals_workaround_enabled?
      end
    end

    shared_examples "no_signals_workaround_enabled :auto behavior" do
      context "on Ruby 2.5 and below" do
        before { skip "Behavior does not apply to current Ruby version" if RUBY_VERSION >= "2.6." }

        it { is_expected.to be true }
      end

      context "on Ruby 2.6 and above" do
        before { skip "Behavior does not apply to current Ruby version" if RUBY_VERSION < "2.6." }

        context "when mysql2 gem is available" do
          include_context("loaded gems", mysql2: Gem::Version.new("0.5.5"), rugged: nil)

          before do
            allow(Datadog.logger).to receive(:warn)
            allow(Datadog.logger).to receive(:debug)
          end

          context "when skip_mysql2_check is enabled" do
            before { settings.profiling.advanced.skip_mysql2_check = true }

            it { is_expected.to be true }

            it "logs a warning message mentioning that the no signals workaround is going to be used" do
              expect(Datadog.logger).to receive(:warn).with(/Enabling the profiling "no signals" workaround/)

              no_signals_workaround_enabled?
            end
          end

          context "when there is an issue requiring mysql2" do
            before { allow(described_class).to receive(:require).and_raise(LoadError.new("Simulated require failure")) }

            it { is_expected.to be true }

            it "logs that probing mysql2 failed" do
              expect(Datadog.logger).to receive(:warn).with(/Failed to probe `mysql2` gem information/)

              no_signals_workaround_enabled?
            end
          end

          context "when mysql2 is required successfully" do
            before { allow(described_class).to receive(:require).with("mysql2") }

            it "logs a debug message stating mysql2 will be required" do
              expect(Datadog.logger).to receive(:debug).with(/Requiring `mysql2` to check/)

              no_signals_workaround_enabled?
            end

            context "when mysql2 gem does not provide the info method" do
              before do
                stub_const("Mysql2::Client", double("Fake Mysql2::Client"))
              end

              it { is_expected.to be true }
            end

            context "when an error is raised while probing the mysql2 gem" do
              before do
                fake_client = double("Fake Mysql2::Client")
                stub_const("Mysql2::Client", fake_client)
                expect(fake_client).to receive(:info).and_raise(ArgumentError.new("Simulated call failure"))
              end

              it { is_expected.to be true }

              it "logs a warning including the error details" do
                expect(Datadog.logger).to receive(:warn).with(/Failed to probe `mysql2` gem information/)

                no_signals_workaround_enabled?
              end
            end

            # See comments on looks_like_mariadb? for details on how this matching works
            context "when mysql2 gem is linked to mariadb's version of libmysqlclient" do
              before do
                fake_client = double("Fake Mysql2::Client")
                stub_const("Mysql2::Client", fake_client)
                expect(fake_client).to receive(:info).and_return({version: "4.9.99", header_version: "10.0.0"})
              end

              it { is_expected.to be false }

              it "does not log any warning message" do
                expect(Datadog.logger).to_not receive(:warn)

                no_signals_workaround_enabled?
              end
            end

            context "when mysql2 gem is using a version of libmysqlclient < 8.0.0" do
              before do
                fake_client = double("Fake Mysql2::Client")
                stub_const("Mysql2::Client", fake_client)
                expect(fake_client).to receive(:info).and_return({version: "7.9.9"})
              end

              it { is_expected.to be true }

              it "logs a warning message mentioning that the no signals workaround is going to be used" do
                expect(Datadog.logger).to receive(:warn).with(/Enabling the profiling "no signals" workaround/)

                no_signals_workaround_enabled?
              end
            end

            context "when mysql2 gem is using a version of libmysqlclient >= 8.0.0" do
              before do
                fake_client = double("Fake Mysql2::Client")
                stub_const("Mysql2::Client", fake_client)
                expect(fake_client).to receive(:info).and_return({version: "8.0.0"})
              end

              it { is_expected.to be false }

              it "does not log any warning message" do
                expect(Datadog.logger).to_not receive(:warn)

                no_signals_workaround_enabled?
              end
            end

            context "when mysql2-aurora gem is loaded and libmysqlclient < 8.0.0" do
              before do
                fake_original_client = double("Fake original Mysql2::Client")
                stub_const("Mysql2::Aurora::ORIGINAL_CLIENT_CLASS", fake_original_client)
                expect(fake_original_client).to receive(:info).and_return({version: "7.9.9"})

                client_replaced_by_aurora = double("Fake Aurora Mysql2::Client")
                stub_const("Mysql2::Client", client_replaced_by_aurora)
              end

              it { is_expected.to be true }
            end

            context "when mysql2-aurora gem is loaded and libmysqlclient >= 8.0.0" do
              before do
                fake_original_client = double("Fake original Mysql2::Client")
                stub_const("Mysql2::Aurora::ORIGINAL_CLIENT_CLASS", fake_original_client)
                expect(fake_original_client).to receive(:info).and_return({version: "8.0.0"})

                client_replaced_by_aurora = double("Fake Aurora Mysql2::Client")
                stub_const("Mysql2::Client", client_replaced_by_aurora)
              end

              it { is_expected.to be false }
            end
          end
        end

        context "when rugged gem is available" do
          include_context("loaded gems", rugged: Gem::Version.new("1.6.3"), mysql2: nil)

          before { allow(Datadog.logger).to receive(:warn) }

          it { is_expected.to be true }

          it "logs a warning message mentioning that the no signals workaround is going to be used" do
            expect(Datadog.logger).to receive(:warn).with(/Enabling the profiling "no signals" workaround/)

            no_signals_workaround_enabled?
          end
        end

        context "when running inside the passenger web server, even when gem is not available" do
          include_context("loaded gems", passenger: nil, rugged: nil, mysql2: nil)

          before do
            stub_const("::PhusionPassenger", Module.new)
            allow(Datadog.logger).to receive(:warn)
          end

          it { is_expected.to be true }

          it "logs a warning message mentioning that the no signals workaround is going to be used" do
            expect(Datadog.logger).to receive(:warn).with(/Enabling the profiling "no signals" workaround/)

            no_signals_workaround_enabled?
          end
        end

        context "when passenger gem is available" do
          context "on passenger >= 6.0.19" do
            include_context("loaded gems", passenger: Gem::Version.new("6.0.19"), rugged: nil, mysql2: nil)

            it { is_expected.to be false }
          end

          context "on passenger < 6.0.19" do
            include_context("loaded gems", passenger: Gem::Version.new("6.0.18"), rugged: nil, mysql2: nil)

            before { allow(Datadog.logger).to receive(:warn) }

            it { is_expected.to be true }

            it "logs a warning message mentioning that the no signals workaround is going to be used" do
              expect(Datadog.logger).to receive(:warn).with(/Enabling the profiling "no signals" workaround/)

              no_signals_workaround_enabled?
            end
          end
        end

        context "when passenger gem is not available, but PhusionPassenger::VERSION_STRING is available" do
          context "on passenger >= 6.0.19" do
            before { stub_const("PhusionPassenger::VERSION_STRING", "6.0.19") }

            it { is_expected.to be false }
          end

          context "on passenger < 6.0.19" do
            before do
              stub_const("PhusionPassenger::VERSION_STRING", "6.0.18")
              allow(Datadog.logger).to receive(:warn)
            end

            it { is_expected.to be true }

            it "logs a warning message mentioning that the no signals workaround is going to be used" do
              expect(Datadog.logger).to receive(:warn).with(/Enabling the profiling "no signals" workaround/)

              no_signals_workaround_enabled?
            end
          end
        end

        context "when mysql2 / rugged gems + passenger are not available" do
          include_context("loaded gems", passenger: nil, mysql2: nil, rugged: nil)

          it { is_expected.to be false }
        end
      end
    end

    context "when no_signals_workaround_enabled is :auto" do
      before { settings.profiling.advanced.no_signals_workaround_enabled = :auto }

      include_examples "no_signals_workaround_enabled :auto behavior"
    end

    context "when no_signals_workaround_enabled is an invalid value" do
      before do
        settings.profiling.advanced.no_signals_workaround_enabled = "invalid value"
        allow(Datadog.logger).to receive(:error)
      end

      it "logs an error message mentioning that the invalid value will be ignored" do
        expect(Datadog.logger).to receive(:error).with(/Ignoring invalid value/)

        no_signals_workaround_enabled?
      end

      include_examples "no_signals_workaround_enabled :auto behavior"
    end
  end
end<|MERGE_RESOLUTION|>--- conflicted
+++ resolved
@@ -539,83 +539,7 @@
         end
       end
 
-<<<<<<< HEAD
-      describe 'dir interruption workaround' do
-=======
-      context "when crash tracking is disabled" do
-        before { settings.profiling.advanced.experimental_crash_tracking_enabled = false }
-
-        it "does not initialize the crash tracker" do
-          expect(Datadog::Profiling::Crashtracker).to_not receive(:new)
-
-          build_profiler_component
-        end
-      end
-
-      context "when crash tracking is enabled" do
-        it "initializes the crash tracker" do
-          expect(Datadog::Profiling::Crashtracker).to receive(:new).with(
-            exporter_configuration: array_including(:agent),
-            tags: hash_including("runtime" => "ruby"),
-            upload_timeout_seconds: settings.profiling.upload.timeout_seconds,
-          )
-
-          build_profiler_component
-        end
-
-        context "when a custom transport is provided" do
-          let(:custom_transport) { double("Custom transport") }
-
-          before do
-            settings.profiling.exporter.transport = custom_transport
-            allow(Datadog.logger).to receive(:debug)
-          end
-
-          it "debug logs that crash tracking will not be enabled" do
-            expect(Datadog.logger).to receive(:debug).with(/Cannot enable profiling crash tracking/)
-
-            build_profiler_component
-          end
-
-          it "does not initialize the crash tracker" do
-            expect(Datadog::Profiling::Crashtracker).to_not receive(:new)
-
-            build_profiler_component
-          end
-        end
-
-        context "when there was a libdatadog_api failure during load" do
-          before do
-            allow(Datadog.logger).to receive(:debug)
-            stub_const("Datadog::Profiling::Crashtracker::LIBDATADOG_API_FAILURE", "simulated load failure")
-          end
-
-          it "debug logs that crash tracking will not be enabled" do
-            expect(Datadog.logger).to receive(:debug).with(/Cannot enable crashtracking: simulated load failure/)
-
-            build_profiler_component
-          end
-
-          it "does not initialize the crash tracker" do
-            expect(Datadog::Profiling::Crashtracker).to_not receive(:new)
-
-            build_profiler_component
-          end
-        end
-
-        it "initializes the profiler instance with the crash tracker" do
-          expect(Datadog::Profiling::Profiler).to receive(:new).with(
-            worker: anything,
-            scheduler: anything,
-            optional_crashtracker: instance_of(Datadog::Profiling::Crashtracker),
-          )
-
-          build_profiler_component
-        end
-      end
-
       describe "dir interruption workaround" do
->>>>>>> d2498fb3
         let(:no_signals_workaround_enabled) { false }
 
         before do
