require "datadog/profiling/spec_helper"

RSpec.describe "Profiling benchmarks", :memcheck_valgrind_skip do
  before { skip_if_profiling_not_supported(self) }

  around do |example|
    ClimateControl.modify("VALIDATE_BENCHMARK" => "true") do
      example.run
    end
  end

  benchmarks_to_validate = [
<<<<<<< HEAD
    "profiler_allocation",
    "profiler_gc",
    "profiler_hold_resume_interruptions",
    "profiler_http_transport",
    "profiler_memory_sample_serialize",
    "profiler_sample_loop_v2",
    "profiler_sample_serialize",
    "profiler_sample_gvl",
    "profiler_string_storage_intern",
=======
    "profiling_allocation",
    "profiling_gc",
    "profiling_hold_resume_interruptions",
    "profiling_http_transport",
    "profiling_memory_sample_serialize",
    "profiling_sample_loop_v2",
    "profiling_sample_serialize",
    "profiling_sample_gvl",
>>>>>>> 60d42f9d
  ].freeze

  benchmarks_to_validate.each do |benchmark|
    describe benchmark do
      it("runs without raising errors") { expect_in_fork { load "./benchmarks/#{benchmark}.rb" } }
    end
  end

  # This test validates that we don't forget to add new benchmarks to benchmarks_to_validate
  it "tests all expected benchmarks in the benchmarks folder" do
    all_benchmarks = Dir["./benchmarks/profiling_*"].map { |it| it.gsub("./benchmarks/", "").gsub(".rb", "") }

    expect(benchmarks_to_validate).to contain_exactly(*all_benchmarks)
  end
end<|MERGE_RESOLUTION|>--- conflicted
+++ resolved
@@ -10,17 +10,6 @@
   end
 
   benchmarks_to_validate = [
-<<<<<<< HEAD
-    "profiler_allocation",
-    "profiler_gc",
-    "profiler_hold_resume_interruptions",
-    "profiler_http_transport",
-    "profiler_memory_sample_serialize",
-    "profiler_sample_loop_v2",
-    "profiler_sample_serialize",
-    "profiler_sample_gvl",
-    "profiler_string_storage_intern",
-=======
     "profiling_allocation",
     "profiling_gc",
     "profiling_hold_resume_interruptions",
@@ -29,7 +18,7 @@
     "profiling_sample_loop_v2",
     "profiling_sample_serialize",
     "profiling_sample_gvl",
->>>>>>> 60d42f9d
+    "profiling_string_storage_intern",
   ].freeze
 
   benchmarks_to_validate.each do |benchmark|
