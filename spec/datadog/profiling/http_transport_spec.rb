--- conflicted
+++ resolved
@@ -210,11 +210,8 @@
       finish_timespec_nanoseconds = 123456789
 
       internal_metadata_json = '{"no_signals_workaround_enabled":true}'
-<<<<<<< HEAD
 
       info_json = '{"application":{"start_time":"2024-01-24T11:17:22Z"},"runtime":{"engine":"ruby"}}'
-=======
->>>>>>> 65f12dd2
 
       expect(described_class).to receive(:_native_do_export).with(
         kind_of(Array), # exporter_configuration
@@ -385,13 +382,8 @@
           'family' => 'ruby',
           'version' => '4',
           'endpoint_counts' => nil,
-<<<<<<< HEAD
-          'internal' => { 'no_signals_workaround_enabled' => 'true' },
+          'internal' => { 'no_signals_workaround_enabled' => true },
           'info' => info_string_keys,
-=======
-          'internal' => { 'no_signals_workaround_enabled' => true },
-          'info' => {},
->>>>>>> 65f12dd2
         )
       end
 
@@ -440,11 +432,7 @@
           'version' => '4',
           'endpoint_counts' => nil,
           'internal' => { 'no_signals_workaround_enabled' => true },
-<<<<<<< HEAD
           'info' => info_string_keys,
-=======
-          'info' => {},
->>>>>>> 65f12dd2
         )
 
         expect(body[code_provenance_file_name]).to be nil
