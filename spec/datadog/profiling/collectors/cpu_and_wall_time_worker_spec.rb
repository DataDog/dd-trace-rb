--- conflicted
+++ resolved
@@ -888,25 +888,15 @@
           cpu_sampling_time_ns_max: nil,
           cpu_sampling_time_ns_total: nil,
           cpu_sampling_time_ns_avg: nil,
-<<<<<<< HEAD
-          allocation_sampled: 0,
-          allocation_skipped: 0,
-=======
           allocation_sampled: nil,
           allocation_skipped: nil,
->>>>>>> 8e595a73
           allocation_effective_sample_rate: nil,
           allocation_sampling_time_ns_min: nil,
           allocation_sampling_time_ns_max: nil,
           allocation_sampling_time_ns_total: nil,
           allocation_sampling_time_ns_avg: nil,
-<<<<<<< HEAD
-          allocation_sampler_snapshot: hash_including(:sampling_probability => be > 0),
-          allocations_during_sample: 0,
-=======
           allocation_sampler_snapshot: nil,
           allocations_during_sample: nil,
->>>>>>> 8e595a73
         }
       )
     end
