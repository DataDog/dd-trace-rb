--- conflicted
+++ resolved
@@ -10,11 +10,7 @@
   end
 
   subject!(:sampler) do
-<<<<<<< HEAD
-    sampler = Datadog::Profiling::Collectors::DiscreteDynamicSampler::Testing::Sampler.new(nil)
-=======
-    sampler = Datadog::Profiling::Collectors::DiscreteDynamicSampler::Testing::Sampler.new((@now * 1e9).to_i)
->>>>>>> 52d8d437
+    sampler = Datadog::Profiling::Collectors::DiscreteDynamicSampler::Testing::Sampler.new(to_ns(@now))
     update_overhead_target(max_overhead_target, sampler)
     sampler
   end
