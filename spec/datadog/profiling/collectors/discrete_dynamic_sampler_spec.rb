require 'datadog/profiling/spec_helper'
require 'datadog/profiling'

RSpec.describe 'Datadog::Profiling::Collectors::DiscreteDynamicSampler' do
  let(:max_overhead_target) { 2.0 }

  before do
    skip_if_profiling_not_supported(self)
    @now = Time.now.to_f
  end

  subject!(:sampler) do
    sampler = Datadog::Profiling::Collectors::DiscreteDynamicSampler::Testing::Sampler.new
    update_overhead_target(max_overhead_target, sampler)
    sampler
  end

  def maybe_sample(sampling_seconds:)
    start_ns = (@now * 1e9).to_i
    end_ns = start_ns + (sampling_seconds * 1e9).to_i
    sampler._native_after_sample(end_ns) / 1e9 if sampler._native_should_sample(start_ns)
  end

  def simulate_load(duration_seconds:, events_per_second:, sampling_seconds:)
    start = @now
    num_events = (events_per_second.to_f * duration_seconds).to_i
    time_between_events = duration_seconds.to_f / num_events
    num_samples = 0
    total_sampling_seconds = 0
    num_events.times do
      # We update time at the beginning on purpose to force the last event to
      # occur at the end of the specified duration window. In other words, we
      # consciously go with end-aligned allocations in these simulated loads
      # so that it's easier to force
      @now += time_between_events
      sampling_time = maybe_sample(sampling_seconds: sampling_seconds)
      next if sampling_time.nil?

      num_samples += 1
      total_sampling_seconds += sampling_time
      @now += sampling_time
    end
    {
      sampling_ratio: num_samples.to_f / num_events,
      total_sampling_seconds: total_sampling_seconds,
      overhead: total_sampling_seconds / (@now - start),
      num_samples: num_samples,
      num_events: num_events,
    }
  end

  def update_overhead_target(new_overhead_target, sampler_instance = sampler)
    sampler_instance._native_set_overhead_target_percentage(new_overhead_target, (@now * 1e9).to_i)
  end

  def sampler_current_probability
<<<<<<< HEAD
    sampler._native_state_snapshot[:sampling_probability]
  end

  def sampler_current_events_per_sec
    sampler._native_state_snapshot[:events_per_sec]
=======
    sampler._native_state_snapshot.fetch(:sampling_probability)
  end

  def sampler_current_events_per_sec
    sampler._native_state_snapshot.fetch(:events_per_sec)
>>>>>>> 9e11a860
  end

  context 'when under a constant' do
    let(:stats) do
      # Warm things up a little to overcome the hardcoded starting parameters
      simulate_load(duration_seconds: 5, events_per_second: events_per_second, sampling_seconds: 0.01)
      # Actual stat window we care about
      simulate_load(duration_seconds: 60, events_per_second: events_per_second, sampling_seconds: 0.01)
    end

    context 'low load' do
      let(:events_per_second) { 1 }

      it 'samples everything that comes' do
        # Max overhead of 2% over 1 second means a max of 0.02 seconds of sampling.
        # With each sample taking 0.01 seconds, we can afford to do 2 of these every second.
        # At an event rate of 1/sec we can sample all.
        expect(stats[:sampling_ratio]).to eq(1)
        expect(stats[:overhead]).to be < max_overhead_target
        expect(sampler_current_probability).to eq(100)
      end
    end

    context 'moderate load' do
      let(:events_per_second) { 8 }

      it 'samples only as many samples as it can to keep to the overhead target' do
        # Max overhead of 2% over 1 second means a max of 0.02 seconds of sampling.
        # With each sample taking 0.01 seconds, we can afford to do 2 of these every second.
        # At an event rate of 8/sec we can sample 1/4 of total events.
        expect(stats[:sampling_ratio]).to be_between(0.23, 0.27)
        expect(stats[:overhead]).to be < max_overhead_target
        expect(sampler_current_probability).to be_between(23, 27)
      end
    end

    context 'heavy load' do
      let(:events_per_second) { 100 }

      it 'will heavily restrict sampling' do
        # Max overhead of 2% over 1 second means a max of 0.02 seconds of sampling.
        # With each sample taking 0.01 seconds, we can afford to do 2 of these every second.
        # At an event rate of 100/sec we can sample 2% of total events.
        expect(stats[:sampling_ratio]).to be_between(0.01, 0.03)
        expect(stats[:overhead]).to be < max_overhead_target
        expect(sampler_current_probability).to be_between(1, 3)
      end
    end
  end

  context 'when under a variable load' do
    context 'containing lots of short spikes' do
      it 'will readjust to decrease sampling rate' do
        # Baseline
        simulate_load(duration_seconds: 10, events_per_second: 10, sampling_seconds: 0.01)
        p_baseline = sampler_current_probability

        # We'll spike every 5 seconds. Sampler should have some short term memory so
        # after a spiking period it should be using a lower probability
        simulate_load(duration_seconds: 1, events_per_second: 1000, sampling_seconds: 0.01)
        simulate_load(duration_seconds: 5, events_per_second: 10, sampling_seconds: 0.01)
        simulate_load(duration_seconds: 1, events_per_second: 1000, sampling_seconds: 0.01)
        simulate_load(duration_seconds: 5, events_per_second: 10, sampling_seconds: 0.01)
        simulate_load(duration_seconds: 1, events_per_second: 1000, sampling_seconds: 0.01)
        simulate_load(duration_seconds: 10, events_per_second: 10, sampling_seconds: 0.01)

        p_after_spikes = sampler_current_probability

        expect(p_after_spikes).to be < p_baseline
      end
    end

    context 'with a big spike at the beginning' do
      it "won't wait until the next sample to adjust" do
        # We'll start with a very big load at the beginning. This should move the sampler towards
        # having very low sampling probabilities (i.e. a big sampling interval). We want to validate
        # that the sampler can readjust in-between samples so it can react to load pattern changes
        # that may happen inbetween. If that weren't the case, after we go down to a very low event
        # baseline, entire minutes could pass before we even decide to sample again and realize that
        # we've been sampling nothing for a while.
        simulate_load(duration_seconds: 5, events_per_second: 10000, sampling_seconds: 0.01)
        p1 = sampler_current_probability
        expect(p1).to be < 0.1 # %

        # With such a low probability, our sampling skip is >1000 so if we relied on samples alone
        # for adjustment, the events generated in each of the following loads would not be enough to
        # trigger this readjustment. We expect that continuous adjustment slowly brings probabilities
        # up and eventually we can sample again within some reasonable amount of settings (15 secs
        last_p = p1
        samples = 0
        5.times do
          stats = simulate_load(duration_seconds: 2, events_per_second: 1, sampling_seconds: 0.01)
          current_p = sampler_current_probability
          expect(current_p).to be > last_p

          last_p = current_p

          samples += stats[:num_samples]
        end
        expect(samples).to be_between(1, 3)

        # After 10 seconds of 1 event/sec at 0.01 sampling time (fully inside our overhead target),
        # we should be back to a relatively high probability
        expect(sampler_current_probability).to be > 30 # %
      end
    end

    context 'with a big spike that fits within an adjustment window' do
      it 'will readjust preemptively with smaller windows to prevent sampling overload' do
        # Start with a very small constant load during a long time. So low in fact that we'll
        # decide to sample everything
        simulate_load(duration_seconds: 60, events_per_second: 1, sampling_seconds: 0.0001)
        expect(sampler_current_probability).to eq(100) # %
        expect(sampler_current_events_per_sec).to be_within(0.1).of(1)

        # Now lets do a big event spike over half a second. This is within an adjustment
        # window so in theory we should only react after it occurred. But if this happened
        # we'd sample all of these events. Instead, we expect our sampler to preempt
        # adjustments with smaller windows to try and contain the deluge
        stats = simulate_load(duration_seconds: 0.5, events_per_second: 5000, sampling_seconds: 0.0001)
        expect(stats[:num_samples]).to be < 1000
        expect(sampler_current_probability).to be < 25 # %
        # We also expect this brief spike to not have led us to completely forget the recent past
        # where we had very little eventing taking place so events_per_sec for instance should
        # not be too close to 5000.
        expect(sampler_current_events_per_sec).to be < 1250
      end
    end
  end

  context 'when sampling time worsens' do
    it 'will readjust to decrease sampling rate' do
      # Start with an initial load of 8 eps @ 0.01s sampling time should give us a sampling
      # probability of around 25% given our 2% overhead target (see similar test case above)
      stats = simulate_load(duration_seconds: 60, events_per_second: 8, sampling_seconds: 0.01)
      expect(stats[:sampling_ratio]).to be_between(0.23, 0.27)

      # However, we'll now worsen our sampling time in 2x keeping all other things equal. We
      # expect our sampling probability to halve (~12.5%)
      stats = simulate_load(duration_seconds: 60, events_per_second: 8, sampling_seconds: 0.02)
      expect(stats[:sampling_ratio]).to be_between(0.10, 0.13)
    end
  end

  context 'when sampling time improves' do
    it 'will readjust to increase sampling rate' do
      # Start with an initial load of 8 eps @ 0.01s sampling time should give us a sampling
      # probability of around 25% given our 2% overhead target (see similar test case above)
      stats = simulate_load(duration_seconds: 60, events_per_second: 8, sampling_seconds: 0.01)
      expect(stats[:sampling_ratio]).to be_between(0.23, 0.27)

      # However, we'll now improve our sampling time in 2x keeping all other things equal. We
      # expect our sampling probability to double (~50%)
      stats = simulate_load(duration_seconds: 60, events_per_second: 8, sampling_seconds: 0.005)
      expect(stats[:sampling_ratio]).to be_between(0.45, 0.55)
    end
  end

  context 'given a constant load' do
    it "the higher the target overhead, the more we'll sample" do
      # Warm-up to overcome initial hardcoded window
      simulate_load(duration_seconds: 5, events_per_second: 4, sampling_seconds: 0.01)
      # Start with an initial load of 4 eps @ 0.01s sampling time should give us a sampling
      # probability of around 50% given our 2% overhead target (see similar test case above)
      stats = simulate_load(duration_seconds: 60, events_per_second: 4, sampling_seconds: 0.01)
      expect(stats[:sampling_ratio]).to be_between(0.45, 0.55)

      # We'll now increase our overhead target to 4%
      update_overhead_target(max_overhead_target * 2)

      # Warm-up to overcome initial hardcoded window
      simulate_load(duration_seconds: 5, events_per_second: 4, sampling_seconds: 0.01)
      # This should allow us to sample the entire load
      stats = simulate_load(duration_seconds: 60, events_per_second: 4, sampling_seconds: 0.01)
      expect(stats[:sampling_ratio]).to eq(1)
    end
  end

  it 'disables sampling for next window if sampling overhead is deemed extremely high but relaxes over time' do
    # Max overhead of 2% over 1 seconds means a max of 0.02 seconds of sampling each second. If each
    # of our samples takes 0.08 seconds, there's no way for us to sample and meet the target
    # so probability and intervals must go down to 0.
    # This will trigger a readjustment because duration >= readjust_window
    simulate_load(duration_seconds: 1, events_per_second: 4, sampling_seconds: 0.08)
    expect(sampler_current_probability).to eq(0)

    # Since that initial readjustment set probability to 0, all events in the next window will be ignored but
    # ideally we should slowly relax this over time otherwise probability = 0 would be a terminal state (if we
    # never sample again, we'll be "stuck" with the same sampling overhead view that determined probability = 0
    # in the first place since no new sampling data came in). Because of that, over a large enough window, we
    # should get some "are things still as bad as before?" probing samples.
    #
    # Question is: how long do we have to wait for probing samples? Intuitively, we need to build enough budget over
    # time for us to be able to take that probing hit assuming things remain the same. Each adjustment window
    # with no sampling activity earns us 0.02 seconds of budget. Therefore we need 4 of these to go by before
    # we see the next probing sample.
    stats = simulate_load(duration_seconds: 3, events_per_second: 4, sampling_seconds: 2)
    expect(stats[:num_samples]).to eq(0)
    stats = simulate_load(duration_seconds: 1, events_per_second: 4, sampling_seconds: 2)
    expect(stats[:num_samples]).to eq(1)
  end

  context 'with failing clock' do
    @now = 0

    after do
      # After entering failing mode we expect no further sampling to occur
      stats = simulate_load(duration_seconds: 20, events_per_second: 4, sampling_seconds: 0.001)
      expect(stats[:num_samples]).to eq(0)
    end

    it 'enters failure mode on should_sample call' do
      expect(sampler._native_error).to be(nil)

      should_sample = sampler._native_should_sample(0)

      expect(should_sample).to be(false)
      expect(sampler._native_error).to eq('failed to get clock time')
    end

    it 'enters failure mode on after_sample call' do
      sampler._native_should_sample(123)
      expect(sampler._native_error).to be(nil)

      sampler._native_after_sample(0)

      expect(sampler._native_error).to eq('failed to get clock time')
    end

    it 'enters failure mode on reset call' do
      expect(sampler._native_error).to be(nil)

      sampler._native_set_overhead_target_percentage(3.0, 0)

      expect(sampler._native_error).to eq('failed to get clock time')
    end
  end
end<|MERGE_RESOLUTION|>--- conflicted
+++ resolved
@@ -54,19 +54,11 @@
   end
 
   def sampler_current_probability
-<<<<<<< HEAD
-    sampler._native_state_snapshot[:sampling_probability]
-  end
-
-  def sampler_current_events_per_sec
-    sampler._native_state_snapshot[:events_per_sec]
-=======
     sampler._native_state_snapshot.fetch(:sampling_probability)
   end
 
   def sampler_current_events_per_sec
     sampler._native_state_snapshot.fetch(:events_per_sec)
->>>>>>> 9e11a860
   end
 
   context 'when under a constant' do
