require 'spec_helper'

require 'securerandom'
require 'logger'

require 'datadog/core/configuration/settings'
require 'datadog/core/environment/ext'
require 'datadog/core/runtime/ext'
require 'datadog/core/utils/time'
require 'datadog/profiling/ext'

RSpec.describe Datadog::Core::Configuration::Settings do
  subject(:settings) { described_class.new(options) }

  let(:options) { {} }

  describe '#api_key' do
    subject(:api_key) { settings.api_key }

    context "when #{Datadog::Core::Environment::Ext::ENV_API_KEY}" do
      around do |example|
        ClimateControl.modify(Datadog::Core::Environment::Ext::ENV_API_KEY => api_key_env) do
          example.run
        end
      end

      context 'is not defined' do
        let(:api_key_env) { nil }

        it { is_expected.to be nil }
      end

      context 'is defined' do
        let(:api_key_env) { SecureRandom.uuid.delete('-') }

        it { is_expected.to eq(api_key_env) }
      end
    end
  end

  describe '#api_key=' do
    subject(:set_api_key) { settings.api_key = api_key }

    context 'when given a value' do
      let(:api_key) { SecureRandom.uuid.delete('-') }

      before { set_api_key }

      it { expect(settings.api_key).to eq(api_key) }
    end
  end

  describe '#diagnostics' do
    describe '#debug' do
      subject(:debug) { settings.diagnostics.debug }

      it { is_expected.to be false }

      context "when #{Datadog::Core::Configuration::Ext::Diagnostics::ENV_DEBUG_ENABLED}" do
        around do |example|
          ClimateControl.modify(Datadog::Core::Configuration::Ext::Diagnostics::ENV_DEBUG_ENABLED => environment) do
            example.run
          end
        end

        context 'is not defined' do
          let(:environment) { nil }

          it { is_expected.to be false }
        end

        context 'is set to true' do
          let(:environment) { 'true' }

          it { is_expected.to be true }
        end

        context 'is set to false' do
          let(:environment) { 'false' }

          it { is_expected.to be false }
        end
      end
    end

    describe '#debug=' do
      context 'enabled' do
        subject(:set_debug) { settings.diagnostics.debug = true }

        after { settings.diagnostics.debug = false }

        it 'updates the #debug setting' do
          expect { set_debug }.to change { settings.diagnostics.debug }.from(false).to(true)
        end

        it 'requires debug dependencies' do
          expect_any_instance_of(Object).to receive(:require).with('pp')
          set_debug
        end
      end

      context 'disabled' do
        subject(:set_debug) { settings.diagnostics.debug = false }

        it 'does not require debug dependencies' do
          expect_any_instance_of(Object).to_not receive(:require)
          set_debug
        end
      end
    end

    describe '#health_metrics' do
      describe '#enabled' do
        subject(:enabled) { settings.diagnostics.health_metrics.enabled }

        context "when #{Datadog::Core::Configuration::Ext::Diagnostics::ENV_HEALTH_METRICS_ENABLED}" do
          around do |example|
            ClimateControl.modify(
              Datadog::Core::Configuration::Ext::Diagnostics::ENV_HEALTH_METRICS_ENABLED => environment
            ) do
              example.run
            end
          end

          context 'is not defined' do
            let(:environment) { nil }

            it { is_expected.to be false }
          end

          context 'is defined' do
            let(:environment) { 'true' }

            it { is_expected.to be true }
          end
        end
      end

      describe '#enabled=' do
        it 'changes the #enabled setting' do
          expect { settings.diagnostics.health_metrics.enabled = true }
            .to change { settings.diagnostics.health_metrics.enabled }
            .from(false)
            .to(true)
        end
      end

      describe '#statsd' do
        subject(:statsd) { settings.diagnostics.health_metrics.statsd }

        it { is_expected.to be nil }
      end

      describe '#statsd=' do
        let(:statsd) { double('statsd') }

        it 'changes the #statsd setting' do
          expect { settings.diagnostics.health_metrics.statsd = statsd }
            .to change { settings.diagnostics.health_metrics.statsd }
            .from(nil)
            .to(statsd)
        end
      end
    end
  end

  describe '#env' do
    subject(:env) { settings.env }

    context "when #{Datadog::Core::Environment::Ext::ENV_ENVIRONMENT}" do
      around do |example|
        ClimateControl.modify(Datadog::Core::Environment::Ext::ENV_ENVIRONMENT => environment) do
          example.run
        end
      end

      context 'is not defined' do
        let(:environment) { nil }

        it { is_expected.to be nil }
      end

      context 'is defined' do
        let(:environment) { 'env-value' }

        it { is_expected.to eq(environment) }
      end
    end

    context 'when an env tag is defined in DD_TAGS' do
      around do |example|
        ClimateControl.modify(Datadog::Core::Environment::Ext::ENV_TAGS => 'env:env-from-tag') do
          example.run
        end
      end

      it 'uses the env from DD_TAGS' do
        is_expected.to eq('env-from-tag')
      end

      context 'and defined via DD_ENV' do
        around do |example|
          ClimateControl.modify(Datadog::Core::Environment::Ext::ENV_ENVIRONMENT => 'env-from-dd-env') do
            example.run
          end
        end

        it 'uses the env from DD_ENV' do
          is_expected.to eq('env-from-dd-env')
        end
      end
    end
  end

  describe '#env=' do
    subject(:set_env) { settings.env = env }

    context 'when given a value' do
      let(:env) { 'custom-env' }

      before { set_env }

      it { expect(settings.env).to eq(env) }
    end

    context 'when given a symbol' do
      let(:env) { :symbol }

      before { set_env }

      it { expect(settings.env).to eq('symbol') }
    end

    context 'when given `nil`' do
      let(:env) { nil }

      before { set_env }

      it { expect(settings.env).to be_nil }
    end
  end

  describe '#logger' do
    describe '#instance' do
      subject(:instance) { settings.logger.instance }

      it { is_expected.to be nil }
    end

    describe '#instance=' do
      let(:logger) do
        double(
          :logger,
          debug: true,
          info: true,
          warn: true,
          error: true,
          level: true
        )
      end

      it 'updates the #instance setting' do
        expect { settings.logger.instance = logger }
          .to change { settings.logger.instance }
          .from(nil)
          .to(logger)
      end
    end

    describe '#level' do
      subject(:level) { settings.logger.level }

      it { is_expected.to be ::Logger::INFO }
    end

    describe 'level=' do
      let(:level) { ::Logger::DEBUG }

      it 'changes the #statsd setting' do
        expect { settings.logger.level = level }
          .to change { settings.logger.level }
          .from(::Logger::INFO)
          .to(level)
      end
    end
  end

  describe '#profiling' do
    describe '#enabled' do
      subject(:enabled) { settings.profiling.enabled }

      context "when #{Datadog::Profiling::Ext::ENV_ENABLED}" do
        around do |example|
          ClimateControl.modify(Datadog::Profiling::Ext::ENV_ENABLED => environment) do
            example.run
          end
        end

        context 'is not defined' do
          let(:environment) { nil }

          it { is_expected.to be false }
        end

        context 'is defined' do
          let(:environment) { 'true' }

          it { is_expected.to be true }
        end
      end
    end

    describe '#enabled=' do
      it 'updates the #enabled setting' do
        expect { settings.profiling.enabled = true }
          .to change { settings.profiling.enabled }
          .from(false)
          .to(true)
      end
    end

    describe '#exporter' do
      describe '#transport' do
        subject(:transport) { settings.profiling.exporter.transport }

        it { is_expected.to be nil }
      end

      describe '#transport=' do
        let(:transport) { double('transport') }

        it 'updates the #transport setting' do
          expect { settings.profiling.exporter.transport = transport }
            .to change { settings.profiling.exporter.transport }
            .from(nil)
            .to(transport)
        end
      end
    end

    describe '#advanced' do
      describe '#max_events' do
        before { allow(Datadog.logger).to receive(:warn) }

        subject(:max_events) { settings.profiling.advanced.max_events }

        it { is_expected.to eq(32768) }
      end

      describe '#max_events=' do
        before { allow(Datadog.logger).to receive(:warn) }

        it 'updates the #max_events setting' do
          expect { settings.profiling.advanced.max_events = 1234 }
            .to change { settings.profiling.advanced.max_events }
            .from(32768)
            .to(1234)
        end

        it 'logs a warning informing customers this has been deprecated for removal' do
          expect(Datadog.logger).to receive(:warn).with(/deprecated for removal/)

          settings.profiling.advanced.max_events = 1234
        end

        context 'when value is set to default' do
          it 'does not log a warning' do
            expect(Datadog.logger).to_not receive(:warn)

            settings.profiling.advanced.max_events = 32768
          end
        end
      end

      describe '#max_frames' do
        subject(:max_frames) { settings.profiling.advanced.max_frames }

        context "when #{Datadog::Profiling::Ext::ENV_MAX_FRAMES}" do
          around do |example|
            ClimateControl.modify(Datadog::Profiling::Ext::ENV_MAX_FRAMES => environment) do
              example.run
            end
          end

          context 'is not defined' do
            let(:environment) { nil }

            it { is_expected.to eq(400) }
          end

          context 'is defined' do
            let(:environment) { '123' }

            it { is_expected.to eq(123) }
          end
        end
      end

      describe '#max_frames=' do
        it 'updates the #max_frames setting' do
          expect { settings.profiling.advanced.max_frames = 456 }
            .to change { settings.profiling.advanced.max_frames }
            .from(400)
            .to(456)
        end
      end

      describe '#endpoint' do
        describe '#collection' do
          describe '#enabled' do
            subject(:enabled) { settings.profiling.advanced.endpoint.collection.enabled }

            context "when #{Datadog::Profiling::Ext::ENV_ENDPOINT_COLLECTION_ENABLED}" do
              around do |example|
                ClimateControl.modify(Datadog::Profiling::Ext::ENV_ENDPOINT_COLLECTION_ENABLED => environment) do
                  example.run
                end
              end

              context 'is not defined' do
                let(:environment) { nil }

                it { is_expected.to be true }
              end

              [true, false].each do |value|
                context "is defined as #{value}" do
                  let(:environment) { value.to_s }

                  it { is_expected.to be value }
                end
              end
            end
          end

          describe '#enabled=' do
            it 'updates the #enabled setting' do
              expect { settings.profiling.advanced.endpoint.collection.enabled = false }
                .to change { settings.profiling.advanced.endpoint.collection.enabled }
                .from(true)
                .to(false)
            end
          end
        end
      end

      describe '#code_provenance_enabled' do
        subject(:code_provenance_enabled) { settings.profiling.advanced.code_provenance_enabled }

        it { is_expected.to be true }
      end

      describe '#code_provenance_enabled=' do
        it 'updates the #code_provenance_enabled setting' do
          expect { settings.profiling.advanced.code_provenance_enabled = false }
            .to change { settings.profiling.advanced.code_provenance_enabled }
            .from(true)
            .to(false)
        end
      end

      describe '#force_enable_new_profiler=' do
        it 'logs a warning informing customers this no longer does anything' do
          expect(Datadog.logger).to receive(:warn).with(/no longer does anything/)

          settings.profiling.advanced.force_enable_new_profiler = true
        end
      end

      describe '#legacy_transport_enabled=' do
        it 'logs a warning informing customers this no longer does anything' do
          expect(Datadog.logger).to receive(:warn).with(/no longer does anything/)

          settings.profiling.advanced.legacy_transport_enabled = true
        end
      end

      describe '#force_enable_legacy_profiler' do
        before { allow(Datadog.logger).to receive(:warn) }

        subject(:force_enable_legacy_profiler) { settings.profiling.advanced.force_enable_legacy_profiler }

        context 'when DD_PROFILING_FORCE_ENABLE_LEGACY' do
          around do |example|
            ClimateControl.modify('DD_PROFILING_FORCE_ENABLE_LEGACY' => environment) do
              example.run
            end
          end

          context 'is not defined' do
            let(:environment) { nil }

            it { is_expected.to be false }
          end

          [true, false].each do |value|
            context "is defined as #{value}" do
              let(:environment) { value.to_s }

              it { is_expected.to be value }
            end
          end
        end
      end

      describe '#force_enable_legacy_profiler=' do
        before { allow(Datadog.logger).to receive(:warn) }

        it 'updates the #force_enable_legacy_profiler setting' do
          expect { settings.profiling.advanced.force_enable_legacy_profiler = true }
            .to change { settings.profiling.advanced.force_enable_legacy_profiler }
            .from(false)
            .to(true)
        end

        it 'logs a warning informing customers this has been deprecated for removal' do
          expect(Datadog.logger).to receive(:warn).with(/deprecated for removal/)

          settings.profiling.advanced.force_enable_legacy_profiler = 1234
        end

        context 'when value is set to false' do
          it 'does not log a warning' do
            expect(Datadog.logger).to_not receive(:warn)

            settings.profiling.advanced.force_enable_legacy_profiler = false
          end
        end
      end

      describe '#force_enable_gc_profiling' do
        subject(:force_enable_gc_profiling) { settings.profiling.advanced.force_enable_gc_profiling }

        context 'when DD_PROFILING_FORCE_ENABLE_GC' do
          around do |example|
            ClimateControl.modify('DD_PROFILING_FORCE_ENABLE_GC' => environment) do
              example.run
            end
          end

          context 'is not defined' do
            let(:environment) { nil }

            it { is_expected.to be false }
          end

          [true, false].each do |value|
            context "is defined as #{value}" do
              let(:environment) { value.to_s }

              it { is_expected.to be value }
            end
          end
        end
      end

      describe '#force_enable_gc_profiling=' do
        it 'updates the #force_enable_gc_profiling setting' do
          expect { settings.profiling.advanced.force_enable_gc_profiling = true }
            .to change { settings.profiling.advanced.force_enable_gc_profiling }
            .from(false)
            .to(true)
        end
      end

      describe '#allocation_counting_enabled' do
        subject(:allocation_counting_enabled) { settings.profiling.advanced.allocation_counting_enabled }

        context 'on Ruby 2.x' do
          before { skip("Spec doesn't run on Ruby 3.x") unless RUBY_VERSION.start_with?('2.') }

          it { is_expected.to be true }
        end

        context 'on Ruby 3.x' do
          before { skip("Spec doesn't run on Ruby 2.x") if RUBY_VERSION.start_with?('2.') }

          it { is_expected.to be false }
        end
      end

      describe '#allocation_counting_enabled=' do
        it 'updates the #allocation_counting_enabled setting' do
          settings.profiling.advanced.allocation_counting_enabled = true

          expect { settings.profiling.advanced.allocation_counting_enabled = false }
            .to change { settings.profiling.advanced.allocation_counting_enabled }
            .from(true)
            .to(false)
        end
      end

      describe '#skip_mysql2_check' do
        subject(:skip_mysql2_check) { settings.profiling.advanced.skip_mysql2_check }

        context 'when DD_PROFILING_SKIP_MYSQL2_CHECK' do
          around do |example|
            ClimateControl.modify('DD_PROFILING_SKIP_MYSQL2_CHECK' => environment) do
              example.run
            end
          end

          context 'is not defined' do
            let(:environment) { nil }

            it { is_expected.to be false }
          end

          [true, false].each do |value|
            context "is defined as #{value}" do
              let(:environment) { value.to_s }

              it { is_expected.to be value }
            end
          end
        end
      end

      describe '#skip_mysql2_check=' do
        it 'updates the #skip_mysql2_check setting' do
          expect { settings.profiling.advanced.skip_mysql2_check = true }
            .to change { settings.profiling.advanced.skip_mysql2_check }
            .from(false)
            .to(true)
        end
      end

      describe '#no_signals_workaround_enabled' do
        subject(:no_signals_workaround_enabled) { settings.profiling.advanced.no_signals_workaround_enabled }

        context 'when DD_PROFILING_NO_SIGNALS_WORKAROUND_ENABLED' do
          around do |example|
            ClimateControl.modify('DD_PROFILING_NO_SIGNALS_WORKAROUND_ENABLED' => environment) do
              example.run
            end
          end

          context 'is not defined' do
            let(:environment) { nil }

            it { is_expected.to be :auto }
          end

          [true, false].each do |value|
            context "is defined as #{value}" do
              let(:environment) { value.to_s }

              it { is_expected.to be value }
            end
          end
        end
      end

      describe '#no_signals_workaround_enabled=' do
        it 'updates the #no_signals_workaround_enabled setting' do
          expect { settings.profiling.advanced.no_signals_workaround_enabled = false }
            .to change { settings.profiling.advanced.no_signals_workaround_enabled }
            .from(:auto)
            .to(false)
        end
      end
    end

    describe '#upload' do
      describe '#timeout_seconds' do
        subject(:timeout_seconds) { settings.profiling.upload.timeout_seconds }

        context "when #{Datadog::Profiling::Ext::ENV_UPLOAD_TIMEOUT}" do
          around do |example|
            ClimateControl.modify(Datadog::Profiling::Ext::ENV_UPLOAD_TIMEOUT => environment) do
              example.run
            end
          end

          context 'is not defined' do
            let(:environment) { nil }

            it { is_expected.to eq(30.0) }
          end

          context 'is defined' do
            let(:environment) { '10.0' }

            it { is_expected.to eq(10.0) }
          end
        end
      end

      describe '#timeout_seconds=' do
        it 'updates the #timeout_seconds setting' do
          expect { settings.profiling.upload.timeout_seconds = 10 }
            .to change { settings.profiling.upload.timeout_seconds }
            .from(30.0)
            .to(10.0)
        end

        context 'given nil' do
          it 'uses the default setting' do
            expect { settings.profiling.upload.timeout_seconds = nil }
              .to_not change { settings.profiling.upload.timeout_seconds }
              .from(30.0)
          end
        end
      end
    end
  end

  describe '#runtime_metrics' do
    describe '#enabled' do
      subject(:enabled) { settings.runtime_metrics.enabled }

      context "when #{Datadog::Core::Runtime::Ext::Metrics::ENV_ENABLED}" do
        around do |example|
          ClimateControl.modify(Datadog::Core::Runtime::Ext::Metrics::ENV_ENABLED => environment) do
            example.run
          end
        end

        context 'is not defined' do
          let(:environment) { nil }

          it { is_expected.to be false }
        end

        context 'is defined' do
          let(:environment) { 'true' }

          it { is_expected.to be true }
        end
      end
    end

    describe '#enabled=' do
      after { settings.runtime_metrics.reset! }

      it 'changes the #enabled setting' do
        expect { settings.runtime_metrics.enabled = true }
          .to change { settings.runtime_metrics.enabled }
          .from(false)
          .to(true)
      end
    end

    describe '#opts' do
      subject(:opts) { settings.runtime_metrics.opts }

      it { is_expected.to eq({}) }
    end

    describe '#opts=' do
      let(:opts) { double('opts') }

      it 'changes the #opts setting' do
        expect { settings.runtime_metrics.opts = opts }
          .to change { settings.runtime_metrics.opts }
          .from({})
          .to(opts)
      end
    end

    describe '#statsd' do
      subject(:statsd) { settings.runtime_metrics.statsd }

      it { is_expected.to be nil }
    end

    describe '#statsd=' do
      let(:statsd) { double('statsd') }

      it 'changes the #statsd setting' do
        expect { settings.runtime_metrics.statsd = statsd }
          .to change { settings.runtime_metrics.statsd }
          .from(nil)
          .to(statsd)
      end
    end
  end

  describe '#service' do
    subject(:service) { settings.service }

    context "when #{Datadog::Core::Environment::Ext::ENV_SERVICE}" do
      around do |example|
        ClimateControl.modify(Datadog::Core::Environment::Ext::ENV_SERVICE => env_service) do
          example.run
        end
      end

      context 'is not defined' do
        let(:env_service) { nil }

        it { is_expected.to include 'rspec' }
      end

      context 'is defined' do
        let(:env_service) { 'service-value' }

        it { is_expected.to eq(service) }
      end
    end

    context 'when a service tag is defined in DD_TAGS' do
      around do |example|
        ClimateControl.modify(Datadog::Core::Environment::Ext::ENV_TAGS => 'service:service-name-from-tag') do
          example.run
        end
      end

      it 'uses the service name from DD_TAGS' do
        is_expected.to eq('service-name-from-tag')
      end

      context 'and defined via DD_SERVICE' do
        around do |example|
          ClimateControl.modify(Datadog::Core::Environment::Ext::ENV_SERVICE => 'service-name-from-dd-service') do
            example.run
          end
        end

        it 'uses the service name from DD_SERVICE' do
          is_expected.to eq('service-name-from-dd-service')
        end
      end
    end
  end

  describe '#service=' do
    subject(:set_service) { settings.service = service }

    context 'when given a value' do
      let(:service) { 'custom-service' }

      before { set_service }

      it { expect(settings.service).to eq(service) }
    end

    context 'when given a symbol' do
      let(:service) { :symbol }

      before { set_service }

      it { expect(settings.service).to eq('symbol') }
    end

    context 'when given `nil`' do
      let(:service) { nil }

      before { set_service }

      it { expect(settings.service).to be_nil }
    end
  end

  describe '#service_without_fallback' do
    subject(:service_without_fallback) { settings.service_without_fallback }

    context 'when no service name is configured' do
      around do |example|
        ClimateControl.modify(Datadog::Core::Environment::Ext::ENV_SERVICE => nil) do
          example.run
        end
      end

      it { is_expected.to be nil }
    end

    context 'when a service name is configured' do
      around do |example|
        ClimateControl.modify(Datadog::Core::Environment::Ext::ENV_SERVICE => 'test_service_name') do
          example.run
        end
      end

      it 'returns the service name' do
        is_expected.to eq 'test_service_name'
      end
    end
  end

  describe '#site' do
    subject(:site) { settings.site }

    context "when #{Datadog::Core::Environment::Ext::ENV_SITE}" do
      around do |example|
        ClimateControl.modify(Datadog::Core::Environment::Ext::ENV_SITE => site_env) do
          example.run
        end
      end

      context 'is not defined' do
        let(:site_env) { nil }

        it { is_expected.to be nil }
      end

      context 'is defined' do
        let(:site_env) { 'datadoghq.com' }

        it { is_expected.to eq(site_env) }
      end
    end
  end

  describe '#site=' do
    subject(:set_site) { settings.site = site }

    context 'when given a value' do
      let(:site) { 'datadoghq.com' }

      before { set_site }

      it { expect(settings.site).to eq(site) }
    end
  end

  describe '#tags' do
    subject(:tags) { settings.tags }

    context "when #{Datadog::Core::Environment::Ext::ENV_TAGS}" do
      around do |example|
        ClimateControl.modify(Datadog::Core::Environment::Ext::ENV_TAGS => env_tags) do
          example.run
        end
      end

      context 'is not defined' do
        let(:env_tags) { nil }

        it { is_expected.to eq({}) }
      end

      context 'is defined' do
        let(:env_tags) { 'a:1,b:2' }

        it { is_expected.to include('a' => '1', 'b' => '2') }

        context 'with an invalid tag' do
          ['', 'a', ':', ',', 'a:'].each do |invalid_tag|
            context "when tag is #{invalid_tag.inspect}" do
              let(:env_tags) { invalid_tag }

              it { is_expected.to eq({}) }
            end
          end
        end

        context 'with multiple colons' do
          let(:env_tags) { 'key:va:lue' }

          it 'allows for colons in value' do
            is_expected.to eq('key' => 'va:lue')
          end
        end

        context 'and when #env' do
          let(:options) { { **super(), env: env } }

          context 'is set' do
            let(:env) { 'env-value' }

            it { is_expected.to include('env' => env) }
          end

          context 'is not set' do
            let(:env) { nil }

            it { is_expected.to_not include('env') }
          end
        end

        context 'and when #version' do
          let(:options) { { **super(), version: version } }

          context 'is set' do
            let(:version) { 'version-value' }

            it { is_expected.to include('version' => version) }
          end

          context 'is not set' do
            let(:version) { nil }

            it { is_expected.to_not include('version') }
          end
        end
      end

      context 'conflicts with #env' do
        let(:options) { { **super(), env: env_value } }

        let(:env_tags) { "env:#{tag_env_value}" }
        let(:tag_env_value) { 'tag-env-value' }
        let(:env_value) { 'env-value' }

        it { is_expected.to include('env' => env_value) }
      end

      context 'conflicts with #version' do
        let(:options) { { **super(), version: version_value } }

        let(:env_tags) { "env:#{tag_version_value}" }
        let(:tag_version_value) { 'tag-version-value' }
        let(:version_value) { 'version-value' }

        it { is_expected.to include('version' => version_value) }
      end
    end
  end

  describe '#tags=' do
    subject(:set_tags) { settings.tags = tags }

    context 'when given a Hash' do
      context 'with Symbol keys' do
        let(:tags) { { :'custom-tag' => 'custom-value' } }

        before { set_tags }

        it { expect(settings.tags).to eq('custom-tag' => 'custom-value') }
      end

      context 'with String keys' do
        let(:tags) { { 'custom-tag' => 'custom-value' } }

        before { set_tags }

        it { expect(settings.tags).to eq(tags) }
      end
    end

    context 'called consecutively' do
      subject(:set_tags) do
        settings.tags = { foo: 'foo', bar: 'bar' }
        settings.tags = { 'foo' => 'oof', 'baz' => 'baz' }
      end

      before { set_tags }

      it { expect(settings.tags).to eq('foo' => 'oof', 'bar' => 'bar', 'baz' => 'baz') }
    end
  end

  describe '#time_now_provider=' do
    subject(:set_time_now_provider) { settings.time_now_provider = time_now_provider }

    after { settings.reset! }

    let(:time_now) { double('time') }
    let(:time_now_provider) do
      now = time_now # Capture for closure
      -> { now }
    end

    context 'when default' do
      before { allow(Time).to receive(:now).and_return(time_now) }

      it 'delegates to Time.now' do
        expect(settings.time_now_provider.call).to be(time_now)
        expect(Datadog::Core::Utils::Time.now).to be(time_now)
      end
    end

    context 'when given a value' do
      before { set_time_now_provider }

      it 'returns the provided time' do
        expect(settings.time_now_provider.call).to be(time_now)
        expect(Datadog::Core::Utils::Time.now).to be(time_now)
      end
    end

    context 'then reset' do
      let(:original_time_now) { double('original time') }

      before do
        set_time_now_provider
        allow(Time).to receive(:now).and_return(original_time_now)
      end

      it 'returns the provided time' do
        expect(settings.time_now_provider.call).to be(time_now)
        expect(Datadog::Core::Utils::Time.now).to be(time_now)

        settings.reset!

        expect(settings.time_now_provider.call).to be(original_time_now)
        expect(Datadog::Core::Utils::Time.now).to be(original_time_now)
      end
    end
  end

  # Important note: These settings are used as inputs of the AgentSettingsResolver and are used by all components
  # that consume its result (e.g. tracing, profiling, and telemetry, as of January 2023).
  describe '#agent' do
    describe '#host' do
      subject(:host) { settings.agent.host }

      it { is_expected.to be nil }
    end

    describe '#host=' do
      let(:host) { 'my-agent' }

      it 'updates the #host setting' do
        expect { settings.agent.host = host }
          .to change { settings.agent.host }
          .from(nil)
          .to(host)
      end
    end

    describe '#tracer' do
      describe '#port' do
        subject(:port) { settings.agent.port }

        it { is_expected.to be nil }
      end

      describe '#port=' do
        let(:port) { 1234 }

        it 'updates the #port setting' do
          expect { settings.agent.port = port }
            .to change { settings.agent.port }
            .from(nil)
            .to(port)
        end
      end
    end
  end

  describe '#version' do
    subject(:version) { settings.version }

    context "when #{Datadog::Core::Environment::Ext::ENV_VERSION}" do
      around do |example|
        ClimateControl.modify(Datadog::Core::Environment::Ext::ENV_VERSION => version) do
          example.run
        end
      end

      context 'is not defined' do
        let(:version) { nil }

        it { is_expected.to be nil }
      end

      context 'is defined' do
        let(:version) { 'version-value' }

        it { is_expected.to eq(version) }
      end
    end

    context 'when a version tag is defined in DD_TAGS' do
      around do |example|
        ClimateControl.modify(Datadog::Core::Environment::Ext::ENV_TAGS => 'version:version-from-tag') do
          example.run
        end
      end

      it 'uses the version from DD_TAGS' do
        is_expected.to eq('version-from-tag')
      end

      context 'and defined via DD_VERSION' do
        around do |example|
          ClimateControl.modify(Datadog::Core::Environment::Ext::ENV_VERSION => 'version-from-dd-version') do
            example.run
          end
        end

        it 'uses the version from DD_VERSION' do
          is_expected.to eq('version-from-dd-version')
        end
      end
    end
  end

  describe '#version=' do
    subject(:set_version) { settings.version = version }

    context 'when given a value' do
      let(:version) { '0.1.0.alpha' }

      before { set_version }

      it { expect(settings.version).to eq(version) }
    end
  end

  describe '#telemetry' do
    around do |example|
      ClimateControl.modify(env_var_name => env_var_value) do
        example.run
      end
    end

    describe '#enabled' do
      subject(:enabled) { settings.telemetry.enabled }
      let(:env_var_name) { 'DD_INSTRUMENTATION_TELEMETRY_ENABLED' }

      context 'when DD_INSTRUMENTATION_TELEMETRY_ENABLED' do
        context 'is not defined' do
          let(:env_var_value) { nil }

          it { is_expected.to be true }
        end

<<<<<<< HEAD
        { 'true' => true, 'false' => false }.each do |string, value|
          context "is defined as #{string}" do
            let(:env_var_value) { string }
=======
        [true, false].each do |value|
          context "is defined as #{value}" do
            let(:environment) { value.to_s }
>>>>>>> a4b81cf4

            it { is_expected.to be value }
          end
        end
      end
    end

    describe '#enabled=' do
      let(:env_var_name) { 'DD_INSTRUMENTATION_TELEMETRY_ENABLED' }
      let(:env_var_value) { 'true' }

      it 'updates the #enabled setting' do
        expect { settings.telemetry.enabled = false }
          .to change { settings.telemetry.enabled }
          .from(true)
          .to(false)
      end
    end

    describe '#heartbeat_interval' do
      subject(:heartbeat_interval_seconds) { settings.telemetry.heartbeat_interval_seconds }
      let(:env_var_name) { 'DD_TELEMETRY_HEARTBEAT_INTERVAL' }

      context 'when DD_TELEMETRY_HEARTBEAT_INTERVAL' do
        context 'is not defined' do
          let(:env_var_value) { nil }

          it { is_expected.to be 60 }
        end

        context 'is defined' do
          let(:env_var_value) { '1.1' }

          it { is_expected.to eq 1.1 }
        end
      end
    end

    describe '#heartbeat_interval=' do
      let(:env_var_name) { 'DD_TELEMETRY_HEARTBEAT_INTERVAL' }
      let(:env_var_value) { '1.1' }

      it 'updates the #heartbeat_interval setting' do
        expect { settings.telemetry.heartbeat_interval_seconds = 2.2 }
          .to change { settings.telemetry.heartbeat_interval_seconds }.from(1.1).to(2.2)
      end
    end
  end

  describe '#remote' do
    describe '#enabled' do
      subject(:enabled) { settings.remote.enabled }

      context "when #{Datadog::Core::Remote::Ext::ENV_ENABLED}" do
        around do |example|
          ClimateControl.modify(Datadog::Core::Remote::Ext::ENV_ENABLED => environment) do
            example.run
          end
        end

        context 'is not defined' do
          let(:environment) { nil }

          it { is_expected.to be true }
        end

        context 'is defined' do
          let(:environment) { 'true' }

          it { is_expected.to be true }
        end
      end
    end

    describe '#enabled=' do
      it 'updates the #enabled setting' do
        expect { settings.remote.enabled = false }
          .to change { settings.remote.enabled }
          .from(true)
          .to(false)
      end
    end

    describe '#poll_interval_seconds' do
      subject(:enabled) { settings.remote.poll_interval_seconds }

      context "when #{Datadog::Core::Remote::Ext::ENV_POLL_INTERVAL_SECONDS}" do
        around do |example|
          ClimateControl.modify(Datadog::Core::Remote::Ext::ENV_POLL_INTERVAL_SECONDS => environment) do
            example.run
          end
        end

        context 'is not defined' do
          let(:environment) { nil }

          it { is_expected.to eq 5.0 }
        end

        context 'is defined' do
          let(:environment) { '1' }

          it { is_expected.to eq 1.0 }
        end
      end
    end

    describe '#poll_interval_seconds=' do
      it 'updates the #poll_interval_seconds setting' do
        expect { settings.remote.poll_interval_seconds = 1 }
          .to change { settings.remote.poll_interval_seconds }
          .from(5.0)
          .to(1.0)
      end
    end

    describe '#service' do
      subject(:service) { settings.remote.service }

      context 'defaults to nil' do
        it { is_expected.to be nil }
      end
    end

    describe '#service=' do
      it 'updates the #service setting' do
        expect { settings.remote.service = 'foo' }
          .to change { settings.remote.service }
          .from(nil)
          .to('foo')
      end
    end
  end
end<|MERGE_RESOLUTION|>--- conflicted
+++ resolved
@@ -1208,15 +1208,9 @@
           it { is_expected.to be true }
         end
 
-<<<<<<< HEAD
-        { 'true' => true, 'false' => false }.each do |string, value|
-          context "is defined as #{string}" do
-            let(:env_var_value) { string }
-=======
         [true, false].each do |value|
           context "is defined as #{value}" do
-            let(:environment) { value.to_s }
->>>>>>> a4b81cf4
+            let(:env_var_value) { value.to_s }
 
             it { is_expected.to be value }
           end
