# frozen_string_literal: true

require 'spec_helper'
require 'datadog/core/remote/configuration/content'
require 'datadog/core/remote/configuration/target'

RSpec.describe Datadog::Core::Remote::Configuration::ContentList do
  let(:raw_target) do
    {
      'custom' =>
        { 'c' => ['854b784e-64ae-4c82-ac9b-fc2aea723260'],
          'tracer-predicates' => { 'tracer_predicates_v1' => [{ 'clientID' => '854b784e-64ae-4c82-ac9b-fc2aea723260' }] },
          'v' => 21 },
      'hashes' => { 'sha256' => Digest::SHA256.hexdigest(raw.to_json) },
      'length' => 645
    }
  end

  let(:target) { Datadog::Core::Remote::Configuration::Target.parse(raw_target) }
  let(:path) { Datadog::Core::Remote::Configuration::Path.parse('datadog/603646/ASM/exclusion_filters/config') }

  let(:raw) do
    {
      exclusions: [
        {
          conditions: [
            {
              operator: 'ip_match',
              parameters: {
                inputs: [
                  {
                    address: 'http.client_ip'
                  }
                ],
                list: [
                  '4.4.4.4'
                ]
              }
            }
          ],
          id: '874459ae-137f-4c99-9c54-109b1a117b86'
        },
        {
          conditions: [
            {
              operator: 'match_regex',
              parameters: {
                inputs: [
                  {
                    address: 'server.request.uri.raw'
                  }
                ],
                options: {
                  case_sensitive: false
                },
                regex: '^/waf'
              }
            }
          ],
          id: 'd1390949-cf1a-408d-bc3f-043d0689d89e'
        },
        {
          id: '5fe8e530-d3ec-4e6d-bc06-0a6637c6e763',
          rules_target: [
            {
              rule_id: 'ua0-600-55x'
            }
          ]
        },
        {
          conditions: [
            {
              operator: 'ip_match',
              parameters: {
                inputs: [
                  {
                    address: 'http.client_ip'
                  }
                ],
                list: [
                  '8.8.8.8'
                ]
              }
            }
          ],
          id: '081e1fbe-c73b-4ad2-bb83-4752354271bc'
        }
      ],
      rules_override: []
    }
  end
  let(:string_io_content) { StringIO.new(raw.to_json) }
  subject(:content_list) do
    described_class.parse(
      [{
        :path => path.to_s,
        :content => string_io_content
      }]
    )
  end

  describe '.parse' do
    context 'valid data' do
      it 'returns a ContentList instance' do
        expect(content_list).to be_a(described_class)
      end
    end

    context 'invalid data' do
      it 'raises Path::ParseError' do
        expect do
          described_class.parse(
            [{
              :path => 'invalid path',
              :content => string_io_content
            }]
          )
        end.to raise_error(Datadog::Core::Remote::Configuration::Path::ParseError)
      end
    end
  end

  describe '#find_content' do
    it 'returns a content instance if path and target matches' do
      content = content_list.find_content(path, target)
      expect(content).to be_a(Datadog::Core::Remote::Configuration::Content)
    end

    it 'returns nil if does not find a valid path' do
      non_existing_path = Datadog::Core::Remote::Configuration::Path.parse('employee/ASM/exclusion_filters/config')

      content = content_list.find_content(non_existing_path, target)
      expect(content).to be_nil
    end

    it 'returns nil if target does not check' do
      wrong_target = Datadog::Core::Remote::Configuration::Target.parse(
        {
          'custom' => {
            'c' => ['5bb79ec4-0f50-464c-8400-b88521e1b96e'],
            'tracer-predicates' => {
              'tracer_predicates_v1' => [
                {
                  'clientID' => '5bb79ec4-0f50-464c-8400-b88521e1b96e'
                }
              ]
            },
            'v' => 245
          },
          'hashes' => { 'sha256' => 'e39c699e5e626da1a43369ab3e7f17cce6a21c0ce1d2261280c7f2ac61c5db1b' },
          'length' => 4605
        }
      )

      content = content_list.find_content(path, wrong_target)
      expect(content).to be_nil
    end
  end

  describe '#[]' do
    it 'returns a content instance if path matches' do
      content = content_list[path]
      expect(content).to be_a(Datadog::Core::Remote::Configuration::Content)
    end

    it 'returns nil if doesn not find a match' do
      non_existing_path = Datadog::Core::Remote::Configuration::Path.parse('employee/ASM/exclusion_filters/config')

      content = content_list[non_existing_path]
      expect(content).to be_nil
    end
  end

  describe '#[]=' do
    let(:updated_string_io) { StringIO.new('Hello World') }
    let(:updated_content) do
      Datadog::Core::Remote::Configuration::Content.parse(
        {
          :path => path.to_s,
          :content => updated_string_io
        }
      )
    end

    it 'replaces content for an existing path' do
      content = content_list[path]
      expect(content.data).to eq(string_io_content)
      content_list[path] = updated_content

      content = content_list[path]
      expect(content.data).to eq(updated_string_io)
    end

    it 'if path does not match does not updates it' do
      non_existing_path = Datadog::Core::Remote::Configuration::Path.parse('employee/ASM/exclusion_filters/config')

      content_list[non_existing_path] = updated_content
      expect(content_list[non_existing_path]).to be_nil
    end
  end

  describe '#delete' do
    it 'removes content from list' do
      content = content_list[path]
      expect(content.data).to eq(string_io_content)

      expect(content_list.delete(path)).to eq(content)

      expect(content_list[path]).to be_nil
    end

    it 'if path does not exists returns nil' do
      non_existing_path = Datadog::Core::Remote::Configuration::Path.parse('employee/ASM/exclusion_filters/config')

      expect(content_list.delete(non_existing_path)).to be_nil
    end
  end

  describe '#paths' do
    it 'returns an array of paths instance' do
      paths = content_list.paths
      expect(paths.size).to eq(1)
      expect(paths[0].to_s).to eq('datadog/603646/ASM/exclusion_filters/config')
    end
  end

  describe Datadog::Core::Remote::Configuration::Content do
    subject(:content) do
      described_class.parse(
        {
          :path => path.to_s,
          :content => string_io_content
        }
      )
    end

    describe '#hashes' do
      context 'when no hash has been computed' do
        it 'return {}' do
          expect(content.hashes).to eq({})
        end
      end
    end

    describe '#hexdigest' do
      before do
        content.hexdigest(:sha256)
        content.hexdigest(:sha512)
      end

      context 'compute hash of content' do
        it 'returns hash value' do
          expect(content.hexdigest(:sha256)).to eq('c8358ce9038693fb74ad8625e4c6c563bd2afb16b4412b2c8f7dba062e9e88de')
        end

        it 'stores the value in hashes' do
          expect(content.hashes).to eq(
            {
              :sha256 => 'c8358ce9038693fb74ad8625e4c6c563bd2afb16b4412b2c8f7dba062e9e88de',
              :sha512 => '546b5325ec8559dda0b34f3e628e99c7b9d18eb59b23ec87f672b1ed8c4ac9ac'\
                '11ac6ffb15e6b4d71f5f343ec243d142db61aaf60f4a0410e39dc916c623cc82'
            }
          )
        end
      end
    end

    describe '#applied' do
      subject(:applied) { content.applied }

      it 'sets applied_state to acknowledged' do
        applied
        expect(content.apply_state).to eq(2)
      end
<<<<<<< HEAD
=======

      it 'clear errors' do
        content.errored('error message')

        applied

        expect(content.apply_error).to be_nil
      end
>>>>>>> a39bd42f
    end

    describe '#errored' do
      subject(:errored) { content.errored(message) }
      let(:message) { 'test-message' }

      it 'sets applied_state to error with message' do
        errored
        expect(content.apply_state).to eq(3)
        expect(content.apply_error).to eq('test-message')
      end
    end
  end
end<|MERGE_RESOLUTION|>--- conflicted
+++ resolved
@@ -272,8 +272,6 @@
         applied
         expect(content.apply_state).to eq(2)
       end
-<<<<<<< HEAD
-=======
 
       it 'clear errors' do
         content.errored('error message')
@@ -282,7 +280,6 @@
 
         expect(content.apply_error).to be_nil
       end
->>>>>>> a39bd42f
     end
 
     describe '#errored' do
