--- conflicted
+++ resolved
@@ -86,15 +86,6 @@
         end
       end
 
-<<<<<<< HEAD
-      context 'and mechanism is set' do
-        subject(:sampler) { described_class.new(sample_rate, mechanism: mechanism) }
-        let(:mechanism) { double('mechanism') }
-
-        it 'sets trace mechanism' do
-          sample!
-          expect(trace.sampling_mechanism).to eq(mechanism)
-=======
       context 'and decision is set' do
         subject(:sampler) { described_class.new(sample_rate, decision: decision) }
         let(:decision) { 'test decision' }
@@ -102,7 +93,6 @@
         it 'sets trace decision' do
           sample!
           expect(trace.get_tag('_dd.p.dm')).to eq(decision)
->>>>>>> e8acaf7a
         end
       end
     end
@@ -110,15 +100,9 @@
     context 'when a sample rate of 0.0 is set' do
       let(:sample_rate) { Float::MIN } # Can't set to exactly zero because of safeguard
 
-<<<<<<< HEAD
-      it 'does not trace mechanism' do
-        sample!
-        expect(trace.sampling_mechanism).to be_nil
-=======
       it 'does not trace decision' do
         sample!
         expect(trace.get_tag('_dd.p.dm')).to be_nil
->>>>>>> e8acaf7a
       end
     end
   end
