require 'datadog/tracing/sampling/span/matcher'
require 'datadog/tracing/sampling/span/rule'

require 'datadog/tracing/sampling/span/sampler'

RSpec.describe Datadog::Tracing::Sampling::Span::Sampler do
  subject(:sampler) { described_class.new(rules) }
  let(:rules) { [] }

  let(:trace_op) { Datadog::Tracing::TraceOperation.new }
  let(:span_op) { Datadog::Tracing::SpanOperation.new('name', service: 'service') }

  describe '#sample!' do
    subject(:sample!) { sampler.sample!(trace_op, span_op) }

    shared_examples 'does not modify trace' do
      it 'does not change span' do
        expect { sample! }.to_not(change { span_op.send(:build_span).to_hash })
      end

<<<<<<< HEAD
      it 'does not change sampling mechanism' do
        expect { sample! }.to_not(change { trace_op.sampling_mechanism })
=======
      it 'does not change sampling decision' do
        expect { sample! }.to_not(
          change do
            trace_op.get_tag(
              Datadog::Tracing::Metadata::Ext::Distributed::TAG_DECISION_MAKER
            )
          end
        )
>>>>>>> e8acaf7a
      end
    end

    shared_examples 'set sampling decision' do
      it do
        sample!
        expect(span_op.get_metric('_dd.span_sampling.mechanism')).to_not be_nil
<<<<<<< HEAD
        expect(trace_op.sampling_mechanism).to eq(8)
=======
        expect(trace_op.get_tag('_dd.p.dm')).to eq('-8')
>>>>>>> e8acaf7a
      end
    end

    let(:match_all) { Datadog::Tracing::Sampling::Span::Matcher.new }

    context 'no matching rules' do
      it_behaves_like 'does not modify trace'
    end

    context 'with matching rules' do
      let(:rules) { [Datadog::Tracing::Sampling::Span::Rule.new(match_all, sample_rate: 1.0, rate_limit: 3)] }

      context 'a kept trace' do
        before { trace_op.keep! }

        it_behaves_like 'does not modify trace'
      end

      context 'a rejected trace' do
        before { trace_op.reject! }

<<<<<<< HEAD
        it_behaves_like 'set sampling decision'
=======
        it_behaves_like 'set sampling decision' do
          let(:decision_carrier) { span_op }
        end
>>>>>>> e8acaf7a

        context 'multiple rules' do
          let(:rules) do
            [
              Datadog::Tracing::Sampling::Span::Rule.new(match_all, sample_rate: 1.0, rate_limit: 3),
              Datadog::Tracing::Sampling::Span::Rule.new(match_all, sample_rate: 0.5, rate_limit: 2),
            ]
          end

          it 'applies the first matching rule' do
            sample!

            expect(span_op.get_metric('_dd.span_sampling.rule_rate')).to eq(1.0)
            expect(span_op.get_metric('_dd.span_sampling.max_per_second')).to eq(3)
<<<<<<< HEAD
            expect(trace_op.sampling_mechanism).to eq(8)
=======
            expect(trace_op.get_tag('_dd.p.dm')).to eq('-8')
>>>>>>> e8acaf7a
          end
        end
      end

      context 'a trace rejected by priority sampling only' do
        before do
          trace_op.keep!
          trace_op.sampling_priority = Datadog::Tracing::Sampling::Ext::Priority::AUTO_REJECT
        end

<<<<<<< HEAD
        it_behaves_like 'set sampling decision'
=======
        it_behaves_like 'set sampling decision' do
          let(:decision_carrier) { trace_op }
        end
>>>>>>> e8acaf7a
      end

      context 'that rejects spans' do
        let(:rules) { [Datadog::Tracing::Sampling::Span::Rule.new(match_all, sample_rate: 0.0, rate_limit: 0)] }

        it_behaves_like 'does not modify trace'
      end
    end
  end
end<|MERGE_RESOLUTION|>--- conflicted
+++ resolved
@@ -18,10 +18,6 @@
         expect { sample! }.to_not(change { span_op.send(:build_span).to_hash })
       end
 
-<<<<<<< HEAD
-      it 'does not change sampling mechanism' do
-        expect { sample! }.to_not(change { trace_op.sampling_mechanism })
-=======
       it 'does not change sampling decision' do
         expect { sample! }.to_not(
           change do
@@ -30,7 +26,6 @@
             )
           end
         )
->>>>>>> e8acaf7a
       end
     end
 
@@ -38,11 +33,7 @@
       it do
         sample!
         expect(span_op.get_metric('_dd.span_sampling.mechanism')).to_not be_nil
-<<<<<<< HEAD
-        expect(trace_op.sampling_mechanism).to eq(8)
-=======
         expect(trace_op.get_tag('_dd.p.dm')).to eq('-8')
->>>>>>> e8acaf7a
       end
     end
 
@@ -64,13 +55,9 @@
       context 'a rejected trace' do
         before { trace_op.reject! }
 
-<<<<<<< HEAD
-        it_behaves_like 'set sampling decision'
-=======
         it_behaves_like 'set sampling decision' do
           let(:decision_carrier) { span_op }
         end
->>>>>>> e8acaf7a
 
         context 'multiple rules' do
           let(:rules) do
@@ -85,11 +72,7 @@
 
             expect(span_op.get_metric('_dd.span_sampling.rule_rate')).to eq(1.0)
             expect(span_op.get_metric('_dd.span_sampling.max_per_second')).to eq(3)
-<<<<<<< HEAD
-            expect(trace_op.sampling_mechanism).to eq(8)
-=======
             expect(trace_op.get_tag('_dd.p.dm')).to eq('-8')
->>>>>>> e8acaf7a
           end
         end
       end
@@ -100,13 +83,9 @@
           trace_op.sampling_priority = Datadog::Tracing::Sampling::Ext::Priority::AUTO_REJECT
         end
 
-<<<<<<< HEAD
-        it_behaves_like 'set sampling decision'
-=======
         it_behaves_like 'set sampling decision' do
           let(:decision_carrier) { trace_op }
         end
->>>>>>> e8acaf7a
       end
 
       context 'that rejects spans' do
