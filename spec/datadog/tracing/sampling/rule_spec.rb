require 'spec_helper'

require 'datadog/core'
require 'datadog/tracing/sampling/matcher'
require 'datadog/tracing/sampling/rule'
require 'datadog/tracing/trace_operation'

RSpec.describe Datadog::Tracing::Sampling::Rule do
  let(:trace_op) do
    Datadog::Tracing::TraceOperation.new(
      name: trace_name,
      service: trace_service,
      resource: trace_resource,
      tags: trace_tags
    )
  end
  let(:trace_name) { 'operation.name' }
  let(:trace_service) { 'test-service' }
  let(:trace_resource) { 'test-resource' }
  let(:trace_tags) { {} }

  let(:rule) { described_class.new(matcher, sampler) }
  let(:matcher) { instance_double(Datadog::Tracing::Sampling::Matcher) }
  let(:sampler) { instance_double(Datadog::Tracing::Sampling::Sampler) }

  describe '#match?' do
    subject(:match) { rule.match?(trace_op) }

    let(:matched) { true }

    before do
      allow(matcher).to receive(:match?).with(trace_op).and_return(matched)
    end

    context 'with matching span operation' do
      let(:matched) { true }

      it { is_expected.to eq(true) }
    end

    context 'with span operation not matching' do
      let(:matched) { false }

      it { is_expected.to eq(false) }
    end

    context 'when matcher errs' do
      let(:error) { StandardError }

      before do
        allow(matcher).to receive(:match?).and_raise(error)

        expect(Datadog.logger).to receive(:error)
          .with(a_string_including("Matcher failed. Cause: #{error}"))
      end

      it { is_expected.to be nil }
    end
  end

<<<<<<< HEAD
  describe '#sample!' do
    subject(:sample!) { rule.sample!(span_op) }
=======
  describe '#sample?' do
    subject(:sample?) { rule.sample?(trace_op) }
>>>>>>> 36e37fca

    let(:sample) { double }

    before do
<<<<<<< HEAD
      allow(sampler).to receive(:sample!).with(span_op).and_return(sample)
=======
      allow(sampler).to receive(:sample?).with(trace_op).and_return(sample)
>>>>>>> 36e37fca
    end

    it { is_expected.to be(sample) }
  end

  describe '#sample_rate' do
    subject(:sample_rate) { rule.sample_rate(trace_op) }

    let(:sample_rate_value) { double }

    before do
      allow(sampler).to receive(:sample_rate).with(trace_op).and_return(sample_rate_value)
    end

    it { is_expected.to be(sample_rate_value) }
  end
end

RSpec.describe Datadog::Tracing::Sampling::SimpleRule do
  let(:trace_op) do
    Datadog::Tracing::TraceOperation.new(
      name: trace_name,
      service: trace_service,
      resource: trace_resource,
      tags: trace_tags
    )
  end
  let(:trace_name) { 'operation.name' }
  let(:trace_service) { 'test-service' }
  let(:trace_resource) { 'test-resource' }
  let(:trace_tags) { {} }

  describe '#initialize' do
    subject(:rule) do
      described_class.new(name: name, service: service, resource: resource, sample_rate: sample_rate, tags: tags)
    end

    let(:name) { double('name') }
    let(:service) { double('service') }
    let(:resource) { double('resource') }
    let(:tags) { { 'tag' => 'value' } }
    let(:sample_rate) { 0.123 }

    it 'initializes with the correct values' do
      expect(rule.matcher.name).to eq(name)
      expect(rule.matcher.service).to eq(service)
      expect(rule.matcher.resource).to eq(resource)
      expect(rule.matcher.tags).to eq(tags)
      expect(rule.sampler.sample_rate).to eq(sample_rate)
    end
  end
end<|MERGE_RESOLUTION|>--- conflicted
+++ resolved
@@ -58,22 +58,13 @@
     end
   end
 
-<<<<<<< HEAD
-  describe '#sample!' do
-    subject(:sample!) { rule.sample!(span_op) }
-=======
   describe '#sample?' do
     subject(:sample?) { rule.sample?(trace_op) }
->>>>>>> 36e37fca
 
     let(:sample) { double }
 
     before do
-<<<<<<< HEAD
-      allow(sampler).to receive(:sample!).with(span_op).and_return(sample)
-=======
       allow(sampler).to receive(:sample?).with(trace_op).and_return(sample)
->>>>>>> 36e37fca
     end
 
     it { is_expected.to be(sample) }
