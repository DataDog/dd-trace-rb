require 'spec_helper'

require 'datadog/tracing/distributed/propagation'
require 'datadog/tracing/distributed/datadog'
require 'datadog/tracing/distributed/trace_context'
require 'datadog/tracing/distributed/fetcher'

RSpec.shared_examples 'Distributed tracing propagator' do
  subject(:propagator) do
    described_class.new(
      propagation_styles: propagation_styles,
      propagation_inject_style: propagation_inject_style,
      propagation_extract_style: propagation_extract_style,
      propagation_extract_first: propagation_extract_first
    )
  end

  let(:propagation_styles) do
    {
      'datadog' => Datadog::Tracing::Distributed::Datadog.new(fetcher: fetcher_class),
      'tracecontext' => Datadog::Tracing::Distributed::TraceContext.new(fetcher: fetcher_class),
    }
  end
  let(:fetcher_class) { Datadog::Tracing::Distributed::Fetcher }

  let(:propagation_inject_style) { ['datadog', 'tracecontext'] }
  let(:propagation_extract_style) { ['datadog', 'tracecontext'] }
  let(:propagation_extract_first) { false }

  let(:prepare_key) { defined?(super) ? super() : proc { |key| key } }

  let(:traceparent) do
    "00-#{format('%032x', tracecontext_trace_id)}-#{format('%016x', tracecontext_span_id)}-" \
      "#{format('%02x', tracecontext_trace_flags)}"
  end

  describe '::inject!' do
    subject(:inject!) { propagator.inject!(trace, data) }
    let(:data) { {} }

    shared_examples_for 'trace injection' do
      let(:trace_id) { 1234567890 }
      let(:span_id) { 9876543210 }
      let(:sampling_priority) { nil }
      let(:origin) { nil }

      it { is_expected.to eq(true) }

      it 'injects the trace id' do
        inject!
        expect(data).to include('x-datadog-trace-id' => '1234567890')
      end

      it 'injects the parent span id' do
        inject!
        expect(data).to include('x-datadog-parent-id' => '9876543210')
      end

      context 'when sampling priority is set' do
        let(:sampling_priority) { 0 }

        it 'injects the sampling priority' do
          inject!
          expect(data).to include('x-datadog-sampling-priority' => '0')
        end
      end

      context 'when sampling priority is not set' do
        it 'leaves the sampling priority blank in the data' do
          inject!
          expect(data).not_to include('x-datadog-sampling-priority')
        end
      end

      context 'when origin is set' do
        let(:origin) { 'synthetics' }

        it 'injects the origin' do
          inject!
          expect(data).to include('x-datadog-origin' => 'synthetics')
        end
      end

      context 'when origin is not set' do
        it 'leaves the origin blank in the data' do
          inject!
          expect(data).not_to include('x-datadog-origin')
        end
      end
    end

    context 'given nil' do
      before { inject! }
      let(:trace) { nil }

      it { is_expected.to be_nil }
      it { expect(data).to be_empty }
    end

    context 'given a TraceDigest and env' do
      let(:trace) do
        Datadog::Tracing::TraceDigest.new(
          span_id: span_id,
          trace_id: trace_id,
          trace_origin: origin,
          trace_sampling_priority: sampling_priority
        )
      end

      it_behaves_like 'trace injection' do
        context 'with no styles configured' do
<<<<<<< HEAD
          let(:propagation_inject_style) { [] }
=======
          before do
            Datadog.configure do |c|
              c.tracing.propagation_style_inject = []
            end
          end
>>>>>>> fe25759f

          it { is_expected.to eq(false) }

          it 'does not inject data' do
            inject!
            expect(data).to be_empty
          end
        end
      end
    end

    context 'given a TraceOperation and env' do
      let(:trace) do
        Datadog::Tracing::TraceOperation.new(
          id: trace_id,
          origin: origin,
          parent_span_id: span_id,
          sampling_priority: sampling_priority
        )
      end

      it_behaves_like 'trace injection'
    end
  end

  describe '.extract' do
    subject(:extract) { propagator.extract(data) }
    let(:trace_digest) { extract }

    context 'given `nil`' do
      let(:data) { nil }
      it { is_expected.to be nil }
    end

    context 'given empty hash' do
      let(:data) { {} }
      it { is_expected.to be nil }
    end

    context 'given an data containing' do
      context 'datadog trace id and parent id' do
        let(:data) do
          {
            prepare_key['x-datadog-trace-id'] => '123',
            prepare_key['x-datadog-parent-id'] => '456'
          }
        end

        it do
          expect(trace_digest).to be_a_kind_of(Datadog::Tracing::TraceDigest)
          expect(trace_digest.span_id).to eq(456)
          expect(trace_digest.trace_id).to eq(123)
          expect(trace_digest.trace_origin).to be_nil
          expect(trace_digest.trace_sampling_priority).to be nil
        end

        context 'and sampling priority' do
          let(:data) do
            {
              prepare_key['x-datadog-trace-id'] => '7',
              prepare_key['x-datadog-parent-id'] => '8',
              prepare_key['x-datadog-sampling-priority'] => '0'
            }
          end

          it do
            expect(trace_digest).to be_a_kind_of(Datadog::Tracing::TraceDigest)
            expect(trace_digest.span_id).to eq(8)
            expect(trace_digest.trace_id).to eq(7)
            expect(trace_digest.trace_origin).to be_nil
            expect(trace_digest.trace_sampling_priority).to eq(0)
          end

          context 'and origin' do
            let(:data) do
              {
                prepare_key['x-datadog-trace-id'] => '7',
                prepare_key['x-datadog-parent-id'] => '8',
                prepare_key['x-datadog-sampling-priority'] => '0',
                prepare_key['x-datadog-origin'] => 'synthetics'
              }
            end

            it do
              expect(trace_digest).to be_a_kind_of(Datadog::Tracing::TraceDigest)
              expect(trace_digest.span_id).to eq(8)
              expect(trace_digest.trace_id).to eq(7)
              expect(trace_digest.trace_origin).to eq('synthetics')
              expect(trace_digest.trace_sampling_priority).to eq(0)
            end
          end
        end

        context 'and origin' do
          let(:data) do
            {
              prepare_key['x-datadog-trace-id'] => '7',
              prepare_key['x-datadog-parent-id'] => '8',
              prepare_key['x-datadog-origin'] => 'synthetics'
            }
          end

          it do
            expect(trace_digest).to be_a_kind_of(Datadog::Tracing::TraceDigest)
            expect(trace_digest.span_id).to eq(8)
            expect(trace_digest.trace_id).to eq(7)
            expect(trace_digest.trace_origin).to eq('synthetics')
            expect(trace_digest.trace_sampling_priority).to be nil
          end
        end
      end

      context 'tracecontext trace id, parent id, and sampling priority' do
        let(:data) { { prepare_key['traceparent'] => traceparent } }

        let(:tracecontext_trace_id) { 0xc0ffee }
        let(:tracecontext_span_id) { 0xbee }
        let(:tracecontext_trace_flags) { 0x00 }

        it do
          expect(trace_digest).to be_a_kind_of(Datadog::Tracing::TraceDigest)
          expect(trace_digest.span_id).to eq(0xbee)
          expect(trace_digest.trace_id).to eq(0xc0ffee)
          expect(trace_digest.trace_sampling_priority).to eq(0)
        end
      end

      context 'datadog, and tracecontext header' do
        context 'with trace_id not matching' do
          let(:data) do
            {
              prepare_key['x-datadog-trace-id'] => '61185',
              prepare_key['x-datadog-parent-id'] => '73456',
              prepare_key['traceparent'] => '00-11111111111111110000000000000001-000000003ade68b1-01',
            }
          end

          it do
            expect(trace_digest).to be_a_kind_of(Datadog::Tracing::TraceDigest)
            expect(trace_digest.span_id).to eq(73456)
            expect(trace_digest.trace_id).to eq(61185)
            expect(trace_digest.trace_sampling_priority).to be nil
          end

          context 'and sampling priority' do
            let(:data) do
              {
                prepare_key['x-datadog-trace-id'] => '61185',
                prepare_key['x-datadog-parent-id'] => '73456',
                prepare_key['x-datadog-sampling-priority'] => '1',
                prepare_key['traceparent'] => '00-00000000000000000000000000c0ffee-0000000000000bee-00',
              }
            end

            it do
              expect(trace_digest).to be_a_kind_of(Datadog::Tracing::TraceDigest)
              expect(trace_digest.span_id).to eq(73456)
              expect(trace_digest.trace_id).to eq(61185)
              expect(trace_digest.trace_sampling_priority).to eq(1)
            end

            context 'with a failing propagator (Datadog)' do
              let(:error) { StandardError.new('test_err').tap { |e| e.set_backtrace('caller:1') } }

              before do
                allow_any_instance_of(::Datadog::Tracing::Distributed::Datadog).to receive(:extract).and_raise(error)
                allow(Datadog.logger).to receive(:error)
              end

              it 'does not propagate error to caller' do
                trace_digest
                expect(Datadog.logger).to have_received(:error).with(/Cause: test_err Location: caller:1/)
              end

              it 'extracts values from non-failing propagator (tracecontext)' do
                expect(trace_digest).to be_a_kind_of(Datadog::Tracing::TraceDigest)
                expect(trace_digest.span_id).to eq(0xbee)
                expect(trace_digest.trace_id).to eq(0xc0ffee)
                expect(trace_digest.trace_sampling_priority).to eq(0)
              end
            end
          end

          context 'and tracestate' do
            let(:data) { super().merge(prepare_key['tracestate'] => 'dd=unknown_field;,other=vendor') }

            it 'does not preserve tracestate' do
              expect(trace_digest.trace_state).to be nil
              expect(trace_digest.trace_state_unknown_fields).to be nil
            end
          end
        end

        context 'with a matching trace_id' do
          let(:data) do
            {
              prepare_key['x-datadog-trace-id'] => '61185',
              prepare_key['x-datadog-parent-id'] => '73456',
              prepare_key['traceparent'] => '00-0000000000000000000000000000ef01-0000000000011ef0-01',
            }
          end

          it 'does not parse tracecontext sampling priority' do
            expect(trace_digest.trace_sampling_priority).to be nil
          end

          context 'and tracestate' do
            let(:data) { super().merge(prepare_key['tracestate'] => 'dd=unknown_field;,other=vendor') }

            it 'preserves tracestate' do
              expect(trace_digest.trace_state).to eq('other=vendor')
              expect(trace_digest.trace_state_unknown_fields).to eq('unknown_field;')
            end

            context 'with propagation_extract_first true' do
<<<<<<< HEAD
              let(:propagation_extract_first) { true }
=======
              before { Datadog.configure { |c| c.tracing.propagation_extract_first = true } }
>>>>>>> fe25759f

              it 'does not preserve tracestate' do
                expect(trace_digest.trace_state).to be nil
                expect(trace_digest.trace_state_unknown_fields).to be nil
              end
            end
          end
        end
      end

      context 'datadog, b3, and b3 single header' do
        let(:data) do
          {
            prepare_key['x-datadog-trace-id'] => '61185',
            prepare_key['x-datadog-parent-id'] => '73456',
            prepare_key['x-b3-traceid'] => '00ef01',
            prepare_key['x-b3-spanid'] => '011ef0',
            prepare_key['b3'] => '00ef01-011ef0'
          }
        end

        it do
          expect(trace_digest).to be_a_kind_of(Datadog::Tracing::TraceDigest)
          expect(trace_digest.span_id).to eq(73456)
          expect(trace_digest.trace_id).to eq(61185)
          expect(trace_digest.trace_sampling_priority).to be nil
        end

        context 'and sampling priority' do
          let(:data) do
            {
              prepare_key['x-datadog-trace-id'] => '61185',
              prepare_key['x-datadog-parent-id'] => '73456',
              prepare_key['x-datadog-sampling-priority'] => '1',
              prepare_key['x-b3-traceid'] => '00ef01',
              prepare_key['x-b3-spanid'] => '011ef0',
              prepare_key['x-b3-sampled'] => '1',
              prepare_key['b3'] => '00ef01-011ef0-1'
            }
          end

          it do
            expect(trace_digest).to be_a_kind_of(Datadog::Tracing::TraceDigest)
            expect(trace_digest.span_id).to eq(73456)
            expect(trace_digest.trace_id).to eq(61185)
            expect(trace_digest.trace_sampling_priority).to eq(1)
          end
        end
      end

      context 'datadog, and b3 single header' do
        let(:data) do
          {
            prepare_key['x-datadog-trace-id'] => '61185',
            prepare_key['x-datadog-parent-id'] => '73456',
            prepare_key['b3'] => '00ef01-011ef0'
          }
        end

        it do
          expect(trace_digest).to be_a_kind_of(Datadog::Tracing::TraceDigest)
          expect(trace_digest.span_id).to eq(73456)
          expect(trace_digest.trace_id).to eq(61185)
          expect(trace_digest.trace_sampling_priority).to be nil
        end

        context 'and sampling priority' do
          let(:data) do
            {
              prepare_key['x-datadog-trace-id'] => '61185',
              prepare_key['x-datadog-parent-id'] => '73456',
              prepare_key['x-datadog-sampling-priority'] => '1',
              prepare_key['b3'] => '00ef01-011ef0-1'
            }
          end

          it do
            expect(trace_digest).to be_a_kind_of(Datadog::Tracing::TraceDigest)
            expect(trace_digest.span_id).to eq(73456)
            expect(trace_digest.trace_id).to eq(61185)
            expect(trace_digest.trace_sampling_priority).to eq(1)
          end
        end
      end

      context 'when conflict across different extractions' do
        let(:datadog_trace_id) { 0xabcdef }
        let(:tracecontext_trace_id) { 0x123456 }

        let(:datadog_span_id) { 0xfffffff }
        let(:tracecontext_span_id) { 0x1111111 }

        let(:tracecontext_trace_flags) { 0x01 }

        let(:data) do
          {
            prepare_key['x-datadog-trace-id'] => datadog_trace_id.to_s(10),
            prepare_key['x-datadog-parent-id'] => datadog_span_id.to_s(10),
            prepare_key['traceparent'] => traceparent,
          }
        end

        after do
          Datadog.configuration.reset!
        end

        it 'returns trace digest from the first successful extraction' do
          expect(trace_digest).to be_a_kind_of(Datadog::Tracing::TraceDigest)
          expect(trace_digest.trace_id).to eq(datadog_trace_id)
          expect(trace_digest.span_id).to eq(0xfffffff)
        end
      end
    end
  end
end

RSpec.describe Datadog::Tracing::Distributed::Propagation do
  it_behaves_like 'Distributed tracing propagator'
end<|MERGE_RESOLUTION|>--- conflicted
+++ resolved
@@ -9,8 +9,8 @@
   subject(:propagator) do
     described_class.new(
       propagation_styles: propagation_styles,
-      propagation_inject_style: propagation_inject_style,
-      propagation_extract_style: propagation_extract_style,
+      propagation_style_inject: propagation_style_inject,
+      propagation_style_extract: propagation_style_extract,
       propagation_extract_first: propagation_extract_first
     )
   end
@@ -23,8 +23,8 @@
   end
   let(:fetcher_class) { Datadog::Tracing::Distributed::Fetcher }
 
-  let(:propagation_inject_style) { ['datadog', 'tracecontext'] }
-  let(:propagation_extract_style) { ['datadog', 'tracecontext'] }
+  let(:propagation_style_inject) { ['datadog', 'tracecontext'] }
+  let(:propagation_style_extract) { ['datadog', 'tracecontext'] }
   let(:propagation_extract_first) { false }
 
   let(:prepare_key) { defined?(super) ? super() : proc { |key| key } }
@@ -109,15 +109,7 @@
 
       it_behaves_like 'trace injection' do
         context 'with no styles configured' do
-<<<<<<< HEAD
-          let(:propagation_inject_style) { [] }
-=======
-          before do
-            Datadog.configure do |c|
-              c.tracing.propagation_style_inject = []
-            end
-          end
->>>>>>> fe25759f
+          let(:propagation_style_inject) { [] }
 
           it { is_expected.to eq(false) }
 
@@ -333,11 +325,7 @@
             end
 
             context 'with propagation_extract_first true' do
-<<<<<<< HEAD
               let(:propagation_extract_first) { true }
-=======
-              before { Datadog.configure { |c| c.tracing.propagation_extract_first = true } }
->>>>>>> fe25759f
 
               it 'does not preserve tracestate' do
                 expect(trace_digest.trace_state).to be nil
