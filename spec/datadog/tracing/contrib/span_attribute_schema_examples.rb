--- conflicted
+++ resolved
@@ -13,11 +13,6 @@
     context 'test the v1 default' do
       it do
         expect(span.service).to eq('rspec')
-<<<<<<< HEAD
-        expect(span.get_tag('peer.service')).to eq(peer_service_val)
-        expect(span.get_tag('_dd.peer.service.source')).to eq(peer_service_source)
-=======
->>>>>>> 821c7697
       end
     end
 
@@ -25,11 +20,6 @@
       let(:configuration_options) { { service_name: 'configured' } }
       it do
         expect(span.service).to eq(configuration_options[:service_name])
-<<<<<<< HEAD
-        expect(span.get_tag('peer.service')).to eq(peer_service_val)
-        expect(span.get_tag('_dd.peer.service.source')).to eq(peer_service_source)
-=======
->>>>>>> 821c7697
       end
     end
   end
