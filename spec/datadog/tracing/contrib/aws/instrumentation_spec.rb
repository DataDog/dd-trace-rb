--- conflicted
+++ resolved
@@ -44,11 +44,7 @@
       it_behaves_like 'measured span for integration'
       it_behaves_like 'schema version span'
       it_behaves_like 'environment service name', 'DD_TRACE_AWS_SERVICE_NAME'
-<<<<<<< HEAD
-      it_behaves_like 'schema version span' do
-=======
-      it_behaves_like 'a peer service span' do
->>>>>>> 738c8246
+      it_behaves_like 'a peer service span' do
         let(:peer_service_val) { 'sts.us-stubbed-1.amazonaws.com' }
         let(:peer_service_source) { 'peer.hostname' }
       end
@@ -100,11 +96,7 @@
       it_behaves_like 'measured span for integration'
       it_behaves_like 'schema version span'
       it_behaves_like 'environment service name', 'DD_TRACE_AWS_SERVICE_NAME'
-<<<<<<< HEAD
-      it_behaves_like 'schema version span' do
-=======
-      it_behaves_like 'a peer service span' do
->>>>>>> 738c8246
+      it_behaves_like 'a peer service span' do
         let(:peer_service_val) { 's3.us-stubbed-1.amazonaws.com' }
         let(:peer_service_source) { 'peer.hostname' }
       end
@@ -147,11 +139,7 @@
 
       it_behaves_like 'schema version span'
       it_behaves_like 'environment service name', 'DD_TRACE_AWS_SERVICE_NAME'
-<<<<<<< HEAD
-      it_behaves_like 'schema version span' do
-=======
-      it_behaves_like 'a peer service span' do
->>>>>>> 738c8246
+      it_behaves_like 'a peer service span' do
         let(:peer_service_val) { 'bucketname' }
         let(:peer_service_source) { 'bucketname' }
       end
@@ -230,11 +218,7 @@
 
       it_behaves_like 'schema version span'
       it_behaves_like 'environment service name', 'DD_TRACE_AWS_SERVICE_NAME'
-<<<<<<< HEAD
-      it_behaves_like 'schema version span' do
-=======
-      it_behaves_like 'a peer service span' do
->>>>>>> 738c8246
+      it_behaves_like 'a peer service span' do
         let(:peer_service_val) { 'MyQueueName' }
         let(:peer_service_source) { 'queuename' }
       end
@@ -310,11 +294,7 @@
 
       it_behaves_like 'schema version span'
       it_behaves_like 'environment service name', 'DD_TRACE_AWS_SERVICE_NAME'
-<<<<<<< HEAD
-      it_behaves_like 'schema version span' do
-=======
-      it_behaves_like 'a peer service span' do
->>>>>>> 738c8246
+      it_behaves_like 'a peer service span' do
         let(:peer_service_val) { 'MyQueueName' }
         let(:peer_service_source) { 'queuename' }
       end
@@ -363,11 +343,7 @@
 
       it_behaves_like 'schema version span'
       it_behaves_like 'environment service name', 'DD_TRACE_AWS_SERVICE_NAME'
-<<<<<<< HEAD
-      it_behaves_like 'schema version span' do
-=======
-      it_behaves_like 'a peer service span' do
->>>>>>> 738c8246
+      it_behaves_like 'a peer service span' do
         let(:peer_service_val) { 'MyQueueName' }
         let(:peer_service_source) { 'queuename' }
       end
@@ -420,11 +396,7 @@
 
       it_behaves_like 'schema version span'
       it_behaves_like 'environment service name', 'DD_TRACE_AWS_SERVICE_NAME'
-<<<<<<< HEAD
-      it_behaves_like 'schema version span' do
-=======
-      it_behaves_like 'a peer service span' do
->>>>>>> 738c8246
+      it_behaves_like 'a peer service span' do
         let(:peer_service_val) { 'my-topic-name' }
         let(:peer_service_source) { 'topicname' }
       end
@@ -481,11 +453,7 @@
 
       it_behaves_like 'schema version span'
       it_behaves_like 'environment service name', 'DD_TRACE_AWS_SERVICE_NAME'
-<<<<<<< HEAD
-      it_behaves_like 'schema version span' do
-=======
-      it_behaves_like 'a peer service span' do
->>>>>>> 738c8246
+      it_behaves_like 'a peer service span' do
         let(:peer_service_val) { 'topicName' }
         let(:peer_service_source) { 'topicname' }
       end
@@ -534,11 +502,7 @@
 
       it_behaves_like 'schema version span'
       it_behaves_like 'environment service name', 'DD_TRACE_AWS_SERVICE_NAME'
-<<<<<<< HEAD
-      it_behaves_like 'schema version span' do
-=======
-      it_behaves_like 'a peer service span' do
->>>>>>> 738c8246
+      it_behaves_like 'a peer service span' do
         let(:peer_service_val) { 'my-table-name' }
         let(:peer_service_source) { 'tablename' }
       end
@@ -591,18 +555,11 @@
 
       it_behaves_like 'schema version span'
       it_behaves_like 'environment service name', 'DD_TRACE_AWS_SERVICE_NAME'
-<<<<<<< HEAD
-      it_behaves_like 'schema version span' do
+      it_behaves_like 'a peer service span' do
         let(:peer_service_val) { 'my-stream-name' }
         let(:peer_service_source) { 'streamname' }
       end
-=======
-      it_behaves_like 'a peer service span' do
-        let(:peer_service_val) { 'my-stream-name' }
-        let(:peer_service_source) { 'streamname' }
-      end
-
->>>>>>> 738c8246
+
       it 'generates a span' do
         expect(span.name).to eq('aws.command')
         expect(span.service).to eq('aws')
@@ -651,11 +608,7 @@
 
       it_behaves_like 'schema version span'
       it_behaves_like 'environment service name', 'DD_TRACE_AWS_SERVICE_NAME'
-<<<<<<< HEAD
-      it_behaves_like 'schema version span' do
-=======
-      it_behaves_like 'a peer service span' do
->>>>>>> 738c8246
+      it_behaves_like 'a peer service span' do
         let(:peer_service_val) { 'my-stream' }
         let(:peer_service_source) { 'streamname' }
       end
@@ -706,11 +659,7 @@
 
       it_behaves_like 'schema version span'
       it_behaves_like 'environment service name', 'DD_TRACE_AWS_SERVICE_NAME'
-<<<<<<< HEAD
-      it_behaves_like 'schema version span' do
-=======
-      it_behaves_like 'a peer service span' do
->>>>>>> 738c8246
+      it_behaves_like 'a peer service span' do
         let(:peer_service_val) { 'my-stream' }
         let(:peer_service_source) { 'streamname' }
       end
@@ -765,11 +714,7 @@
 
       it_behaves_like 'schema version span'
       it_behaves_like 'environment service name', 'DD_TRACE_AWS_SERVICE_NAME'
-<<<<<<< HEAD
-      it_behaves_like 'schema version span' do
-=======
-      it_behaves_like 'a peer service span' do
->>>>>>> 738c8246
+      it_behaves_like 'a peer service span' do
         let(:peer_service_val) { 'RuleName' }
         let(:peer_service_source) { 'rulename' }
       end
@@ -816,11 +761,7 @@
 
       it_behaves_like 'schema version span'
       it_behaves_like 'environment service name', 'DD_TRACE_AWS_SERVICE_NAME'
-<<<<<<< HEAD
-      it_behaves_like 'schema version span' do
-=======
-      it_behaves_like 'a peer service span' do
->>>>>>> 738c8246
+      it_behaves_like 'a peer service span' do
         let(:peer_service_val) { 'RuleName' }
         let(:peer_service_source) { 'rulename' }
       end
@@ -872,11 +813,7 @@
 
       it_behaves_like 'schema version span'
       it_behaves_like 'environment service name', 'DD_TRACE_AWS_SERVICE_NAME'
-<<<<<<< HEAD
-      it_behaves_like 'schema version span' do
-=======
-      it_behaves_like 'a peer service span' do
->>>>>>> 738c8246
+      it_behaves_like 'a peer service span' do
         let(:peer_service_val) { 'MyStateMachine' }
         let(:peer_service_source) { 'statemachinename' }
       end
@@ -927,11 +864,7 @@
 
       it_behaves_like 'schema version span'
       it_behaves_like 'environment service name', 'DD_TRACE_AWS_SERVICE_NAME'
-<<<<<<< HEAD
-      it_behaves_like 'schema version span' do
-=======
-      it_behaves_like 'a peer service span' do
->>>>>>> 738c8246
+      it_behaves_like 'a peer service span' do
         let(:peer_service_val) { 'my-state-machine-name' }
         let(:peer_service_source) { 'statemachinename' }
       end
@@ -988,11 +921,7 @@
 
       it_behaves_like 'schema version span'
       it_behaves_like 'environment service name', 'DD_TRACE_AWS_SERVICE_NAME'
-<<<<<<< HEAD
-      it_behaves_like 'schema version span' do
-=======
-      it_behaves_like 'a peer service span' do
->>>>>>> 738c8246
+      it_behaves_like 'a peer service span' do
         let(:peer_service_val) { 'my-state-machine-name' }
         let(:peer_service_source) { 'statemachinename' }
       end
@@ -1039,11 +968,7 @@
 
       it_behaves_like 'schema version span'
       it_behaves_like 'environment service name', 'DD_TRACE_AWS_SERVICE_NAME'
-<<<<<<< HEAD
-      it_behaves_like 'schema version span' do
-=======
-      it_behaves_like 'a peer service span' do
->>>>>>> 738c8246
+      it_behaves_like 'a peer service span' do
         let(:peer_service_val) { 'my-state-machine-name' }
         let(:peer_service_source) { 'statemachinename' }
       end
@@ -1088,11 +1013,7 @@
 
       it_behaves_like 'schema version span'
       it_behaves_like 'environment service name', 'DD_TRACE_AWS_SERVICE_NAME'
-<<<<<<< HEAD
-      it_behaves_like 'schema version span' do
-=======
-      it_behaves_like 'a peer service span' do
->>>>>>> 738c8246
+      it_behaves_like 'a peer service span' do
         let(:peer_service_val) { 'my-state-machine-name' }
         let(:peer_service_source) { 'statemachinename' }
       end
@@ -1153,11 +1074,7 @@
 
       it_behaves_like 'schema version span'
       it_behaves_like 'environment service name', 'DD_TRACE_AWS_SERVICE_NAME'
-<<<<<<< HEAD
-      it_behaves_like 'schema version span' do
-=======
-      it_behaves_like 'a peer service span' do
->>>>>>> 738c8246
+      it_behaves_like 'a peer service span' do
         let(:peer_service_val) { 'example-state-machine' }
         let(:peer_service_source) { 'statemachinename' }
       end
@@ -1204,11 +1121,7 @@
 
       it_behaves_like 'schema version span'
       it_behaves_like 'environment service name', 'DD_TRACE_AWS_SERVICE_NAME'
-<<<<<<< HEAD
-      it_behaves_like 'schema version span' do
-=======
-      it_behaves_like 'a peer service span' do
->>>>>>> 738c8246
+      it_behaves_like 'a peer service span' do
         let(:peer_service_val) { 'example-state-machine' }
         let(:peer_service_source) { 'statemachinename' }
       end
