require 'datadog/tracing/contrib/span_attribute_schema'

RSpec.describe Datadog::Tracing::Contrib::SpanAttributeSchema do
  describe '#default_span_attribute_schema?' do
    context 'when default schema is set' do
      it 'returns true' do
        with_modified_env DD_TRACE_SPAN_ATTRIBUTE_SCHEMA: 'v0' do
          expect(described_class.default_span_attribute_schema?).to eq(true)
        end
      end
    end

    context 'when default schema is changed' do
      it 'returns false' do
        with_modified_env DD_TRACE_SPAN_ATTRIBUTE_SCHEMA: 'v1' do
          expect(described_class.default_span_attribute_schema?).to eq(false)
        end
      end
    end

    context 'when default schema is not set' do
      it 'returns true' do
        expect(described_class.default_span_attribute_schema?).to eq(true)
      end
    end
  end

  describe '#active_version' do
    context 'when v0 set' do
      it 'equals v0' do
        with_modified_env DD_TRACE_SPAN_ATTRIBUTE_SCHEMA: 'v0' do
          expect(described_class.send(:active_version)).to eq(described_class::V0)
        end
      end
    end

    context 'when v1 is set' do
      it 'equals v1' do
        with_modified_env DD_TRACE_SPAN_ATTRIBUTE_SCHEMA: 'v1' do
          expect(described_class.send(:active_version)).to eq(described_class::V1)
        end
      end
    end

    context 'when no schema is set' do
      it 'equals v0' do
        expect(described_class.send(:active_version)).to eq(described_class::V0)
      end
    end
  end

  describe '#fetch_service_name' do
    subject(:fetch_service_name) { described_class.fetch_service_name(env, default) }
    let(:env) { instance_double(String) }
    let(:default) { instance_double(String) }
    let(:active_version) { double('active_version') }
    let(:return_value) { instance_double(String) }

    before do
      allow(described_class).to receive(:active_version).and_return(active_version)
      expect(active_version).to receive(:fetch_service_name).with(env, default).and_return(return_value)
    end

    it do
      is_expected.to eq(return_value)
    end
  end

  describe '#set_peer_service!' do
    subject(:set_peer_service!) { described_class.set_peer_service!(span, sources) }
    let(:span) { instance_double(Datadog::Tracing::SpanOperation) }
    let(:sources) { instance_double(Array) }
    let(:active_version) { double('active_version') }
    let(:return_value) { double('return_value') }

    before do
      allow(described_class).to receive(:active_version).and_return(active_version)
      expect(active_version).to receive(:set_peer_service!).with(span, sources).and_return(return_value)
    end

    it do
      is_expected.to eq(return_value)
    end
  end

  def with_modified_env(options = {}, &block)
    ClimateControl.modify(options, &block)
  end
end

<<<<<<< HEAD
RSpec.describe Datadog::Tracing::Contrib::SpanAttributeSchema::V0 do
=======
RSpec.describe Datadog::Tracing::Contrib::SpanAttributeSchema::Base do
  subject(:schema) do
    Module.new { extend Datadog::Tracing::Contrib::SpanAttributeSchema::Base }
  end

  describe '#set_peer_service!' do
    let(:span) { Datadog::Tracing::Span.new('testPeerServiceLogicSpan', parent_id: 0) }
    context 'AWS Span' do
      let(:precursors) do
        ['statemachinename',
         'rulename',
         'bucketname',
         'tablename',
         'streamname',
         'topicname',
         'queuename']
      end
      it 'returns {AWS_PRECURSOR} as peer.service and source' do
        span.set_tag('aws_service', 'test-service')
        span.set_tag('span.kind', 'client')
        precursors.each do |precursor|
          span.set_tag(precursor, 'test-' << precursor)

          expect(schema.set_peer_service!(span, precursors)).to be true
          expect(span.get_tag('peer.service')).to eq('test-' << precursor)
          expect(span.get_tag('_dd.peer.service.source')).to eq(precursor)

          span.clear_tag('peer.service')
          span.clear_tag('_dd.peer.service.source')
          span.clear_tag(precursor)
        end
      end

      context 'DB Span' do
        let(:precursors) { ['db.instance'] }
        it 'returns {DB_PRECURSOR} as peer.service and source' do
          span.set_tag('db.system', 'test-db')
          span.set_tag('span.kind', 'client')
          precursors.each do |precursor|
            span.set_tag(precursor, 'test-' << precursor)

            expect(schema.set_peer_service!(span, precursors)).to be true
            expect(span.get_tag('peer.service')).to eq('test-' << precursor)
            expect(span.get_tag('_dd.peer.service.source')).to eq(precursor)

            span.clear_tag('peer.service')
            span.clear_tag('_dd.peer.service.source')
            span.clear_tag(precursor)
          end
        end
      end

      context 'Messaging Span' do
        let(:precursors) { [] }
        it 'returns {MSG_PRECURSOR} as peer.service and source' do
          span.set_tag('messaging.system', 'test-msg-system')
          span.set_tag('span.kind', 'producer')
          precursors.each do |precursor|
            span.set_tag(precursor, 'test-' << precursor)

            expect(schema.set_peer_service!(span, precursors)).to be true
            expect(span.get_tag('peer.service')).to eq('test-' << precursor)
            expect(span.get_tag('_dd.peer.service.source')).to eq(precursor)

            span.clear_tag('peer.service')
            span.clear_tag('_dd.peer.service.source')
            span.clear_tag(precursor)
          end
        end
      end

      context 'RPC Span' do
        let(:precursors) { ['rpc.service'] }
        it 'returns {RPC_PRECURSOR} as peer.service and source' do
          span.set_tag('rpc.system', 'test-rpc')
          span.set_tag('span.kind', 'client')
          precursors.each do |precursor|
            span.set_tag(precursor, 'test-' << precursor)

            expect(schema.set_peer_service!(span, precursors)).to be true
            expect(span.get_tag('peer.service')).to eq('test-' << precursor)
            expect(span.get_tag('_dd.peer.service.source')).to eq(precursor)

            span.clear_tag('peer.service')
            span.clear_tag('_dd.peer.service.source')
            span.clear_tag(precursor)
          end
        end
      end

      context 'no precursor tags set' do
        let(:precursors) { ['out.host', 'peer.hostname', 'network.destination.name'] }
        context 'AWS Span' do
          it 'returns {PRECURSOR} as peer.service and source' do
            span.set_tag('aws_service', 'test-service')
            span.set_tag('span.kind', 'client')
            precursors.each do |precursor|
              span.set_tag(precursor, 'test-' << precursor)

              expect(schema.set_peer_service!(span, precursors)).to be true
              expect(span.get_tag('peer.service')).to eq('test-' << precursor)
              expect(span.get_tag('_dd.peer.service.source')).to eq(precursor)

              span.clear_tag('peer.service')
              span.clear_tag('_dd.peer.service.source')
              span.clear_tag(precursor)
            end
          end
        end

        context 'DB Span' do
          it 'returns {PRECURSOR} as peer.service and source' do
            span.set_tag('db.system', 'test-db')
            span.set_tag('span.kind', 'client')
            precursors.each do |precursor|
              span.set_tag(precursor, 'test-' << precursor)

              expect(schema.set_peer_service!(span, precursors)).to be true
              expect(span.get_tag('peer.service')).to eq('test-' << precursor)
              expect(span.get_tag('_dd.peer.service.source')).to eq(precursor)

              span.clear_tag('peer.service')
              span.clear_tag('_dd.peer.service.source')
              span.clear_tag(precursor)
            end
          end
        end

        context 'Messaging Span' do
          it 'returns {PRECURSOR} as peer.service and source' do
            span.set_tag('messaging.system', 'test-msg-system')
            span.set_tag('span.kind', 'client')
            precursors.each do |precursor|
              span.set_tag(precursor, 'test-' << precursor)

              expect(schema.set_peer_service!(span, precursors)).to be true
              expect(span.get_tag('peer.service')).to eq('test-' << precursor)
              expect(span.get_tag('_dd.peer.service.source')).to eq(precursor)

              span.clear_tag('peer.service')
              span.clear_tag('_dd.peer.service.source')
              span.clear_tag(precursor)
            end
          end
        end

        context 'RPC Span' do
          it 'returns {PRECURSOR} as peer.service and source' do
            span.set_tag('rpc.system', 'test-rpc')
            span.set_tag('span.kind', 'client')
            precursors.each do |precursor|
              span.set_tag(precursor, 'test-' << precursor)

              expect(schema.set_peer_service!(span, precursors)).to be true
              expect(span.get_tag('peer.service')).to eq('test-' << precursor)
              expect(span.get_tag('_dd.peer.service.source')).to eq(precursor)

              span.clear_tag('peer.service')
              span.clear_tag('_dd.peer.service.source')
              span.clear_tag(precursor)
            end
          end
        end
      end
    end
  end

  def with_modified_env(options = {}, &block)
    ClimateControl.modify(options, &block)
  end
end

RSpec.describe Datadog::Tracing::Contrib::SpanAttributeSchema::V0 do
  it do
    expect(described_class).to be_a_kind_of(Datadog::Tracing::Contrib::SpanAttributeSchema::Base)
  end

>>>>>>> 821c7697
  describe '#fetch_service_name' do
    context 'when integration service is set' do
      it 'returns the integration specific service name' do
        with_modified_env DD_INTEGRATION_SERVICE: 'integration-service-name' do
          expect(
            described_class
              .fetch_service_name('DD_INTEGRATION_SERVICE',
                'default-integration-service-name')
          ).to eq('integration-service-name')
        end
      end
    end

    context 'when DD_SERVICE is set' do
      it 'returns default integration service name' do
        with_modified_env DD_TRACE_SPAN_ATTRIBUTE_SCHEMA: 'v0', DD_SERVICE: 'service' do
          expect(
            described_class
              .fetch_service_name('DD_INTEGRATION_SERVICE',
                'default-integration-service-name')
          ).to eq('default-integration-service-name')
<<<<<<< HEAD
        end
      end
    end

    context 'when DD_SERVICE is not set' do
      it 'returns default integration service name' do
        with_modified_env DD_TRACE_SPAN_ATTRIBUTE_SCHEMA: 'v0' do
          expect(
            described_class
              .fetch_service_name('DD_INTEGRATION_SERVICE',
                'default-integration-service-name')
          ).to eq('default-integration-service-name')
        end
      end
    end

    context 'when DD_TRACE_REMOVE_INTEGRATION_SERVICE_NAMES_ENABLED is set' do
      it 'returns DD_SERVICE' do
        with_modified_env DD_TRACE_SPAN_ATTRIBUTE_SCHEMA: 'v0',
          DD_TRACE_REMOVE_INTEGRATION_SERVICE_NAMES_ENABLED: 'true',
          DD_SERVICE: 'service' do
            expect(
              described_class
                .fetch_service_name('DD_INTEGRATION_SERVICE',
                  'default-integration-service-name')
            ).to eq('service')
          end
      end
    end
  end

  describe '#set_peer_service!' do
    let(:span) { Datadog::Tracing::Span.new('testPeerServiceLogicSpan', parent_id: 0) }
    it 'returns {span.service} and peer.service as source' do
      span.service = 'test-peer.service'
      expect(described_class.send(:set_peer_service!, span, [])).to be false
      expect(span.get_tag('peer.service')).to eq('test-peer.service')
      expect(span.get_tag('_dd.peer.service.source')).to eq nil
    end
  end

  def with_modified_env(options = {}, &block)
    ClimateControl.modify(options, &block)
  end
end

RSpec.describe Datadog::Tracing::Contrib::SpanAttributeSchema::V1 do
  describe '#fetch_service_name' do
    context 'for v1' do
      context 'when integration service is set' do
        it 'returns the integration specific service name' do
          with_modified_env DD_INTEGRATION_SERVICE: 'integration-service-name' do
            expect(
              described_class
                .fetch_service_name('DD_INTEGRATION_SERVICE',
                  'default-integration-service-name')
            ).to eq('integration-service-name')
          end
=======
>>>>>>> 821c7697
        end
      end
    end

<<<<<<< HEAD
        context 'when DD_TRACE_REMOVE_INTEGRATION_SERVICE_NAMES_ENABLED is set' do
          it 'returns DD_SERVICE' do
            with_modified_env DD_TRACE_SPAN_ATTRIBUTE_SCHEMA: 'v1',
              DD_TRACE_REMOVE_INTEGRATION_SERVICE_NAMES_ENABLED: 'true',
              DD_SERVICE: 'service' do
                expect(
                  described_class
                    .fetch_service_name('DD_INTEGRATION_SERVICE',
                      'default-integration-service-name')
                ).to eq('service')
              end
          end
=======
    context 'when DD_SERVICE is not set' do
      it 'returns default integration service name' do
        with_modified_env DD_TRACE_SPAN_ATTRIBUTE_SCHEMA: 'v0' do
          expect(
            described_class
              .fetch_service_name('DD_INTEGRATION_SERVICE',
                'default-integration-service-name')
          ).to eq('default-integration-service-name')
>>>>>>> 821c7697
        end
      end
    end
  end

  def with_modified_env(options = {}, &block)
    ClimateControl.modify(options, &block)
  end
end

RSpec.describe Datadog::Tracing::Contrib::SpanAttributeSchema::V1 do
  it do
    expect(described_class).to be_a_kind_of(Datadog::Tracing::Contrib::SpanAttributeSchema::Base)
  end

<<<<<<< HEAD
=======
  describe '#fetch_service_name' do
    context 'when integration service is set' do
      it 'returns the integration specific service name' do
        with_modified_env DD_INTEGRATION_SERVICE: 'integration-service-name' do
          expect(
            described_class
              .fetch_service_name('DD_INTEGRATION_SERVICE',
                'default-integration-service-name')
          ).to eq('integration-service-name')
        end
      end

>>>>>>> 821c7697
      context 'when DD_SERVICE is set' do
        it 'returns default integration service name' do
          with_modified_env DD_SERVICE: 'service' do
            expect(
              described_class
                .fetch_service_name('DD_INTEGRATION_SERVICE',
                  'default-integration-service-name')
            ).to eq('service')
<<<<<<< HEAD
          end
        end
      end

      context 'when DD_SERVICE is not set' do
        it 'returns default integration service name' do
          expect(
            described_class
              .fetch_service_name('DD_INTEGRATION_SERVICE',
                'default-integration-service-name')
          ).to eq('rspec')
        end
      end
    end
  end

  describe '#set_peer_service!' do
    let(:span) { Datadog::Tracing::Span.new('testPeerServiceLogicSpan', parent_id: 0) }
    context 'for v1' do
      context 'AWS Span' do
        it 'returns {AWS_PRECURSOR} as peer.service and source' do
          span.set_tag('aws_service', 'test-service')
          span.set_tag('span.kind', 'client')
          precursors = Array['statemachinename',
            'rulename',
            'bucketname',
            'tablename',
            'streamname',
            'topicname',
            'queuename']
          precursors.each do |precursor|
            span.set_tag(precursor, 'test-' << precursor)

            expect(described_class.send(:set_peer_service!, span, precursors)).to be true
            expect(span.get_tag('peer.service')).to eq('test-' << precursor)
            expect(span.get_tag('_dd.peer.service.source')).to eq(precursor)

            span.clear_tag('peer.service')
            span.clear_tag('_dd.peer.service.source')
            span.clear_tag(precursor)
          end
        end
      end

      context 'DB Span' do
        it 'returns {DB_PRECURSOR} as peer.service and source' do
          span.set_tag('db.system', 'test-db')
          span.set_tag('span.kind', 'client')
          precursors = Array['db.instance']
          precursors.each do |precursor|
            span.set_tag(precursor, 'test-' << precursor)

            expect(described_class.send(:set_peer_service!, span, precursors)).to be true
            expect(span.get_tag('peer.service')).to eq('test-' << precursor)
            expect(span.get_tag('_dd.peer.service.source')).to eq(precursor)

            span.clear_tag('peer.service')
            span.clear_tag('_dd.peer.service.source')
            span.clear_tag(precursor)
          end
        end
      end

      context 'Messaging Span' do
        it 'returns {MSG_PRECURSOR} as peer.service and source' do
          span.set_tag('messaging.system', 'test-msg-system')
          span.set_tag('span.kind', 'producer')
          precursors = Array[]
          precursors.each do |precursor|
            span.set_tag(precursor, 'test-' << precursor)

            expect(described_class.send(:set_peer_service!, span, precursors)).to be true
            expect(span.get_tag('peer.service')).to eq('test-' << precursor)
            expect(span.get_tag('_dd.peer.service.source')).to eq(precursor)

            span.clear_tag('peer.service')
            span.clear_tag('_dd.peer.service.source')
            span.clear_tag(precursor)
          end
        end
      end

      context 'RPC Span' do
        it 'returns {RPC_PRECURSOR} as peer.service and source' do
          span.set_tag('rpc.system', 'test-rpc')
          span.set_tag('span.kind', 'client')
          precursors = Array['rpc.service']
          precursors.each do |precursor|
            span.set_tag(precursor, 'test-' << precursor)

            expect(described_class.send(:set_peer_service!, span, precursors)).to be true
            expect(span.get_tag('peer.service')).to eq('test-' << precursor)
            expect(span.get_tag('_dd.peer.service.source')).to eq(precursor)

            span.clear_tag('peer.service')
            span.clear_tag('_dd.peer.service.source')
            span.clear_tag(precursor)
          end
        end
      end

      context 'no precursor tags set' do
        context 'AWS Span' do
          it 'returns {PRECURSOR} as peer.service and source' do
            span.set_tag('aws_service', 'test-service')
            span.set_tag('span.kind', 'client')
            precursors = Array['out.host', 'peer.hostname', 'network.destination.name']
            precursors.each do |precursor|
              span.set_tag(precursor, 'test-' << precursor)

              expect(described_class.send(:set_peer_service!, span, precursors)).to be true
              expect(span.get_tag('peer.service')).to eq('test-' << precursor)
              expect(span.get_tag('_dd.peer.service.source')).to eq(precursor)

              span.clear_tag('peer.service')
              span.clear_tag('_dd.peer.service.source')
              span.clear_tag(precursor)
            end
          end
        end

        context 'DB Span' do
          it 'returns {PRECURSOR} as peer.service and source' do
            span.set_tag('db.system', 'test-db')
            span.set_tag('span.kind', 'client')
            precursors = Array['out.host', 'peer.hostname', 'network.destination.name']
            precursors.each do |precursor|
              span.set_tag(precursor, 'test-' << precursor)

              expect(described_class.send(:set_peer_service!, span, precursors)).to be true
              expect(span.get_tag('peer.service')).to eq('test-' << precursor)
              expect(span.get_tag('_dd.peer.service.source')).to eq(precursor)

              span.clear_tag('peer.service')
              span.clear_tag('_dd.peer.service.source')
              span.clear_tag(precursor)
            end
          end
        end

        context 'Messaging Span' do
          it 'returns {PRECURSOR} as peer.service and source' do
            span.set_tag('messaging.system', 'test-msg-system')
            span.set_tag('span.kind', 'client')
            precursors = Array['out.host', 'peer.hostname', 'network.destination.name']
            precursors.each do |precursor|
              span.set_tag(precursor, 'test-' << precursor)

              expect(described_class.send(:set_peer_service!, span, precursors)).to be true
              expect(span.get_tag('peer.service')).to eq('test-' << precursor)
              expect(span.get_tag('_dd.peer.service.source')).to eq(precursor)

              span.clear_tag('peer.service')
              span.clear_tag('_dd.peer.service.source')
              span.clear_tag(precursor)
            end
          end
        end

        context 'RPC Span' do
          it 'returns {PRECURSOR} as peer.service and source' do
            span.set_tag('rpc.system', 'test-rpc')
            span.set_tag('span.kind', 'client')
            precursors = Array['out.host', 'peer.hostname', 'network.destination.name']
            precursors.each do |precursor|
              span.set_tag(precursor, 'test-' << precursor)

              expect(described_class.send(:set_peer_service!, span, precursors)).to be true
              expect(span.get_tag('peer.service')).to eq('test-' << precursor)
              expect(span.get_tag('_dd.peer.service.source')).to eq(precursor)

              span.clear_tag('peer.service')
              span.clear_tag('_dd.peer.service.source')
              span.clear_tag(precursor)
            end
=======
>>>>>>> 821c7697
          end
        end
      end

      context 'when DD_SERVICE is not set' do
        it 'returns default integration service name' do
          expect(
            described_class
              .fetch_service_name('DD_INTEGRATION_SERVICE',
                'default-integration-service-name')
          ).to eq('rspec')
        end
      end
    end
  end

  def with_modified_env(options = {}, &block)
    ClimateControl.modify(options, &block)
  end
end<|MERGE_RESOLUTION|>--- conflicted
+++ resolved
@@ -88,9 +88,7 @@
   end
 end
 
-<<<<<<< HEAD
-RSpec.describe Datadog::Tracing::Contrib::SpanAttributeSchema::V0 do
-=======
+
 RSpec.describe Datadog::Tracing::Contrib::SpanAttributeSchema::Base do
   subject(:schema) do
     Module.new { extend Datadog::Tracing::Contrib::SpanAttributeSchema::Base }
@@ -268,7 +266,6 @@
     expect(described_class).to be_a_kind_of(Datadog::Tracing::Contrib::SpanAttributeSchema::Base)
   end
 
->>>>>>> 821c7697
   describe '#fetch_service_name' do
     context 'when integration service is set' do
       it 'returns the integration specific service name' do
@@ -290,7 +287,6 @@
               .fetch_service_name('DD_INTEGRATION_SERVICE',
                 'default-integration-service-name')
           ).to eq('default-integration-service-name')
-<<<<<<< HEAD
         end
       end
     end
@@ -306,7 +302,7 @@
         end
       end
     end
-
+    
     context 'when DD_TRACE_REMOVE_INTEGRATION_SERVICE_NAMES_ENABLED is set' do
       it 'returns DD_SERVICE' do
         with_modified_env DD_TRACE_SPAN_ATTRIBUTE_SCHEMA: 'v0',
@@ -317,20 +313,10 @@
                 .fetch_service_name('DD_INTEGRATION_SERVICE',
                   'default-integration-service-name')
             ).to eq('service')
-          end
-      end
-    end
-  end
-
-  describe '#set_peer_service!' do
-    let(:span) { Datadog::Tracing::Span.new('testPeerServiceLogicSpan', parent_id: 0) }
-    it 'returns {span.service} and peer.service as source' do
-      span.service = 'test-peer.service'
-      expect(described_class.send(:set_peer_service!, span, [])).to be false
-      expect(span.get_tag('peer.service')).to eq('test-peer.service')
-      expect(span.get_tag('_dd.peer.service.source')).to eq nil
-    end
-  end
+         end
+      end
+    end
+   end
 
   def with_modified_env(options = {}, &block)
     ClimateControl.modify(options, &block)
@@ -349,26 +335,10 @@
                   'default-integration-service-name')
             ).to eq('integration-service-name')
           end
-=======
->>>>>>> 821c7697
-        end
-      end
-    end
-
-<<<<<<< HEAD
-        context 'when DD_TRACE_REMOVE_INTEGRATION_SERVICE_NAMES_ENABLED is set' do
-          it 'returns DD_SERVICE' do
-            with_modified_env DD_TRACE_SPAN_ATTRIBUTE_SCHEMA: 'v1',
-              DD_TRACE_REMOVE_INTEGRATION_SERVICE_NAMES_ENABLED: 'true',
-              DD_SERVICE: 'service' do
-                expect(
-                  described_class
-                    .fetch_service_name('DD_INTEGRATION_SERVICE',
-                      'default-integration-service-name')
-                ).to eq('service')
-              end
-          end
-=======
+        end
+      end
+    end
+    
     context 'when DD_SERVICE is not set' do
       it 'returns default integration service name' do
         with_modified_env DD_TRACE_SPAN_ATTRIBUTE_SCHEMA: 'v0' do
@@ -377,7 +347,6 @@
               .fetch_service_name('DD_INTEGRATION_SERVICE',
                 'default-integration-service-name')
           ).to eq('default-integration-service-name')
->>>>>>> 821c7697
         end
       end
     end
@@ -393,8 +362,6 @@
     expect(described_class).to be_a_kind_of(Datadog::Tracing::Contrib::SpanAttributeSchema::Base)
   end
 
-<<<<<<< HEAD
-=======
   describe '#fetch_service_name' do
     context 'when integration service is set' do
       it 'returns the integration specific service name' do
@@ -407,7 +374,6 @@
         end
       end
 
->>>>>>> 821c7697
       context 'when DD_SERVICE is set' do
         it 'returns default integration service name' do
           with_modified_env DD_SERVICE: 'service' do
@@ -416,7 +382,6 @@
                 .fetch_service_name('DD_INTEGRATION_SERVICE',
                   'default-integration-service-name')
             ).to eq('service')
-<<<<<<< HEAD
           end
         end
       end
@@ -433,183 +398,6 @@
     end
   end
 
-  describe '#set_peer_service!' do
-    let(:span) { Datadog::Tracing::Span.new('testPeerServiceLogicSpan', parent_id: 0) }
-    context 'for v1' do
-      context 'AWS Span' do
-        it 'returns {AWS_PRECURSOR} as peer.service and source' do
-          span.set_tag('aws_service', 'test-service')
-          span.set_tag('span.kind', 'client')
-          precursors = Array['statemachinename',
-            'rulename',
-            'bucketname',
-            'tablename',
-            'streamname',
-            'topicname',
-            'queuename']
-          precursors.each do |precursor|
-            span.set_tag(precursor, 'test-' << precursor)
-
-            expect(described_class.send(:set_peer_service!, span, precursors)).to be true
-            expect(span.get_tag('peer.service')).to eq('test-' << precursor)
-            expect(span.get_tag('_dd.peer.service.source')).to eq(precursor)
-
-            span.clear_tag('peer.service')
-            span.clear_tag('_dd.peer.service.source')
-            span.clear_tag(precursor)
-          end
-        end
-      end
-
-      context 'DB Span' do
-        it 'returns {DB_PRECURSOR} as peer.service and source' do
-          span.set_tag('db.system', 'test-db')
-          span.set_tag('span.kind', 'client')
-          precursors = Array['db.instance']
-          precursors.each do |precursor|
-            span.set_tag(precursor, 'test-' << precursor)
-
-            expect(described_class.send(:set_peer_service!, span, precursors)).to be true
-            expect(span.get_tag('peer.service')).to eq('test-' << precursor)
-            expect(span.get_tag('_dd.peer.service.source')).to eq(precursor)
-
-            span.clear_tag('peer.service')
-            span.clear_tag('_dd.peer.service.source')
-            span.clear_tag(precursor)
-          end
-        end
-      end
-
-      context 'Messaging Span' do
-        it 'returns {MSG_PRECURSOR} as peer.service and source' do
-          span.set_tag('messaging.system', 'test-msg-system')
-          span.set_tag('span.kind', 'producer')
-          precursors = Array[]
-          precursors.each do |precursor|
-            span.set_tag(precursor, 'test-' << precursor)
-
-            expect(described_class.send(:set_peer_service!, span, precursors)).to be true
-            expect(span.get_tag('peer.service')).to eq('test-' << precursor)
-            expect(span.get_tag('_dd.peer.service.source')).to eq(precursor)
-
-            span.clear_tag('peer.service')
-            span.clear_tag('_dd.peer.service.source')
-            span.clear_tag(precursor)
-          end
-        end
-      end
-
-      context 'RPC Span' do
-        it 'returns {RPC_PRECURSOR} as peer.service and source' do
-          span.set_tag('rpc.system', 'test-rpc')
-          span.set_tag('span.kind', 'client')
-          precursors = Array['rpc.service']
-          precursors.each do |precursor|
-            span.set_tag(precursor, 'test-' << precursor)
-
-            expect(described_class.send(:set_peer_service!, span, precursors)).to be true
-            expect(span.get_tag('peer.service')).to eq('test-' << precursor)
-            expect(span.get_tag('_dd.peer.service.source')).to eq(precursor)
-
-            span.clear_tag('peer.service')
-            span.clear_tag('_dd.peer.service.source')
-            span.clear_tag(precursor)
-          end
-        end
-      end
-
-      context 'no precursor tags set' do
-        context 'AWS Span' do
-          it 'returns {PRECURSOR} as peer.service and source' do
-            span.set_tag('aws_service', 'test-service')
-            span.set_tag('span.kind', 'client')
-            precursors = Array['out.host', 'peer.hostname', 'network.destination.name']
-            precursors.each do |precursor|
-              span.set_tag(precursor, 'test-' << precursor)
-
-              expect(described_class.send(:set_peer_service!, span, precursors)).to be true
-              expect(span.get_tag('peer.service')).to eq('test-' << precursor)
-              expect(span.get_tag('_dd.peer.service.source')).to eq(precursor)
-
-              span.clear_tag('peer.service')
-              span.clear_tag('_dd.peer.service.source')
-              span.clear_tag(precursor)
-            end
-          end
-        end
-
-        context 'DB Span' do
-          it 'returns {PRECURSOR} as peer.service and source' do
-            span.set_tag('db.system', 'test-db')
-            span.set_tag('span.kind', 'client')
-            precursors = Array['out.host', 'peer.hostname', 'network.destination.name']
-            precursors.each do |precursor|
-              span.set_tag(precursor, 'test-' << precursor)
-
-              expect(described_class.send(:set_peer_service!, span, precursors)).to be true
-              expect(span.get_tag('peer.service')).to eq('test-' << precursor)
-              expect(span.get_tag('_dd.peer.service.source')).to eq(precursor)
-
-              span.clear_tag('peer.service')
-              span.clear_tag('_dd.peer.service.source')
-              span.clear_tag(precursor)
-            end
-          end
-        end
-
-        context 'Messaging Span' do
-          it 'returns {PRECURSOR} as peer.service and source' do
-            span.set_tag('messaging.system', 'test-msg-system')
-            span.set_tag('span.kind', 'client')
-            precursors = Array['out.host', 'peer.hostname', 'network.destination.name']
-            precursors.each do |precursor|
-              span.set_tag(precursor, 'test-' << precursor)
-
-              expect(described_class.send(:set_peer_service!, span, precursors)).to be true
-              expect(span.get_tag('peer.service')).to eq('test-' << precursor)
-              expect(span.get_tag('_dd.peer.service.source')).to eq(precursor)
-
-              span.clear_tag('peer.service')
-              span.clear_tag('_dd.peer.service.source')
-              span.clear_tag(precursor)
-            end
-          end
-        end
-
-        context 'RPC Span' do
-          it 'returns {PRECURSOR} as peer.service and source' do
-            span.set_tag('rpc.system', 'test-rpc')
-            span.set_tag('span.kind', 'client')
-            precursors = Array['out.host', 'peer.hostname', 'network.destination.name']
-            precursors.each do |precursor|
-              span.set_tag(precursor, 'test-' << precursor)
-
-              expect(described_class.send(:set_peer_service!, span, precursors)).to be true
-              expect(span.get_tag('peer.service')).to eq('test-' << precursor)
-              expect(span.get_tag('_dd.peer.service.source')).to eq(precursor)
-
-              span.clear_tag('peer.service')
-              span.clear_tag('_dd.peer.service.source')
-              span.clear_tag(precursor)
-            end
-=======
->>>>>>> 821c7697
-          end
-        end
-      end
-
-      context 'when DD_SERVICE is not set' do
-        it 'returns default integration service name' do
-          expect(
-            described_class
-              .fetch_service_name('DD_INTEGRATION_SERVICE',
-                'default-integration-service-name')
-          ).to eq('rspec')
-        end
-      end
-    end
-  end
-
   def with_modified_env(options = {}, &block)
     ClimateControl.modify(options, &block)
   end
