require 'datadog/tracing/contrib/span_attribute_schema'

RSpec.describe Datadog::Tracing::Contrib::SpanAttributeSchema do
  describe '#default_span_attribute_schema?' do
    context 'when default schema is set' do
      it 'returns true' do
        with_modified_env DD_TRACE_SPAN_ATTRIBUTE_SCHEMA: 'v0' do
          expect(described_class.default_span_attribute_schema?).to eq(true)
        end
      end
    end

    context 'when default schema is changed' do
      it 'returns false' do
        with_modified_env DD_TRACE_SPAN_ATTRIBUTE_SCHEMA: 'v1' do
          expect(described_class.default_span_attribute_schema?).to eq(false)
        end
      end
    end

    context 'when default schema is not set' do
      it 'returns true' do
        expect(described_class.default_span_attribute_schema?).to eq(true)
      end
    end
  end

  describe '#active_version' do
    context 'when v0 set' do
      it 'equals v0' do
        with_modified_env DD_TRACE_SPAN_ATTRIBUTE_SCHEMA: 'v0' do
          expect(described_class.send(:active_version)).to eq(described_class::V0)
        end
      end
    end

    context 'when v1 is set' do
      it 'equals v1' do
        with_modified_env DD_TRACE_SPAN_ATTRIBUTE_SCHEMA: 'v1' do
          expect(described_class.send(:active_version)).to eq(described_class::V1)
        end
      end
    end

    context 'when no schema is set' do
      it 'equals v0' do
        expect(described_class.send(:active_version)).to eq(described_class::V0)
      end
    end
  end

  describe '#fetch_service_name' do
    subject(:fetch_service_name) { described_class.fetch_service_name(env, default) }
    let(:env) { instance_double(String) }
    let(:default) { instance_double(String) }
    let(:active_version) { double('active_version') }
    let(:return_value) { instance_double(String) }

    before do
      allow(described_class).to receive(:active_version).and_return(active_version)
      expect(active_version).to receive(:fetch_service_name).with(env, default).and_return(return_value)
    end

    it do
      is_expected.to eq(return_value)
    end
  end

  describe '#set_peer_service!' do
    subject(:set_peer_service!) { described_class.set_peer_service!(span, sources) }
    let(:span) { instance_double(Datadog::Tracing::SpanOperation) }
    let(:sources) { instance_double(Array) }
    let(:active_version) { double('active_version') }
    let(:return_value) { double('return_value') }

    before do
      allow(described_class).to receive(:active_version).and_return(active_version)
      expect(active_version).to receive(:set_peer_service!).with(span, sources).and_return(return_value)
    end

    it do
      is_expected.to eq(return_value)
    end
  end

  def with_modified_env(options = {}, &block)
    ClimateControl.modify(options, &block)
  end
end

RSpec.describe Datadog::Tracing::Contrib::SpanAttributeSchema::Base do
  subject(:schema) do
    Module.new { extend Datadog::Tracing::Contrib::SpanAttributeSchema::Base }
  end

  describe '#set_peer_service!' do
    let(:span) { Datadog::Tracing::Span.new('testPeerServiceLogicSpan', parent_id: 0) }
<<<<<<< HEAD
    context 'precursor tags set' do
      context 'AWS Span' do
        let(:precursors) do
          ['statemachinename',
           'rulename',
           'bucketname',
           'tablename',
           'streamname',
           'topicname',
           'queuename']
        end
        it 'returns {AWS_PRECURSOR} as peer.service and source' do
          span.set_tag('aws_service', 'test-service')
          span.set_tag('span.kind', 'client')
          precursors.each do |precursor|
            span.set_tag(precursor, 'test-' << precursor)

            expect(schema.set_peer_service!(span, precursors)).to be true
            expect(span.get_tag('peer.service')).to eq('test-' << precursor)
            expect(span.get_tag('_dd.peer.service.source')).to eq(precursor)
            expect(span.get_tag('_dd.peer.service.remapped_from')).to be_nil

            span.clear_tag('peer.service')
            span.clear_tag('_dd.peer.service.source')
            span.clear_tag(precursor)
          end
=======
    context 'AWS Span' do
      let(:precursors) do
        ['statemachinename',
         'rulename',
         'bucketname',
         'tablename',
         'streamname',
         'topicname',
         'queuename']
      end
      it 'returns {AWS_PRECURSOR} as peer.service and source' do
        span.set_tag('aws_service', 'test-service')
        span.set_tag('span.kind', 'client')
        precursors.each do |precursor|
          span.set_tag(precursor, 'test-' << precursor)

          expect(schema.set_peer_service!(span, precursors)).to be true
          expect(span.get_tag('peer.service')).to eq('test-' << precursor)
          expect(span.get_tag('_dd.peer.service.source')).to eq(precursor)

          span.clear_tag('peer.service')
          span.clear_tag('_dd.peer.service.source')
          span.clear_tag(precursor)
>>>>>>> 33562071
        end
      end

      context 'DB Span' do
        let(:precursors) { ['db.instance'] }
        it 'returns {DB_PRECURSOR} as peer.service and source' do
          span.set_tag('db.system', 'test-db')
          span.set_tag('span.kind', 'client')
          precursors.each do |precursor|
            span.set_tag(precursor, 'test-' << precursor)

            expect(schema.set_peer_service!(span, precursors)).to be true
            expect(span.get_tag('peer.service')).to eq('test-' << precursor)
            expect(span.get_tag('_dd.peer.service.source')).to eq(precursor)
<<<<<<< HEAD
            expect(span.get_tag('_dd.peer.service.remapped_from')).to be_nil
=======
>>>>>>> 33562071

            span.clear_tag('peer.service')
            span.clear_tag('_dd.peer.service.source')
            span.clear_tag(precursor)
          end
        end
      end

      context 'Messaging Span' do
        let(:precursors) { [] }
        it 'returns {MSG_PRECURSOR} as peer.service and source' do
          span.set_tag('messaging.system', 'test-msg-system')
          span.set_tag('span.kind', 'producer')
          precursors.each do |precursor|
            span.set_tag(precursor, 'test-' << precursor)

            expect(schema.set_peer_service!(span, precursors)).to be true
            expect(span.get_tag('peer.service')).to eq('test-' << precursor)
            expect(span.get_tag('_dd.peer.service.source')).to eq(precursor)
<<<<<<< HEAD
            expect(span.get_tag('_dd.peer.service.remapped_from')).to be_nil
=======
>>>>>>> 33562071

            span.clear_tag('peer.service')
            span.clear_tag('_dd.peer.service.source')
            span.clear_tag(precursor)
          end
        end
      end

      context 'RPC Span' do
        let(:precursors) { ['rpc.service'] }
        it 'returns {RPC_PRECURSOR} as peer.service and source' do
          span.set_tag('rpc.system', 'test-rpc')
          span.set_tag('span.kind', 'client')
          precursors.each do |precursor|
            span.set_tag(precursor, 'test-' << precursor)

            expect(schema.set_peer_service!(span, precursors)).to be true
            expect(span.get_tag('peer.service')).to eq('test-' << precursor)
            expect(span.get_tag('_dd.peer.service.source')).to eq(precursor)
<<<<<<< HEAD
            expect(span.get_tag('_dd.peer.service.remapped_from')).to be_nil
=======
>>>>>>> 33562071

            span.clear_tag('peer.service')
            span.clear_tag('_dd.peer.service.source')
            span.clear_tag(precursor)
          end
        end
      end
<<<<<<< HEAD
    end

    context 'no precursor tags set' do
      let(:precursors) { ['out.host', 'peer.hostname', 'network.destination.name'] }
      context 'AWS Span' do
        it 'returns {PRECURSOR} as peer.service and source' do
          span.set_tag('aws_service', 'test-service')
          span.set_tag('span.kind', 'client')
          precursors.each do |precursor|
            span.set_tag(precursor, 'test-' << precursor)

            expect(schema.set_peer_service!(span, precursors)).to be true
            expect(span.get_tag('peer.service')).to eq('test-' << precursor)
            expect(span.get_tag('_dd.peer.service.source')).to eq(precursor)
            expect(span.get_tag('_dd.peer.service.remapped_from')).to be_nil

            span.clear_tag('peer.service')
            span.clear_tag('_dd.peer.service.source')
            span.clear_tag(precursor)
          end
        end
      end

      context 'DB Span' do
        it 'returns {PRECURSOR} as peer.service and source' do
          span.set_tag('db.system', 'test-db')
          span.set_tag('span.kind', 'client')
          precursors.each do |precursor|
            span.set_tag(precursor, 'test-' << precursor)

            expect(schema.set_peer_service!(span, precursors)).to be true
            expect(span.get_tag('peer.service')).to eq('test-' << precursor)
            expect(span.get_tag('_dd.peer.service.source')).to eq(precursor)
            expect(span.get_tag('_dd.peer.service.remapped_from')).to be_nil

            span.clear_tag('peer.service')
            span.clear_tag('_dd.peer.service.source')
            span.clear_tag(precursor)
          end
        end
      end

      context 'Messaging Span' do
        it 'returns {PRECURSOR} as peer.service and source' do
          span.set_tag('messaging.system', 'test-msg-system')
          span.set_tag('span.kind', 'client')
          precursors.each do |precursor|
            span.set_tag(precursor, 'test-' << precursor)

            expect(schema.set_peer_service!(span, precursors)).to be true
            expect(span.get_tag('peer.service')).to eq('test-' << precursor)
            expect(span.get_tag('_dd.peer.service.source')).to eq(precursor)
            expect(span.get_tag('_dd.peer.service.remapped_from')).to be_nil

            span.clear_tag('peer.service')
            span.clear_tag('_dd.peer.service.source')
            span.clear_tag(precursor)
          end
        end
      end

      context 'RPC Span' do
        it 'returns {PRECURSOR} as peer.service and source' do
          span.set_tag('rpc.system', 'test-rpc')
          span.set_tag('span.kind', 'client')
          precursors.each do |precursor|
            span.set_tag(precursor, 'test-' << precursor)

            expect(schema.set_peer_service!(span, precursors)).to be true
            expect(span.get_tag('peer.service')).to eq('test-' << precursor)
            expect(span.get_tag('_dd.peer.service.source')).to eq(precursor)
            expect(span.get_tag('_dd.peer.service.remapped_from')).to be_nil

            span.clear_tag('peer.service')
            span.clear_tag('_dd.peer.service.source')
            span.clear_tag(precursor)
=======

      context 'no precursor tags set' do
        let(:precursors) { ['out.host', 'peer.hostname', 'network.destination.name'] }
        context 'AWS Span' do
          it 'returns {PRECURSOR} as peer.service and source' do
            span.set_tag('aws_service', 'test-service')
            span.set_tag('span.kind', 'client')
            precursors.each do |precursor|
              span.set_tag(precursor, 'test-' << precursor)

              expect(schema.set_peer_service!(span, precursors)).to be true
              expect(span.get_tag('peer.service')).to eq('test-' << precursor)
              expect(span.get_tag('_dd.peer.service.source')).to eq(precursor)

              span.clear_tag('peer.service')
              span.clear_tag('_dd.peer.service.source')
              span.clear_tag(precursor)
            end
          end
        end

        context 'DB Span' do
          it 'returns {PRECURSOR} as peer.service and source' do
            span.set_tag('db.system', 'test-db')
            span.set_tag('span.kind', 'client')
            precursors.each do |precursor|
              span.set_tag(precursor, 'test-' << precursor)

              expect(schema.set_peer_service!(span, precursors)).to be true
              expect(span.get_tag('peer.service')).to eq('test-' << precursor)
              expect(span.get_tag('_dd.peer.service.source')).to eq(precursor)

              span.clear_tag('peer.service')
              span.clear_tag('_dd.peer.service.source')
              span.clear_tag(precursor)
            end
          end
        end

        context 'Messaging Span' do
          it 'returns {PRECURSOR} as peer.service and source' do
            span.set_tag('messaging.system', 'test-msg-system')
            span.set_tag('span.kind', 'client')
            precursors.each do |precursor|
              span.set_tag(precursor, 'test-' << precursor)

              expect(schema.set_peer_service!(span, precursors)).to be true
              expect(span.get_tag('peer.service')).to eq('test-' << precursor)
              expect(span.get_tag('_dd.peer.service.source')).to eq(precursor)

              span.clear_tag('peer.service')
              span.clear_tag('_dd.peer.service.source')
              span.clear_tag(precursor)
            end
          end
        end

        context 'RPC Span' do
          it 'returns {PRECURSOR} as peer.service and source' do
            span.set_tag('rpc.system', 'test-rpc')
            span.set_tag('span.kind', 'client')
            precursors.each do |precursor|
              span.set_tag(precursor, 'test-' << precursor)

              expect(schema.set_peer_service!(span, precursors)).to be true
              expect(span.get_tag('peer.service')).to eq('test-' << precursor)
              expect(span.get_tag('_dd.peer.service.source')).to eq(precursor)

              span.clear_tag('peer.service')
              span.clear_tag('_dd.peer.service.source')
              span.clear_tag(precursor)
            end
>>>>>>> 33562071
          end
        end
      end
    end
<<<<<<< HEAD

    context 'remapping tags' do
      let(:precursor) { ['precursor-tag'] }

      it 'remaps peer.service and source' do
        span.set_tag('db.system', 'test-db')
        span.set_tag('span.kind', 'client')
        span.set_tag('precursor-tag', 'test-precursor')

        with_modified_env DD_TRACE_PEER_SERVICE_MAPPING: 'test-precursor:test-remap' do
          expect(schema.set_peer_service!(span, precursor)).to be true
          expect(span.get_tag('peer.service')).to eq('test-remap')
          expect(span.get_tag('_dd.peer.service.source')).to eq('precursor-tag')
          expect(span.get_tag('_dd.peer.service.remapped_from')).to eq('test-precursor')
        end
      end
    end
=======
>>>>>>> 33562071
  end

  def with_modified_env(options = {}, &block)
    ClimateControl.modify(options, &block)
  end
end

RSpec.describe Datadog::Tracing::Contrib::SpanAttributeSchema::V0 do
  it do
    expect(described_class).to be_a_kind_of(Datadog::Tracing::Contrib::SpanAttributeSchema::Base)
  end

  describe '#fetch_service_name' do
    context 'when integration service is set' do
      it 'returns the integration specific service name' do
        with_modified_env DD_INTEGRATION_SERVICE: 'integration-service-name' do
          expect(
            described_class
              .fetch_service_name('DD_INTEGRATION_SERVICE',
                'default-integration-service-name')
          ).to eq('integration-service-name')
        end
      end
    end

    context 'when DD_SERVICE is set' do
      it 'returns default integration service name' do
        with_modified_env DD_TRACE_SPAN_ATTRIBUTE_SCHEMA: 'v0', DD_SERVICE: 'service' do
          expect(
            described_class
              .fetch_service_name('DD_INTEGRATION_SERVICE',
                'default-integration-service-name')
          ).to eq('default-integration-service-name')
        end
      end
    end

    context 'when DD_SERVICE is not set' do
      it 'returns default integration service name' do
        with_modified_env DD_TRACE_SPAN_ATTRIBUTE_SCHEMA: 'v0' do
          expect(
            described_class
              .fetch_service_name('DD_INTEGRATION_SERVICE',
                'default-integration-service-name')
          ).to eq('default-integration-service-name')
<<<<<<< HEAD
        end
      end
    end
  end

  def with_modified_env(options = {}, &block)
    ClimateControl.modify(options, &block)
  end
end

RSpec.describe Datadog::Tracing::Contrib::SpanAttributeSchema::V1 do
  it do
    expect(described_class).to be_a_kind_of(Datadog::Tracing::Contrib::SpanAttributeSchema::Base)
  end

  describe '#fetch_service_name' do
    context 'when integration service is set' do
      it 'returns the integration specific service name' do
        with_modified_env DD_INTEGRATION_SERVICE: 'integration-service-name' do
          expect(
            described_class
              .fetch_service_name('DD_INTEGRATION_SERVICE',
                'default-integration-service-name')
          ).to eq('integration-service-name')
=======
>>>>>>> 33562071
        end
      end
    end
  end

  def with_modified_env(options = {}, &block)
    ClimateControl.modify(options, &block)
  end
end

RSpec.describe Datadog::Tracing::Contrib::SpanAttributeSchema::V1 do
  it do
    expect(described_class).to be_a_kind_of(Datadog::Tracing::Contrib::SpanAttributeSchema::Base)
  end

<<<<<<< HEAD
=======
  describe '#fetch_service_name' do
    context 'when integration service is set' do
      it 'returns the integration specific service name' do
        with_modified_env DD_INTEGRATION_SERVICE: 'integration-service-name' do
          expect(
            described_class
              .fetch_service_name('DD_INTEGRATION_SERVICE',
                'default-integration-service-name')
          ).to eq('integration-service-name')
        end
      end

>>>>>>> 33562071
      context 'when DD_SERVICE is set' do
        it 'returns default integration service name' do
          with_modified_env DD_SERVICE: 'service' do
            expect(
              described_class
                .fetch_service_name('DD_INTEGRATION_SERVICE',
                  'default-integration-service-name')
            ).to eq('service')
          end
        end
      end

      context 'when DD_SERVICE is not set' do
        it 'returns default integration service name' do
          expect(
            described_class
              .fetch_service_name('DD_INTEGRATION_SERVICE',
                'default-integration-service-name')
          ).to eq('rspec')
        end
      end
    end
  end

  def with_modified_env(options = {}, &block)
    ClimateControl.modify(options, &block)
  end
end<|MERGE_RESOLUTION|>--- conflicted
+++ resolved
@@ -95,34 +95,6 @@
 
   describe '#set_peer_service!' do
     let(:span) { Datadog::Tracing::Span.new('testPeerServiceLogicSpan', parent_id: 0) }
-<<<<<<< HEAD
-    context 'precursor tags set' do
-      context 'AWS Span' do
-        let(:precursors) do
-          ['statemachinename',
-           'rulename',
-           'bucketname',
-           'tablename',
-           'streamname',
-           'topicname',
-           'queuename']
-        end
-        it 'returns {AWS_PRECURSOR} as peer.service and source' do
-          span.set_tag('aws_service', 'test-service')
-          span.set_tag('span.kind', 'client')
-          precursors.each do |precursor|
-            span.set_tag(precursor, 'test-' << precursor)
-
-            expect(schema.set_peer_service!(span, precursors)).to be true
-            expect(span.get_tag('peer.service')).to eq('test-' << precursor)
-            expect(span.get_tag('_dd.peer.service.source')).to eq(precursor)
-            expect(span.get_tag('_dd.peer.service.remapped_from')).to be_nil
-
-            span.clear_tag('peer.service')
-            span.clear_tag('_dd.peer.service.source')
-            span.clear_tag(precursor)
-          end
-=======
     context 'AWS Span' do
       let(:precursors) do
         ['statemachinename',
@@ -142,11 +114,11 @@
           expect(schema.set_peer_service!(span, precursors)).to be true
           expect(span.get_tag('peer.service')).to eq('test-' << precursor)
           expect(span.get_tag('_dd.peer.service.source')).to eq(precursor)
+          expect(span.get_tag('_dd.peer.service.remapped_from')).to be_nil
 
           span.clear_tag('peer.service')
           span.clear_tag('_dd.peer.service.source')
           span.clear_tag(precursor)
->>>>>>> 33562071
         end
       end
 
@@ -161,10 +133,7 @@
             expect(schema.set_peer_service!(span, precursors)).to be true
             expect(span.get_tag('peer.service')).to eq('test-' << precursor)
             expect(span.get_tag('_dd.peer.service.source')).to eq(precursor)
-<<<<<<< HEAD
             expect(span.get_tag('_dd.peer.service.remapped_from')).to be_nil
-=======
->>>>>>> 33562071
 
             span.clear_tag('peer.service')
             span.clear_tag('_dd.peer.service.source')
@@ -184,10 +153,7 @@
             expect(schema.set_peer_service!(span, precursors)).to be true
             expect(span.get_tag('peer.service')).to eq('test-' << precursor)
             expect(span.get_tag('_dd.peer.service.source')).to eq(precursor)
-<<<<<<< HEAD
             expect(span.get_tag('_dd.peer.service.remapped_from')).to be_nil
-=======
->>>>>>> 33562071
 
             span.clear_tag('peer.service')
             span.clear_tag('_dd.peer.service.source')
@@ -207,10 +173,7 @@
             expect(schema.set_peer_service!(span, precursors)).to be true
             expect(span.get_tag('peer.service')).to eq('test-' << precursor)
             expect(span.get_tag('_dd.peer.service.source')).to eq(precursor)
-<<<<<<< HEAD
             expect(span.get_tag('_dd.peer.service.remapped_from')).to be_nil
-=======
->>>>>>> 33562071
 
             span.clear_tag('peer.service')
             span.clear_tag('_dd.peer.service.source')
@@ -218,84 +181,6 @@
           end
         end
       end
-<<<<<<< HEAD
-    end
-
-    context 'no precursor tags set' do
-      let(:precursors) { ['out.host', 'peer.hostname', 'network.destination.name'] }
-      context 'AWS Span' do
-        it 'returns {PRECURSOR} as peer.service and source' do
-          span.set_tag('aws_service', 'test-service')
-          span.set_tag('span.kind', 'client')
-          precursors.each do |precursor|
-            span.set_tag(precursor, 'test-' << precursor)
-
-            expect(schema.set_peer_service!(span, precursors)).to be true
-            expect(span.get_tag('peer.service')).to eq('test-' << precursor)
-            expect(span.get_tag('_dd.peer.service.source')).to eq(precursor)
-            expect(span.get_tag('_dd.peer.service.remapped_from')).to be_nil
-
-            span.clear_tag('peer.service')
-            span.clear_tag('_dd.peer.service.source')
-            span.clear_tag(precursor)
-          end
-        end
-      end
-
-      context 'DB Span' do
-        it 'returns {PRECURSOR} as peer.service and source' do
-          span.set_tag('db.system', 'test-db')
-          span.set_tag('span.kind', 'client')
-          precursors.each do |precursor|
-            span.set_tag(precursor, 'test-' << precursor)
-
-            expect(schema.set_peer_service!(span, precursors)).to be true
-            expect(span.get_tag('peer.service')).to eq('test-' << precursor)
-            expect(span.get_tag('_dd.peer.service.source')).to eq(precursor)
-            expect(span.get_tag('_dd.peer.service.remapped_from')).to be_nil
-
-            span.clear_tag('peer.service')
-            span.clear_tag('_dd.peer.service.source')
-            span.clear_tag(precursor)
-          end
-        end
-      end
-
-      context 'Messaging Span' do
-        it 'returns {PRECURSOR} as peer.service and source' do
-          span.set_tag('messaging.system', 'test-msg-system')
-          span.set_tag('span.kind', 'client')
-          precursors.each do |precursor|
-            span.set_tag(precursor, 'test-' << precursor)
-
-            expect(schema.set_peer_service!(span, precursors)).to be true
-            expect(span.get_tag('peer.service')).to eq('test-' << precursor)
-            expect(span.get_tag('_dd.peer.service.source')).to eq(precursor)
-            expect(span.get_tag('_dd.peer.service.remapped_from')).to be_nil
-
-            span.clear_tag('peer.service')
-            span.clear_tag('_dd.peer.service.source')
-            span.clear_tag(precursor)
-          end
-        end
-      end
-
-      context 'RPC Span' do
-        it 'returns {PRECURSOR} as peer.service and source' do
-          span.set_tag('rpc.system', 'test-rpc')
-          span.set_tag('span.kind', 'client')
-          precursors.each do |precursor|
-            span.set_tag(precursor, 'test-' << precursor)
-
-            expect(schema.set_peer_service!(span, precursors)).to be true
-            expect(span.get_tag('peer.service')).to eq('test-' << precursor)
-            expect(span.get_tag('_dd.peer.service.source')).to eq(precursor)
-            expect(span.get_tag('_dd.peer.service.remapped_from')).to be_nil
-
-            span.clear_tag('peer.service')
-            span.clear_tag('_dd.peer.service.source')
-            span.clear_tag(precursor)
-=======
 
       context 'no precursor tags set' do
         let(:precursors) { ['out.host', 'peer.hostname', 'network.destination.name'] }
@@ -309,6 +194,8 @@
               expect(schema.set_peer_service!(span, precursors)).to be true
               expect(span.get_tag('peer.service')).to eq('test-' << precursor)
               expect(span.get_tag('_dd.peer.service.source')).to eq(precursor)
+              expect(span.get_tag('_dd.peer.service.remapped_from')).to be_nil
+
 
               span.clear_tag('peer.service')
               span.clear_tag('_dd.peer.service.source')
@@ -327,6 +214,7 @@
               expect(schema.set_peer_service!(span, precursors)).to be true
               expect(span.get_tag('peer.service')).to eq('test-' << precursor)
               expect(span.get_tag('_dd.peer.service.source')).to eq(precursor)
+              expect(span.get_tag('_dd.peer.service.remapped_from')).to be_nil
 
               span.clear_tag('peer.service')
               span.clear_tag('_dd.peer.service.source')
@@ -345,6 +233,7 @@
               expect(schema.set_peer_service!(span, precursors)).to be true
               expect(span.get_tag('peer.service')).to eq('test-' << precursor)
               expect(span.get_tag('_dd.peer.service.source')).to eq(precursor)
+              expect(span.get_tag('_dd.peer.service.remapped_from')).to be_nil
 
               span.clear_tag('peer.service')
               span.clear_tag('_dd.peer.service.source')
@@ -363,18 +252,17 @@
               expect(schema.set_peer_service!(span, precursors)).to be true
               expect(span.get_tag('peer.service')).to eq('test-' << precursor)
               expect(span.get_tag('_dd.peer.service.source')).to eq(precursor)
+              expect(span.get_tag('_dd.peer.service.remapped_from')).to be_nil
 
               span.clear_tag('peer.service')
               span.clear_tag('_dd.peer.service.source')
               span.clear_tag(precursor)
             end
->>>>>>> 33562071
-          end
-        end
-      end
-    end
-<<<<<<< HEAD
-
+          end
+        end
+      end
+    end
+    
     context 'remapping tags' do
       let(:precursor) { ['precursor-tag'] }
 
@@ -391,8 +279,6 @@
         end
       end
     end
-=======
->>>>>>> 33562071
   end
 
   def with_modified_env(options = {}, &block)
@@ -438,7 +324,6 @@
               .fetch_service_name('DD_INTEGRATION_SERVICE',
                 'default-integration-service-name')
           ).to eq('default-integration-service-name')
-<<<<<<< HEAD
         end
       end
     end
@@ -463,38 +348,9 @@
               .fetch_service_name('DD_INTEGRATION_SERVICE',
                 'default-integration-service-name')
           ).to eq('integration-service-name')
-=======
->>>>>>> 33562071
-        end
-      end
-    end
-  end
-
-  def with_modified_env(options = {}, &block)
-    ClimateControl.modify(options, &block)
-  end
-end
-
-RSpec.describe Datadog::Tracing::Contrib::SpanAttributeSchema::V1 do
-  it do
-    expect(described_class).to be_a_kind_of(Datadog::Tracing::Contrib::SpanAttributeSchema::Base)
-  end
-
-<<<<<<< HEAD
-=======
-  describe '#fetch_service_name' do
-    context 'when integration service is set' do
-      it 'returns the integration specific service name' do
-        with_modified_env DD_INTEGRATION_SERVICE: 'integration-service-name' do
-          expect(
-            described_class
-              .fetch_service_name('DD_INTEGRATION_SERVICE',
-                'default-integration-service-name')
-          ).to eq('integration-service-name')
-        end
-      end
-
->>>>>>> 33562071
+        end
+      end
+
       context 'when DD_SERVICE is set' do
         it 'returns default integration service name' do
           with_modified_env DD_SERVICE: 'service' do
