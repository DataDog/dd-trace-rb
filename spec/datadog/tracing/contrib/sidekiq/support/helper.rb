--- conflicted
+++ resolved
@@ -79,7 +79,7 @@
   end
 
   def expect_after_stopping_sidekiq_server
-    # expect_in_fork do
+    expect_in_fork do
       # NB: This is needed because we want to patch within a forked process.
       if Datadog::Tracing::Contrib::Sidekiq::Patcher.instance_variable_get(:@patch_only_once)
         Datadog::Tracing::Contrib::Sidekiq::Patcher
@@ -94,10 +94,6 @@
       # Change options and constants for Sidekiq to stop faster:
       # Reduce number of threads and shutdown timeout.
 
-<<<<<<< HEAD
-      # binding.pry
-      puts Sidekiq::VERSION
-
       options = if Sidekiq.respond_to? :default_configuration
         Sidekiq.default_configuration.tap do |c|
           c[:concurrency] = 1
@@ -109,17 +105,6 @@
           c[:timeout] = 0
         end
       end
-=======
-      # Since the `options` changes across different Sidekiq version.
-      options = if Sidekiq::VERSION.start_with? '6.5'
-                  Sidekiq.tap do |s|
-                    s[:concurrency] = 1
-                    s[:timeout] = 0
-                  end
-                else
-                  Sidekiq.options.merge(concurrency: 1, timeout: 0)
-                end
->>>>>>> 7fc111ac
 
       # `Sidekiq::Launcher#stop` sleeps before actually starting to shutting down Sidekiq.
       # Settings `Manager::PAUSE_TIME` to zero removes that wait.
@@ -143,6 +128,6 @@
       launcher.stop
 
       yield
-    # end
+    end
   end
 end