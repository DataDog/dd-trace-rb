require 'datadog/tracing/contrib/support/spec_helper'
require_relative 'support/helper'

RSpec.describe 'ClientTracerTest' do
  include_context 'Sidekiq testing'

  subject(:perform_async) { job_class.perform_async }

  let(:job_class) { EmptyWorker }

  before do
    Sidekiq.configure_client do |config|
      config.client_middleware.clear
      config.client_middleware do |chain|
        chain.add(Datadog::Tracing::Contrib::Sidekiq::ClientTracer)
      end
    end

    Sidekiq::Testing.server_middleware.clear
<<<<<<< HEAD
    Sidekiq::Extensions.enable_delay! if Sidekiq::VERSION > '5.0.0' && Sidekiq::VERSION < '7.0.0'
=======
>>>>>>> 7fc111ac
  end

  it 'traces job push' do
    perform_async

    expect(span.service).to eq(tracer.default_service)
    expect(span.resource).to eq('EmptyWorker')
    expect(span.get_tag('sidekiq.job.queue')).to eq('default')
    expect(span.status).to eq(0)
    expect(span).to be_root_span
    expect(span.get_metric('_dd.measured')).to be_nil
    expect(span.get_tag(Datadog::Tracing::Metadata::Ext::TAG_COMPONENT)).to eq('sidekiq')
    expect(span.get_tag(Datadog::Tracing::Metadata::Ext::TAG_OPERATION)).to eq('push')
    expect(span.get_tag('span.kind')).to eq('producer')
    expect(span.get_tag('messaging.system')).to eq('sidekiq')
  end

  context 'with nested trace' do
    it 'traces job push' do
      tracer.trace('parent.span', service: 'parent-service') do
        perform_async
      end

      expect(spans).to have(2).items

      parent_span, child_span = spans

      expect(parent_span.name).to eq('parent.span')
      expect(parent_span.status).to eq(0)
      expect(parent_span).to be_root_span

      expect(child_span.service).to eq(tracer.default_service)
      expect(child_span.resource).to eq('EmptyWorker')
      expect(child_span.get_tag('sidekiq.job.queue')).to eq('default')
      expect(child_span.status).to eq(0)
      expect(child_span.parent_id).to eq(parent_span.span_id)
      expect(child_span.get_metric('_dd.measured')).to be_nil
      expect(child_span.get_tag('span.kind')).to eq('producer')
      expect(child_span.get_tag('messaging.system')).to eq('sidekiq')
    end
  end

  context 'with delayed extensions', skip: Sidekiq::VERSION > '5.0.0' && Sidekiq::VERSION < '7.0.0' do
    subject(:do_work) { DelayableClass.delay.do_work }

    before do
      if Gem::Version.new(RUBY_VERSION) >= Gem::Version.new('3.1.0')
        pending 'Broken in Ruby 3.1.0-preview1, see https://github.com/mperham/sidekiq/issues/5064'
      end

      Sidekiq::Extensions.enable_delay! if Sidekiq::VERSION > '5.0.0'

      stub_const(
        'DelayableClass',
        Class.new do
          def self.do_work; end
        end
      )
    end

    it 'traces with correct resource' do
      do_work
      expect(spans.first.resource).to eq('DelayableClass.do_work')
    end
  end
end<|MERGE_RESOLUTION|>--- conflicted
+++ resolved
@@ -17,10 +17,6 @@
     end
 
     Sidekiq::Testing.server_middleware.clear
-<<<<<<< HEAD
-    Sidekiq::Extensions.enable_delay! if Sidekiq::VERSION > '5.0.0' && Sidekiq::VERSION < '7.0.0'
-=======
->>>>>>> 7fc111ac
   end
 
   it 'traces job push' do
