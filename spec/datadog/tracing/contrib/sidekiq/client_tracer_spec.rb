--- conflicted
+++ resolved
@@ -63,23 +63,9 @@
     skip: Sidekiq::VERSION >= '7' ? 'Delayed extensions were disabled in Sidekiq 5 and removed in Sidekiq 7.' : nil do
       subject(:do_work) { DelayableClass.delay.do_work }
 
-<<<<<<< HEAD
-    before do
-      if Gem::Version.new(RUBY_VERSION) >= Gem::Version.new('3.1.0')
-        pending 'Broken in Ruby 3.1.0-preview1, see https://github.com/mperham/sidekiq/issues/5064'
-      end
-
-      Sidekiq::Extensions.enable_delay! if Sidekiq::VERSION > '5.0.0'
-
-      stub_const(
-        'DelayableClass',
-        Class.new do
-          def self.do_work; end
-=======
       before do
         if Gem::Version.new(RUBY_VERSION) >= Gem::Version.new('3.1.0')
           pending 'Broken in Ruby 3.1.0-preview1, see https://github.com/mperham/sidekiq/issues/5064'
->>>>>>> 88e99998
         end
 
         Sidekiq::Extensions.enable_delay! if Sidekiq::VERSION > '5.0.0'
