--- conflicted
+++ resolved
@@ -99,7 +99,6 @@
               expect(integration).to have_received(:patch).twice
             end
 
-<<<<<<< HEAD
             expect(Datadog::Tracing::Contrib::Kernel).to receive(:on_require).with('test gem 2') do |&block|
               # Because we are forcing the block to be called to make assertions,
               # the patcher will raise a warning because the gem is not loaded, which is what we expect.
@@ -108,11 +107,6 @@
               expect(integration).to have_received(:patch).twice
               block.call
               expect(integration).to have_received(:patch).thrice
-=======
-            it 'sends a telemetry integrations change event' do
-              expect_any_instance_of(Datadog::Core::Telemetry::Component).to receive(:integrations_change!)
-              configure
->>>>>>> 154f72e0
             end
             configure
           end
@@ -200,7 +194,7 @@
                 end
 
                 it 'sends a telemetry integrations change event' do
-                  expect_any_instance_of(Datadog::Core::Telemetry::Client).to receive(:integrations_change!)
+              expect_any_instance_of(Datadog::Core::Telemetry::Component).to receive(:integrations_change!)
                   configure
                 end
               end
