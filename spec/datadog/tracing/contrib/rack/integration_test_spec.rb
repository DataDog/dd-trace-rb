# typed: ignore

require 'datadog/tracing/contrib/support/spec_helper'
require 'rack/test'
require 'securerandom'
require 'rack'
require 'ddtrace'
require 'datadog/tracing/contrib/rack/middlewares'

RSpec.describe 'Rack integration tests' do
  include Rack::Test::Methods

  let(:rack_options) { {} }

  before do
    Datadog.configure do |c|
      c.tracing.instrument :rack, rack_options
    end
  end

<<<<<<< HEAD
  shared_examples 'a rack GET 200 span' do
    it do
      expect(span.name).to eq('rack.request')
      expect(span.span_type).to eq('web')
      expect(span.service).to eq(tracer.default_service)
      expect(span.resource).to eq('GET 200')
      expect(span.get_tag('http.method')).to eq('GET')
      expect(span.get_tag('http.status_code')).to eq('200')
      expect(span.status).to eq(0)
      expect(span.get_tag(Datadog::Tracing::Metadata::Ext::TAG_COMPONENT)).to eq('rack')
      expect(span.get_tag(Datadog::Tracing::Metadata::Ext::TAG_OPERATION)).to eq('request')
    end
  end
=======
  after { Datadog.registry[:rack].reset_configuration! }
>>>>>>> 25a23c2b

  context 'for an application' do
    let(:app) do
      app_routes = routes

      Rack::Builder.new do
        use Datadog::Tracing::Contrib::Rack::TraceMiddleware
        instance_eval(&app_routes)
      end.to_app
    end

    context 'with no routes' do
      # NOTE: Have to give a Rack app at least one route.
      let(:routes) do
        proc do
          map '/no/routes' do
            run(proc { |_env| })
          end
        end
      end

      before do
        is_expected.to be_not_found
        expect(spans).to have(1).items
      end

      describe 'GET request' do
        subject(:response) { get '/not/exists/' }

        it do
          expect(span.name).to eq('rack.request')
          expect(span.span_type).to eq('web')
          expect(span.service).to eq(Datadog.configuration.service)
          expect(span.resource).to eq('GET 404')
          expect(span.get_tag('http.method')).to eq('GET')
          expect(span.get_tag('http.status_code')).to eq('404')
          expect(span.get_tag('http.url')).to eq('/not/exists/')
          expect(span.get_tag('http.base_url')).to eq('http://example.org')
          expect(span.status).to eq(0)
          expect(span).to be_root_span
          expect(span.get_tag(Datadog::Tracing::Metadata::Ext::TAG_COMPONENT))
            .to eq('rack')
          expect(span.get_tag(Datadog::Tracing::Metadata::Ext::TAG_OPERATION))
            .to eq('request')
        end
      end
    end

    context 'with a basic route' do
      let(:routes) do
        proc do
          map '/success/' do
            run(proc { |_env| [200, { 'Content-Type' => 'text/html' }, ['OK']] })
          end
        end
      end

      before do
        is_expected.to be_ok
        expect(spans).to have(1).items
      end

      describe 'GET request' do
        subject(:response) { get route }

        context 'without parameters' do
          let(:route) { '/success/' }

          it_behaves_like 'a rack GET 200 span'

          context 'and default quantization' do
            let(:rack_options) { { quantize: {} } }

            it do
              expect(span.get_tag('http.url')).to eq('/success/')
              expect(span.get_tag('http.base_url')).to eq('http://example.org')
              expect(span).to be_root_span
            end
          end

          context 'and quantization activated for URL base' do
            let(:rack_options) { { quantize: { base: :show } } }

            it do
              expect(span.get_tag('http.url')).to eq('http://example.org/success/')
              expect(span.get_tag('http.base_url')).to be_nil
              expect(span).to be_root_span
            end
          end

          it { expect(trace.resource).to eq('GET 200') }
        end

        context 'with query string parameters' do
          let(:route) { '/success?foo=bar' }

          context 'and default quantization' do
            let(:rack_options) { { quantize: {} } }

            it_behaves_like 'a rack GET 200 span'

            it do
              expect(span.get_tag('http.url')).to eq('/success?foo')
              expect(span.get_tag('http.base_url')).to eq('http://example.org')
              expect(span).to be_root_span
            end
          end

          context 'and quantization activated for the query' do
            let(:rack_options) { { quantize: { query: { show: ['foo'] } } } }

            it_behaves_like 'a rack GET 200 span'

            it do
              expect(span.get_tag('http.url')).to eq('/success?foo=bar')
              expect(span.get_tag('http.base_url')).to eq('http://example.org')
              expect(span).to be_root_span
            end
          end
        end

        context 'with REQUEST_URI being a path' do
          subject(:response) { get '/success?foo=bar', {}, 'REQUEST_URI' => '/success?foo=bar' }

          context 'and default quantization' do
            let(:rack_options) { { quantize: {} } }

            it_behaves_like 'a rack GET 200 span'

            it do
              # Since REQUEST_URI is set (usually provided by WEBrick/Puma)
              # it uses REQUEST_URI, which has query string parameters.
              # However, that query string will be quantized.
              expect(span.get_tag('http.url')).to eq('/success?foo')
              expect(span.get_tag('http.base_url')).to eq('http://example.org')
              expect(span).to be_root_span
            end
          end

          context 'and quantization activated for the query' do
            let(:rack_options) { { quantize: { query: { show: ['foo'] } } } }

            it_behaves_like 'a rack GET 200 span'

            it do
              # Since REQUEST_URI is set (usually provided by WEBrick/Puma)
              # it uses REQUEST_URI, which has query string parameters.
              # The query string will not be quantized, per the option.
              expect(span.get_tag('http.url')).to eq('/success?foo=bar')
              expect(span.get_tag('http.base_url')).to eq('http://example.org')
              expect(span).to be_root_span
            end
          end

          context 'and quantization activated for base' do
            let(:rack_options) { { quantize: { base: :show } } }

            it_behaves_like 'a rack GET 200 span'

            it do
              # Since REQUEST_URI is set (usually provided by WEBrick/Puma)
              # it uses REQUEST_URI, which has query string parameters.
              # The query string will not be quantized, per the option.
              expect(span.get_tag('http.url')).to eq('http://example.org/success?foo')
              expect(span.get_tag('http.base_url')).to be_nil
              expect(span).to be_root_span
            end
          end
        end

        context 'with REQUEST_URI containing base URI' do
          subject(:response) { get '/success?foo=bar', {}, 'REQUEST_URI' => 'http://example.org/success?foo=bar' }

          context 'and default quantization' do
            let(:rack_options) { { quantize: {} } }

            it_behaves_like 'a rack GET 200 span'

            it do
              # Since REQUEST_URI is set (usually provided by WEBrick/Puma)
              # it uses REQUEST_URI, which has query string parameters.
              # However, that query string will be quantized.
              expect(span.get_tag('http.url')).to eq('/success?foo')
              expect(span.get_tag('http.base_url')).to eq('http://example.org')
              expect(span).to be_root_span
            end
          end

          context 'and quantization activated for the query' do
            let(:rack_options) { { quantize: { query: { show: ['foo'] } } } }

            it_behaves_like 'a rack GET 200 span'

            it do
              # Since REQUEST_URI is set (usually provided by WEBrick/Puma)
              # it uses REQUEST_URI, which has query string parameters.
              # The query string will not be quantized, per the option.
              expect(span.get_tag('http.url')).to eq('/success?foo=bar')
              expect(span.get_tag('http.base_url')).to eq('http://example.org')
              expect(span).to be_root_span
            end
          end

          context 'and quantization activated for base' do
            let(:rack_options) { { quantize: { base: :show } } }

            it_behaves_like 'a rack GET 200 span'

            it do
              # Since REQUEST_URI is set (usually provided by WEBrick/Puma)
              # it uses REQUEST_URI, which has query string parameters.
              # The query string will not be quantized, per the option.
              expect(span.get_tag('http.url')).to eq('http://example.org/success?foo')
              expect(span.get_tag('http.base_url')).to be_nil
              expect(span).to be_root_span
            end
          end
        end

        context 'with sub-route' do
          let(:route) { '/success/100' }

          it_behaves_like 'a rack GET 200 span'

          it do
            expect(span.get_tag('http.url')).to eq('/success/100')
            expect(span.get_tag('http.base_url')).to eq('http://example.org')
            expect(span).to be_root_span
          end
        end
      end

      describe 'POST request' do
        subject(:response) { post route }

        context 'without parameters' do
          let(:route) { '/success/' }

          it do
            expect(span.name).to eq('rack.request')
            expect(span.span_type).to eq('web')
            expect(span.service).to eq(Datadog.configuration.service)
            expect(span.resource).to eq('POST 200')
            expect(span.get_tag('http.method')).to eq('POST')
            expect(span.get_tag('http.status_code')).to eq('200')
            expect(span.get_tag('http.url')).to eq('/success/')
            expect(span.get_tag('http.base_url')).to eq('http://example.org')
            expect(span.status).to eq(0)
            expect(span).to be_root_span
            expect(span.get_tag(Datadog::Tracing::Metadata::Ext::TAG_COMPONENT))
              .to eq('rack')
            expect(span.get_tag(Datadog::Tracing::Metadata::Ext::TAG_OPERATION))
              .to eq('request')
          end
        end
      end
    end

    context 'when `request_queuing` enabled' do
      let(:rack_options) { { request_queuing: true } }
      let(:routes) do
        proc do
          map '/request_queuing_enabled' do
            run(proc { |_env| [200, { 'Content-Type' => 'text/html' }, ['OK']] })
          end
        end
      end

      describe 'GET request with `HTTP_X_REQUEST_START` header' do
        it 'creates web_server_span and rack span' do
          get 'request_queuing_enabled',
            nil,
            { Datadog::Tracing::Contrib::Rack::QueueTime::REQUEST_START => "t=#{Time.now.to_f}" }

          expect(trace.resource).to eq('GET 200')

          expect(spans).to have(2).items

          web_server_span = spans.find { |s| s.name == Datadog::Tracing::Contrib::Rack::Ext::SPAN_HTTP_SERVER_QUEUE }
          rack_span = spans.find { |s| s.name == Datadog::Tracing::Contrib::Rack::Ext::SPAN_REQUEST }

          expect(web_server_span).to be_root_span
          expect(web_server_span.span_type).to eq('proxy')
          expect(web_server_span.service).to eq('web-server')
          expect(web_server_span.resource).to eq('http_server.queue')
          expect(web_server_span.get_tag('component')).to eq('rack')
          expect(web_server_span.get_tag('operation')).to eq('queue')
          expect(web_server_span.get_tag('peer.service')).to eq('web-server')
          expect(web_server_span.status).to eq(0)

          expect(rack_span.span_type).to eq('web')
          expect(rack_span.service).to eq(tracer.default_service)
          expect(rack_span.resource).to eq('GET 200')
          expect(rack_span.get_tag('http.method')).to eq('GET')
          expect(rack_span.get_tag('http.status_code')).to eq('200')
          expect(rack_span.status).to eq(0)
          expect(rack_span.get_tag('component')).to eq('rack')
          expect(rack_span.get_tag('operation')).to eq('request')
        end
      end
    end

    context 'with a route that has a client error' do
      let(:routes) do
        proc do
          map '/failure/' do
            run(proc { |_env| [400, { 'Content-Type' => 'text/html' }, ['KO']] })
          end
        end
      end

      before do
        expect(response.status).to eq(400)
        expect(spans).to have(1).items
      end

      describe 'GET request' do
        subject(:response) { get '/failure/' }

        it do
          expect(span.name).to eq('rack.request')
          expect(span.span_type).to eq('web')
          expect(span.service).to eq(Datadog.configuration.service)
          expect(span.resource).to eq('GET 400')
          expect(span.get_tag('http.method')).to eq('GET')
          expect(span.get_tag('http.status_code')).to eq('400')
          expect(span.get_tag('http.url')).to eq('/failure/')
          expect(span.get_tag('http.base_url')).to eq('http://example.org')
          expect(span.status).to eq(0)
          expect(span).to be_root_span
          expect(span.get_tag(Datadog::Tracing::Metadata::Ext::TAG_COMPONENT))
            .to eq('rack')
          expect(span.get_tag(Datadog::Tracing::Metadata::Ext::TAG_OPERATION))
            .to eq('request')
        end
      end
    end

    context 'with a route that has a server error' do
      let(:routes) do
        proc do
          map '/server_error/' do
            run(proc { |_env| [500, { 'Content-Type' => 'text/html' }, ['KO']] })
          end
        end
      end

      before do
        is_expected.to be_server_error
        expect(spans).to have(1).items
      end

      describe 'GET request' do
        subject(:response) { get '/server_error/' }

        it do
          expect(span.name).to eq('rack.request')
          expect(span.span_type).to eq('web')
          expect(span.service).to eq(Datadog.configuration.service)
          expect(span.resource).to eq('GET 500')
          expect(span.get_tag('http.method')).to eq('GET')
          expect(span.get_tag('http.status_code')).to eq('500')
          expect(span.get_tag('http.url')).to eq('/server_error/')
          expect(span.get_tag('http.base_url')).to eq('http://example.org')
          expect(span.get_tag('error.stack')).to be nil
          expect(span.status).to eq(1)
          expect(span).to be_root_span
          expect(span.get_tag(Datadog::Tracing::Metadata::Ext::TAG_COMPONENT))
            .to eq('rack')
          expect(span.get_tag(Datadog::Tracing::Metadata::Ext::TAG_OPERATION))
            .to eq('request')
        end
      end
    end

    context 'with a route that raises an exception' do
      context 'that is well known' do
        let(:routes) do
          proc do
            map '/exception/' do
              run(proc { |_env| raise StandardError, 'Unable to process the request' })
            end
          end
        end

        before do
          expect { response }.to raise_error(StandardError)
          expect(spans).to have(1).items
        end

        describe 'GET request' do
          subject(:response) { get '/exception/' }

          it do
            expect(span.name).to eq('rack.request')
            expect(span.span_type).to eq('web')
            expect(span.service).to eq(Datadog.configuration.service)
            expect(span.resource).to eq('GET')
            expect(span.get_tag('http.method')).to eq('GET')
            expect(span.get_tag('http.status_code')).to be nil
            expect(span.get_tag('http.url')).to eq('/exception/')
            expect(span.get_tag('http.base_url')).to eq('http://example.org')
            expect(span.get_tag('error.type')).to eq('StandardError')
            expect(span.get_tag('error.msg')).to eq('Unable to process the request')
            expect(span.get_tag('error.stack')).to_not be nil
            expect(span.status).to eq(1)
            expect(span).to be_root_span
            expect(span.get_tag(Datadog::Tracing::Metadata::Ext::TAG_COMPONENT))
              .to eq('rack')
            expect(span.get_tag(Datadog::Tracing::Metadata::Ext::TAG_OPERATION))
              .to eq('request')
          end
        end
      end

      context 'that is not a standard error' do
        let(:routes) do
          proc do
            map '/exception/' do
              run(proc { |_env| raise NoMemoryError, 'Non-standard error' })
            end
          end
        end

        before do
          expect { response }.to raise_error(NoMemoryError)
          expect(spans).to have(1).items
        end

        describe 'GET request' do
          subject(:response) { get '/exception/' }

          it do
            expect(span.name).to eq('rack.request')
            expect(span.span_type).to eq('web')
            expect(span.service).to eq(Datadog.configuration.service)
            expect(span.resource).to eq('GET')
            expect(span.get_tag('http.method')).to eq('GET')
            expect(span.get_tag('http.status_code')).to be nil
            expect(span.get_tag('http.url')).to eq('/exception/')
            expect(span.get_tag('http.base_url')).to eq('http://example.org')
            expect(span.get_tag('error.type')).to eq('NoMemoryError')
            expect(span.get_tag('error.msg')).to eq('Non-standard error')
            expect(span.get_tag('error.stack')).to_not be nil
            expect(span.status).to eq(1)
            expect(span).to be_root_span
            expect(span.get_tag(Datadog::Tracing::Metadata::Ext::TAG_COMPONENT))
              .to eq('rack')
            expect(span.get_tag(Datadog::Tracing::Metadata::Ext::TAG_OPERATION))
              .to eq('request')
          end
        end
      end
    end

    context 'with a route with a nested application' do
      context 'that is OK' do
        let(:routes) do
          proc do
            map '/app/' do
              run(
                proc do |env|
                  # This should be considered a web framework that can alter
                  # the request span after routing / controller processing
                  request_span = env[Datadog::Tracing::Contrib::Rack::Ext::RACK_ENV_REQUEST_SPAN]
                  request_span.resource = 'GET /app/'
                  request_span.set_tag('http.method', 'GET_V2')
                  request_span.set_tag('http.status_code', 201)
                  request_span.set_tag('http.url', '/app/static/')

                  [200, { 'Content-Type' => 'text/html' }, ['OK']]
                end
              )
            end
          end
        end

        before do
          is_expected.to be_ok
          expect(spans).to have(1).items
        end

        describe 'GET request' do
          subject(:response) { get route }

          context 'without parameters' do
            let(:route) { '/app/posts/100' }

            it do
              expect(trace.resource).to eq('GET /app/')

              expect(span.name).to eq('rack.request')
              expect(span.span_type).to eq('web')
              expect(span.service).to eq(Datadog.configuration.service)
              expect(span.resource).to eq('GET /app/')
              expect(span.get_tag('http.method')).to eq('GET_V2')
              expect(span.get_tag('http.status_code')).to eq('201')
              expect(span.get_tag('http.url')).to eq('/app/static/')
              expect(span.get_tag('http.base_url')).to eq('http://example.org')
              expect(span.status).to eq(0)
              expect(span).to be_root_span
              expect(span.get_tag(Datadog::Tracing::Metadata::Ext::TAG_COMPONENT))
                .to eq('rack')
              expect(span.get_tag(Datadog::Tracing::Metadata::Ext::TAG_OPERATION))
                .to eq('request')
            end
          end
        end
      end

      context 'when `request_queuing` enabled and trace resource overwritten by nested app' do
        let(:rack_options) { { request_queuing: true } }
        let(:routes) do
          proc do
            map '/resource_override' do
              run(
                proc do |_env|
                  Datadog::Tracing.trace('nested_app', resource: 'UserController#show') do |span_op, trace_op|
                    trace_op.resource = span_op.resource

                    [200, { 'Content-Type' => 'text/html' }, ['OK']]
                  end
                end
              )
            end
          end
        end

        it 'creates a web_server_span and rack span with resource overriden' do
          get '/resource_override',
            nil,
            { Datadog::Tracing::Contrib::Rack::QueueTime::REQUEST_START => "t=#{Time.now.to_f}" }

          expect(trace.resource).to eq('UserController#show')

          expect(spans).to have(3).items

          web_server_span = spans.find { |s| s.name == Datadog::Tracing::Contrib::Rack::Ext::SPAN_HTTP_SERVER_QUEUE }
          rack_span = spans.find { |s| s.name == Datadog::Tracing::Contrib::Rack::Ext::SPAN_REQUEST }
          nested_app_span = spans.find { |s| s.name == 'nested_app' }

          expect(web_server_span).to be_root_span
          expect(web_server_span.span_type).to eq('proxy')
          expect(web_server_span.service).to eq('web-server')
          expect(web_server_span.resource).to eq('http_server.queue')
          expect(web_server_span.get_tag('component')).to eq('rack')
          expect(web_server_span.get_tag('operation')).to eq('queue')
          expect(web_server_span.get_tag('peer.service')).to eq('web-server')
          expect(web_server_span.status).to eq(0)

          expect(rack_span.span_type).to eq('web')
          expect(rack_span.service).to eq(tracer.default_service)
          expect(rack_span.resource).to eq('UserController#show')
          expect(rack_span.get_tag('http.method')).to eq('GET')
          expect(rack_span.get_tag('http.status_code')).to eq('200')
          expect(rack_span.status).to eq(0)
          expect(rack_span.get_tag('component')).to eq('rack')
          expect(rack_span.get_tag('operation')).to eq('request')

          expect(nested_app_span.resource).to eq('UserController#show')
        end
      end

      context 'that raises a server error' do
        before do
          is_expected.to be_server_error
          expect(spans).to have(1).items
        end

        context 'while setting status' do
          let(:routes) do
            proc do
              map '/app/500/' do
                run(
                  proc do |env|
                    # this should be considered a web framework that can alter
                    # the request span after routing / controller processing
                    request_span = env[Datadog::Tracing::Contrib::Rack::Ext::RACK_ENV_REQUEST_SPAN]
                    request_span.status = 1
                    request_span.set_tag('error.stack', 'Handled exception')

                    [500, { 'Content-Type' => 'text/html' }, ['OK']]
                  end
                )
              end
            end
          end

          describe 'GET request' do
            subject(:response) { get '/app/500/' }

            it do
              expect(span.name).to eq('rack.request')
              expect(span.span_type).to eq('web')
              expect(span.service).to eq(Datadog.configuration.service)
              expect(span.resource).to eq('GET 500')
              expect(span.get_tag('http.method')).to eq('GET')
              expect(span.get_tag('http.status_code')).to eq('500')
              expect(span.get_tag('http.url')).to eq('/app/500/')
              expect(span.get_tag('http.base_url')).to eq('http://example.org')
              expect(span.get_tag('error.stack')).to eq('Handled exception')
              expect(span.status).to eq(1)
              expect(span).to be_root_span
              expect(span.get_tag(Datadog::Tracing::Metadata::Ext::TAG_COMPONENT))
                .to eq('rack')
              expect(span.get_tag(Datadog::Tracing::Metadata::Ext::TAG_OPERATION))
                .to eq('request')
            end
          end
        end

        context 'without setting status' do
          let(:routes) do
            proc do
              map '/app/500/' do
                run(
                  proc do |env|
                    # this should be considered a web framework that can alter
                    # the request span after routing / controller processing
                    request_span = env[Datadog::Tracing::Contrib::Rack::Ext::RACK_ENV_REQUEST_SPAN]
                    request_span.set_tag('error.stack', 'Handled exception')

                    [500, { 'Content-Type' => 'text/html' }, ['OK']]
                  end
                )
              end
            end
          end

          describe 'GET request' do
            subject(:response) { get '/app/500/' }

            it do
              expect(span.name).to eq('rack.request')
              expect(span.span_type).to eq('web')
              expect(span.service).to eq(Datadog.configuration.service)
              expect(span.resource).to eq('GET 500')
              expect(span.get_tag('http.method')).to eq('GET')
              expect(span.get_tag('http.status_code')).to eq('500')
              expect(span.get_tag('http.url')).to eq('/app/500/')
              expect(span.get_tag('http.base_url')).to eq('http://example.org')
              expect(span.get_tag('error.stack')).to eq('Handled exception')
              expect(span.status).to eq(1)
              expect(span).to be_root_span
              expect(span.get_tag(Datadog::Tracing::Metadata::Ext::TAG_COMPONENT))
                .to eq('rack')
              expect(span.get_tag(Datadog::Tracing::Metadata::Ext::TAG_OPERATION))
                .to eq('request')
            end
          end
        end
      end
    end

    context 'with a route that leaks span context' do
      let(:routes) do
        app_tracer = tracer

        proc do
          map '/leak/' do
            handler = proc do
              app_tracer.trace('leaky-span-1')
              app_tracer.trace('leaky-span-2')
              app_tracer.trace('leaky-span-3')

              [200, { 'Content-Type' => 'text/html' }, ['OK']]
            end

            run(handler)
          end

          map '/success/' do
            run(proc { |_env| [200, { 'Content-Type' => 'text/html' }, ['OK']] })
          end
        end
      end

      describe 'subsequent GET requests' do
        subject(:responses) { [(get '/leak'), (get '/success')] }

        before do
          responses.each { |response| expect(response).to be_ok }
          expect(spans).to have(2).items
        end

        it do
          # Ensure the context is properly cleaned between requests.
          expect(tracer.active_trace).to be nil
          expect(spans).to have(2).items
        end
      end
    end

    context 'with a route that sets some headers' do
      let(:routes) do
        proc do
          map '/headers/' do
            run(
              proc do |_env|
                response_headers = {
                  'Content-Type' => 'text/html',
                  'Cache-Control' => 'max-age=3600',
                  'ETag' => '"737060cd8c284d8af7ad3082f209582d"',
                  'Expires' => 'Thu, 01 Dec 1994 16:00:00 GMT',
                  'Last-Modified' => 'Tue, 15 Nov 1994 12:45:26 GMT',
                  'X-Request-ID' => 'f058ebd6-02f7-4d3f-942e-904344e8cde5',
                  'X-Fake-Response' => 'Don\'t tag me.'
                }
                [200, response_headers, ['OK']]
              end
            )
          end
        end
      end

      context 'when configured to tag headers' do
        before do
          Datadog.configure do |c|
            c.tracing.instrument :rack,
              headers: {
                request: [
                  'Cache-Control'
                ],
                response: [
                  'Content-Type',
                  'Cache-Control',
                  'Content-Type',
                  'ETag',
                  'Expires',
                  'Last-Modified',
                  # This lowercase 'Id' header doesn't match.
                  # Ensure middleware allows for case-insensitive matching.
                  'X-Request-Id'
                ]
              }
          end
        end

        after do
          # Reset to default headers
          Datadog.configure do |c|
            c.tracing.instrument :rack, headers: {}
          end
        end

        describe 'GET request' do
          context 'that does not sent user agent' do
            subject(:response) { get '/headers/', {}, headers }

            let(:headers) do
              {}
            end

            before do
              is_expected.to be_ok
              expect(spans).to have(1).items
            end

            it_behaves_like 'a rack GET 200 span'

            it do
              expect(span.get_tag('http.useragent')).to be nil
              expect(span.get_tag('http.request.headers.user-agent')).to be nil
            end
          end

          context 'that sends user agent' do
            subject(:response) { get '/headers/', {}, headers }

            let(:headers) do
              {
                'HTTP_USER_AGENT' => 'SuperUserAgent',
              }
            end

            before do
              is_expected.to be_ok
              expect(spans).to have(1).items
            end

            it_behaves_like 'a rack GET 200 span'

            it do
              expect(span.get_tag('http.useragent')).to eq('SuperUserAgent')
              expect(span.get_tag('http.request.headers.user-agent')).to be nil
            end
          end

          context 'that sends headers' do
            subject(:response) { get '/headers/', {}, headers }

            let(:headers) do
              {
                'HTTP_CACHE_CONTROL' => 'no-cache',
                'HTTP_X_REQUEST_ID' => SecureRandom.uuid,
                'HTTP_X_FAKE_REQUEST' => 'Don\'t tag me.'
              }
            end

            before do
              is_expected.to be_ok
              expect(spans).to have(1).items
            end

            it_behaves_like 'a rack GET 200 span'

            it do
              expect(span.get_tag('http.url')).to eq('/headers/')
              expect(span.get_tag('http.base_url')).to eq('http://example.org')
              expect(span).to be_root_span

              # Request headers
              expect(span.get_tag('http.request.headers.cache-control')).to eq('no-cache')
              # Make sure non-whitelisted headers don't become tags.
              expect(span.get_tag('http.request.headers.x-request-id')).to be nil
              expect(span.get_tag('http.request.headers.x-fake-request')).to be nil

              # Response headers
              expect(span.get_tag('http.response.headers.content-type')).to eq('text/html')
              expect(span.get_tag('http.response.headers.cache-control')).to eq('max-age=3600')
              expect(span.get_tag('http.response.headers.etag')).to eq('"737060cd8c284d8af7ad3082f209582d"')
              expect(span.get_tag('http.response.headers.last-modified')).to eq('Tue, 15 Nov 1994 12:45:26 GMT')
              expect(span.get_tag('http.response.headers.x-request-id')).to eq('f058ebd6-02f7-4d3f-942e-904344e8cde5')
              # Make sure non-whitelisted headers don't become tags.
              expect(span.get_tag('http.request.headers.x-fake-response')).to be nil
            end
          end
        end
      end
    end

    context 'with a route that mutates request method' do
      let(:routes) do
        proc do
          map '/change_request_method' do
            run(
              proc do |env|
                env['REQUEST_METHOD'] = 'GET'
                [200, { 'Content-Type' => 'text/html' }, ['OK']]
              end
            )
          end
        end
      end

      it do
        post '/change_request_method'

        expect(span).to be_root_span
        expect(span.name).to eq('rack.request')
        expect(span.span_type).to eq('web')
        expect(span.service).to eq(tracer.default_service)
        expect(span.resource).to eq('POST 200')
        expect(span.get_tag('http.method')).to eq('POST')
        expect(span.get_tag('http.status_code')).to eq('200')
        expect(span.status).to eq(0)
        expect(span.get_tag(Datadog::Tracing::Metadata::Ext::TAG_COMPONENT)).to eq('rack')
        expect(span.get_tag(Datadog::Tracing::Metadata::Ext::TAG_OPERATION)).to eq('request')
      end
    end
  end

  context 'for a nested instrumentation' do
    let(:another) do
      Rack::Builder.new do
        use Datadog::Tracing::Contrib::Rack::TraceMiddleware

        map '/success' do
          run(proc { |_env| [200, { 'Content-Type' => 'text/html' }, ['OK']] })
        end
      end.to_app
    end

    let(:app) do
      nested_app = another

      Rack::Builder.new do
        use Datadog::Tracing::Contrib::Rack::TraceMiddleware

        map '/nested' do
          use Datadog::Tracing::Contrib::Rack::TraceMiddleware

          run nested_app
        end
      end.to_app
    end

    subject(:response) { get 'nested/success' }

    before do
      is_expected.to be_ok
      expect(spans).to have(1).items
    end

    it_behaves_like 'a rack GET 200 span'
  end
end<|MERGE_RESOLUTION|>--- conflicted
+++ resolved
@@ -18,7 +18,8 @@
     end
   end
 
-<<<<<<< HEAD
+  after { Datadog.registry[:rack].reset_configuration! }
+
   shared_examples 'a rack GET 200 span' do
     it do
       expect(span.name).to eq('rack.request')
@@ -32,9 +33,6 @@
       expect(span.get_tag(Datadog::Tracing::Metadata::Ext::TAG_OPERATION)).to eq('request')
     end
   end
-=======
-  after { Datadog.registry[:rack].reset_configuration! }
->>>>>>> 25a23c2b
 
   context 'for an application' do
     let(:app) do
