require 'spec_helper'

require 'stringio'

require 'datadog/core'
require 'datadog/core/logger'
require 'datadog/tracing/workers'

RSpec.describe Datadog::Tracing::Workers::AsyncTransport do
  let(:task) { proc { true } }
  let(:worker) do
    described_class.new(
      logger: logger,
      transport: nil,
      buffer_size: 100,
      on_trace: task,
      interval: 0.5
    )
  end

<<<<<<< HEAD
  let(:logger) do
    instance_double(Logger).tap do |logger|
      allow(logger).to receive(:debug)
    end
  end
=======
  let(:logger) { logger_allowing_debug }
>>>>>>> 5701a10c

  after do
    worker.stop
  end

  describe 'callbacks' do
    describe 'when raising errors' do
      let(:task) { proc { raise StandardError } }

      let(:buf) { StringIO.new }
<<<<<<< HEAD

      let(:logger) do
        Datadog::Core::Logger.new(buf)
      end

=======

      let(:logger) do
        Datadog::Core::Logger.new(buf)
      end

>>>>>>> 5701a10c
      it 'does not re-raise' do
        worker.enqueue_trace(get_test_traces(1))

        expect(logger).to receive(:warn).and_call_original

        expect { worker.callback_traces }.to_not raise_error

        lines = buf.string.lines
        expect(lines.count).to eq(1), "Expected single line, got #{lines.inspect}"
      end
    end
  end

  describe 'thread naming and fork-safety marker' do
    it do
      worker.start

      expect(worker.instance_variable_get(:@worker).name).to eq described_class.name
    end

    # See https://github.com/puma/puma/blob/32e011ab9e029c757823efb068358ed255fb7ef4/lib/puma/cluster.rb#L353-L359
    it 'marks the worker thread as fork-safe (to avoid fork-safety warnings in webservers)' do
      worker.start

      expect(worker.instance_variable_get(:@worker).thread_variable_get(:fork_safe)).to be true
    end
  end

  describe '#start' do
    it 'returns nil' do
      expect(worker.start).to be nil
    end
  end

  describe '#stop' do
    before { skip if PlatformHelpers.jruby? } # DEV: this test causes jruby-9.2 to fail

    it 'stops underlying thread with default timeout' do
      expect_any_instance_of(Thread).to receive(:join).with(
        Datadog::Tracing::Workers::AsyncTransport::DEFAULT_SHUTDOWN_TIMEOUT
      ).and_call_original

      worker.start
      worker.stop
    end

    context 'with shutdown timeout configured' do
      let(:worker) do
        described_class.new(
          logger: logger,
          transport: nil,
          buffer_size: 100,
          on_trace: task,
          interval: 0.5,
          shutdown_timeout: 1000
        )
      end

      it 'stops underlying thread with configured timeout' do
        expect_any_instance_of(Thread).to receive(:join).with(1000).and_call_original

        worker.start
        worker.stop
      end
    end
  end
end<|MERGE_RESOLUTION|>--- conflicted
+++ resolved
@@ -18,15 +18,7 @@
     )
   end
 
-<<<<<<< HEAD
-  let(:logger) do
-    instance_double(Logger).tap do |logger|
-      allow(logger).to receive(:debug)
-    end
-  end
-=======
   let(:logger) { logger_allowing_debug }
->>>>>>> 5701a10c
 
   after do
     worker.stop
@@ -37,19 +29,11 @@
       let(:task) { proc { raise StandardError } }
 
       let(:buf) { StringIO.new }
-<<<<<<< HEAD
 
       let(:logger) do
         Datadog::Core::Logger.new(buf)
       end
 
-=======
-
-      let(:logger) do
-        Datadog::Core::Logger.new(buf)
-      end
-
->>>>>>> 5701a10c
       it 'does not re-raise' do
         worker.enqueue_trace(get_test_traces(1))
 
