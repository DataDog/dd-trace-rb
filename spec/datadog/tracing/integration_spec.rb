--- conflicted
+++ resolved
@@ -71,13 +71,10 @@
     it { expect(sampling_priority).to eq(expected) }
   end
 
-<<<<<<< HEAD
-=======
   shared_examples 'sampling decision' do |sampling_decision|
     it { expect(span.get_tag('_dd.p.dm')).to eq(sampling_decision) }
   end
 
->>>>>>> c213f61d
   after { tracer.shutdown! }
 
   describe 'agent receives span' do
@@ -643,11 +640,7 @@
       let(:set_agent_rates!) do
         # Send span to receive response from "agent" with mocked service rates above.
         tracer.trace('send_trace_to_fetch_service_rates') {}
-<<<<<<< HEAD
-        try_wait_until { tracer.writer.stats[:traces_flushed] >= 1 }
-=======
         try_wait_until(attempts: 20) { tracer.writer.stats[:traces_flushed] >= 1 }
->>>>>>> c213f61d
 
         # Reset stats and collected segments before test starts
         tracer.writer.send(:reset_stats!)
@@ -664,10 +657,7 @@
           end
 
           it_behaves_like 'priority sampled', 1.0
-<<<<<<< HEAD
-=======
           it_behaves_like 'sampling decision', '-1'
->>>>>>> c213f61d
         end
 
         context 'with a dropped span' do
@@ -677,10 +667,7 @@
           end
 
           it_behaves_like 'priority sampled', 0.0
-<<<<<<< HEAD
-=======
           it_behaves_like 'sampling decision', nil
->>>>>>> c213f61d
         end
       end
 
@@ -704,27 +691,18 @@
           end
 
           it_behaves_like 'priority sampled', 1.0
-<<<<<<< HEAD
-=======
           it_behaves_like 'sampling decision', '-1'
->>>>>>> c213f61d
         end
 
         context 'with a span not matching the environment rates' do
           before do
-<<<<<<< HEAD
-            tracer.trace('kept.span', service: 'kept', tags: { 'env' => 'not-right' }) {}
-=======
             Datadog.configure { |c| c.env = 'not-matching' }
 
             tracer.trace('kept.span', service: 'kept') {}
->>>>>>> c213f61d
             try_wait_until { tracer.writer.stats[:traces_flushed] >= 1 }
           end
 
           it_behaves_like 'priority sampled', 1.0
-<<<<<<< HEAD
-=======
           it_behaves_like 'sampling decision', '-0'
         end
       end
@@ -797,7 +775,6 @@
           expect(tracer.writer).to_not receive(:write)
 
           tracer.trace('span') {}
->>>>>>> c213f61d
         end
       end
     end
