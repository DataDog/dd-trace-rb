# typed: ignore

require 'spec_helper'

require 'time'

require 'datadog/core'
require 'datadog/core/environment/identity'
require 'datadog/core/utils'
require 'datadog/tracing/sampling/ext'
require 'datadog/tracing/span_operation'
require 'datadog/tracing/trace_operation'
require 'datadog/tracing/trace_segment'

RSpec.describe Datadog::Tracing::TraceOperation do
  subject(:trace_op) { described_class.new(**options) }
  let(:options) { {} }

  shared_context 'trace attributes' do
    let(:options) do
      {
        agent_sample_rate: agent_sample_rate,
        hostname: hostname,
        max_length: max_length,
        name: name,
        origin: origin,
        rate_limiter_rate: rate_limiter_rate,
        resource: resource,
        rule_sample_rate: rule_sample_rate,
        sample_rate: sample_rate,
        sampled: sampled,
        sampling_mechanism: sampling_mechanism,
        sampling_priority: sampling_priority,
        service: service,
        tags: tags,
        metrics: metrics
      }
    end

    let(:agent_sample_rate) { rand }
    let(:hostname) { 'worker.host' }
    let(:max_length) { 100 }
    let(:name) { 'web.request' }
    let(:origin) { 'synthetics' }
    let(:rate_limiter_rate) { rand }
    let(:resource) { 'reports#show' }
    let(:rule_sample_rate) { rand }
    let(:sample_rate) { rand }
    let(:sampled) { true }
    let(:sampling_mechanism) { nil }
    let(:sampling_priority) { Datadog::Tracing::Sampling::Ext::Priority::USER_KEEP }
    let(:service) { 'billing-api' }
    let(:tags) { { 'foo' => 'bar' }.merge(distributed_tags) }
    let(:metrics) { { 'baz' => 42.0 } }

    let(:distributed_tags) { { '_dd.p.test' => 'value' } }
  end

  shared_examples 'a span with default events' do
    subject(:span_events) { span.send(:events) }
    it { expect(span_events.before_start.subscriptions).to contain_exactly(kind_of(Proc)) }
    it { expect(span_events.after_finish.subscriptions).to contain_exactly(kind_of(Proc)) }
  end

  describe '::new' do
    context 'with no arguments' do
      it 'has default attributes' do
        is_expected.to have_attributes(
          agent_sample_rate: nil,
          hostname: nil,
          id: a_kind_of(Integer),
          max_length: described_class::DEFAULT_MAX_LENGTH,
          name: nil,
          origin: nil,
          parent_span_id: nil,
          rate_limiter_rate: nil,
          resource: nil,
          rule_sample_rate: nil,
          sample_rate: nil,
          sampling_mechanism: nil,
          sampling_priority: nil,
          service: nil
        )
      end

      it do
        expect(trace_op.send(:meta)).to eq({})
      end

      it do
        expect(trace_op.send(:metrics)).to eq({})
      end
    end

    context 'given' do
      context ':agent_sample_rate' do
        subject(:options) { { agent_sample_rate: agent_sample_rate } }
        let(:agent_sample_rate) { 0.5 }

        it { expect(trace_op.agent_sample_rate).to eq(agent_sample_rate) }
      end

      context ':hostname' do
        subject(:options) { { hostname: hostname } }
        let(:hostname) { 'worker.host' }

        it { expect(trace_op.hostname).to eq(hostname) }
      end

      context ':id' do
        subject(:options) { { id: id } }
        let(:id) { Datadog::Core::Utils.next_id }

        it { expect(trace_op.id).to eq(id) }
      end

      context ':max_length' do
        subject(:options) { { max_length: max_length } }
        let(:max_length) { 100 }

        it { expect(trace_op.max_length).to eq(max_length) }
      end

      context ':name' do
        subject(:options) { { name: name } }
        let(:name) { 'sidekiq.job' }

        it { expect(trace_op.name).to eq(name) }
      end

      context ':origin' do
        subject(:options) { { origin: origin } }
        let(:origin) { 'synthetics' }

        it { expect(trace_op.origin).to eq(origin) }
      end

      context ':parent_span_id' do
        subject(:options) { { parent_span_id: parent_span_id } }
        let(:parent_span_id) { Datadog::Core::Utils.next_id }

        it { expect(trace_op.parent_span_id).to eq(parent_span_id) }
      end

      context ':rate_limiter_rate' do
        subject(:options) { { rate_limiter_rate: rate_limiter_rate } }
        let(:rate_limiter_rate) { 10.0 }

        it { expect(trace_op.rate_limiter_rate).to eq(rate_limiter_rate) }
      end

      context ':resource' do
        subject(:options) { { resource: resource } }
        let(:resource) { 'generate-billing-reports' }

        it { expect(trace_op.resource).to eq(resource) }
      end

      context ':rule_sample_rate' do
        subject(:options) { { rule_sample_rate: rule_sample_rate } }
        let(:rule_sample_rate) { rand }

        it { expect(trace_op.rule_sample_rate).to eq(rule_sample_rate) }
      end

      context ':sample_rate' do
        subject(:options) { { sample_rate: sample_rate } }
        let(:sample_rate) { rand }

        it { expect(trace_op.sample_rate).to eq(sample_rate) }
      end

      context ':sampled' do
        subject(:options) { { sampled: sampled } }
        let(:sampled) { true }

        it { expect(trace_op.sampled?).to eq(sampled) }
      end

      context ':sampling_mechanism' do
        subject(:options) { { sampling_mechanism: sampling_mechanism } }
        let(:sampling_mechanism) { 0 }

        it { expect(trace_op.sampling_mechanism).to eq(sampling_mechanism) }
      end

      context ':sampling_priority' do
        subject(:options) { { sampling_priority: sampling_priority } }
        let(:sampling_priority) { Datadog::Tracing::Sampling::Ext::Priority::USER_KEEP }

        it { expect(trace_op.sampling_priority).to eq(sampling_priority) }
      end

      context ':service' do
        subject(:options) { { service: service } }
        let(:service) { 'billing-worker' }

        it { expect(trace_op.service).to eq(service) }
      end

      context ':tags' do
        subject(:options) { { tags: tags } }
        let(:tags) { { 'foo' => 'bar' } }

        it { expect(trace_op.send(:meta)).to eq({ 'foo' => 'bar' }) }
      end

      context ':metrics' do
        subject(:options) { { metrics: metrics } }
        let(:metrics) { { 'baz' => 42.0 } }

        it { expect(trace_op.send(:metrics)).to eq({ 'baz' => 42.0 }) }
      end
    end
  end

  describe '#full?' do
    subject(:full?) { trace_op.full? }

    it { is_expected.to be false }

    context 'when :max_length is 0' do
      let(:options) { { max_length: 0 } }

      context 'when a trace measures and flushes' do
        it do
          trace_op.measure('parent') do
            expect(trace_op.full?).to be false
          end

          # When finished
          expect(trace_op.full?).to be false

          # When flushed
          trace_op.flush!
          expect(trace_op.full?).to be false
        end
      end

      context 'when a trace builds a span' do
        it do
          # When built
          span = trace_op.build_span('test')
          expect(trace_op.full?).to be false

          # When started
          span.start
          expect(trace_op.full?).to be false

          # When finished
          span.finish
          expect(trace_op.full?).to be false

          # When flushed
          trace_op.flush!
          expect(trace_op.full?).to be false
        end
      end
    end

    context 'when :max_length is non-zero' do
      let(:options) { { max_length: 3 } }

      context 'and number of measured spans' do
        context 'are under :max_length' do
          context 'and a trace measures and flushes' do
            it do
              trace_op.measure('test') do
                trace_op.measure('test') do
                  # When active
                  expect(trace_op.full?).to be false
                end
              end

              # When finished
              expect(trace_op.full?).to be false

              # When flushed
              trace_op.flush!
              expect(trace_op.full?).to be false
            end
          end

          context 'and a trace builds a span' do
            it do
              # When built
              span = trace_op.build_span('test')
              expect(trace_op.full?).to be false

              # When started
              span.start
              expect(trace_op.full?).to be false

              # When finished
              span.finish
              expect(trace_op.full?).to be false

              # When flushed
              trace_op.flush!
              expect(trace_op.full?).to be false
            end
          end
        end

        context 'are at :max_length' do
          context 'and a trace measures and flushes' do
            it do
              trace_op.measure('test') do
                trace_op.measure('test') do
                  trace_op.measure('test') do
                    # When active
                    expect(trace_op.full?).to be true
                  end
                end
              end

              # When finished
              expect(trace_op.full?).to be false

              # When flushed
              trace_op.flush!
              expect(trace_op.full?).to be false
            end
          end

          context 'and a trace builds spans' do
            it do
              # When built
              grandparent_span = trace_op.build_span('grandparent')
              parent_span = trace_op.build_span('parent')
              child_span = trace_op.build_span('child')
              grandchild_span = trace_op.build_span('grandchild')
              expect(trace_op.full?).to be false

              # When started
              grandparent_span.start
              expect(trace_op.full?).to be false
              parent_span.start
              expect(trace_op.full?).to be false
              child_span.start
              expect(trace_op.full?).to be true
              grandchild_span.start
              expect(trace_op.full?).to be true

              # When finished
              grandchild_span.finish
              expect(trace_op.full?).to be true
              child_span.finish
              expect(trace_op.full?).to be false
              parent_span.finish
              expect(trace_op.full?).to be false
              grandparent_span.finish
              expect(trace_op.full?).to be false

              # When flushed
              trace_op.flush!
              expect(trace_op.full?).to be false
            end
          end
        end
      end
    end
  end

  describe '#active_span_count' do
    subject(:active_span_count) { trace_op.active_span_count }

    it { is_expected.to eq 0 }

    context 'when a trace builds a span' do
      it do
        # When built: span is not active
        span = trace_op.build_span('test')
        expect(trace_op.active_span_count).to eq 0

        # When started
        span.start
        expect(trace_op.active_span_count).to eq 1

        # When finished
        span.finish
        expect(trace_op.active_span_count).to eq 0

        # When flushed
        trace_op.flush!
        expect(trace_op.active_span_count).to eq 0
      end
    end

    context 'when a trace measures and flushes' do
      it do
        trace_op.measure('test') do
          # When active
          expect(trace_op.active_span_count).to eq 1
        end

        # When finished
        expect(trace_op.active_span_count).to eq 0

        # When flushed
        trace_op.flush!
        expect(trace_op.active_span_count).to eq 0
      end
    end

    context 'when spans finish out of order' do
      it do
        # When built
        grandparent_span = trace_op.build_span('grandparent')
        parent_span = trace_op.build_span('parent')
        child_span = trace_op.build_span('child')
        expect(trace_op.active_span_count).to eq(0)

        # When started
        grandparent_span.start
        expect(trace_op.active_span_count).to eq(1)
        parent_span.start
        expect(trace_op.active_span_count).to eq(2)
        child_span.start
        expect(trace_op.active_span_count).to eq(3)

        # When finished out of order
        parent_span.finish
        expect(trace_op.active_span_count).to eq(2)
        child_span.finish
        expect(trace_op.active_span_count).to eq(1)
        grandparent_span.finish
        expect(trace_op.active_span_count).to eq(0)

        # When flushed
        trace_op.flush!
        expect(trace_op.active_span_count).to eq(0)
      end
    end
  end

  describe '#finished_span_count' do
    subject(:finished_span_count) { trace_op.finished_span_count }

    it { is_expected.to eq 0 }

    context 'when a trace builds a span' do
      it do
        span = trace_op.build_span('test')
        expect(trace_op.finished_span_count).to eq 0

        # When started
        span.start
        expect(trace_op.finished_span_count).to eq 0

        # When finished
        span.finish
        expect(trace_op.finished_span_count).to eq 1

        # When flushed
        trace_op.flush!
        expect(trace_op.finished_span_count).to eq 0
      end
    end

    context 'when a trace measures and flushes' do
      it do
        trace_op.measure('test') do
          # When active
          expect(trace_op.finished_span_count).to eq 0
        end

        # When finished
        expect(trace_op.finished_span_count).to eq 1

        # When flushed
        trace_op.flush!
        expect(trace_op.finished_span_count).to eq 0
      end
    end

    context 'when spans finish out of order' do
      it do
        # When built
        grandparent_span = trace_op.build_span('grandparent')
        parent_span = trace_op.build_span('parent')
        child_span = trace_op.build_span('child')
        expect(trace_op.finished_span_count).to eq(0)

        # When started
        grandparent_span.start
        expect(trace_op.finished_span_count).to eq(0)
        parent_span.start
        expect(trace_op.finished_span_count).to eq(0)
        child_span.start
        expect(trace_op.finished_span_count).to eq(0)

        # When finished out of order
        parent_span.finish
        expect(trace_op.finished_span_count).to eq(1)
        child_span.finish
        expect(trace_op.finished_span_count).to eq(2)
        grandparent_span.finish
        expect(trace_op.finished_span_count).to eq(3)

        # When flushed
        trace_op.flush!
        expect(trace_op.finished_span_count).to eq(0)
      end
    end
  end

  describe '#active_span' do
    subject(:active_span) { trace_op.active_span }

    it { is_expected.to be nil }

    context 'when a trace builds a span' do
      it do
        # When built: span is not active
        span = trace_op.build_span('test')
        expect(trace_op.active_span).to be nil

        # When started
        span.start
        expect(trace_op.active_span).to be span

        # When finished
        span.finish
        expect(trace_op.active_span).to be nil

        # When flushed
        trace_op.flush!
        expect(trace_op.active_span).to be nil
      end
    end

    context 'when a trace measures and flushes' do
      it do
        trace_op.measure('parent') do |parent_span|
          expect(trace_op.active_span).to be parent_span

          trace_op.measure('child') do |child_span|
            expect(trace_op.active_span).to be child_span
          end

          expect(trace_op.active_span).to be parent_span
        end

        # When finished
        expect(trace_op.active_span).to be nil

        # When flushed
        trace_op.flush!
        expect(trace_op.active_span).to be nil
      end
    end

    context 'when spans finish out of order' do
      it do
        # When built: span is not active
        grandparent_span = trace_op.build_span('grandparent')
        parent_span = trace_op.build_span('parent')
        child_span = trace_op.build_span('child')
        expect(trace_op.active_span).to be nil

        # When started
        grandparent_span.start
        expect(trace_op.active_span).to be grandparent_span
        parent_span.start
        expect(trace_op.active_span).to be parent_span
        child_span.start
        expect(trace_op.active_span).to be child_span

        # When finished out of order
        parent_span.finish
        expect(trace_op.active_span).to be grandparent_span
        child_span.finish
        expect(trace_op.active_span).to be grandparent_span
        grandparent_span.finish
        expect(trace_op.active_span).to be nil

        # When flushed
        trace_op.flush!
        expect(trace_op.active_span).to be nil
      end
    end
  end

  describe '#finished?' do
    subject(:finished?) { trace_op.finished? }

    it { is_expected.to be false }

    context 'when a trace builds a span' do
      it do
        # When built: span is not active
        span = trace_op.build_span('test')
        expect(trace_op.finished?).to be false

        # When started
        span.start
        expect(trace_op.finished?).to be false

        # When finished
        span.finish
        expect(trace_op.finished?).to be true

        # When flushed
        trace_op.flush!
        expect(trace_op.finished?).to be true
      end
    end

    context 'when a trace measures and flushes' do
      it do
        trace_op.measure('parent') do
          expect(trace_op.finished?).to be false

          trace_op.measure('child') do
            expect(trace_op.finished?).to be false
          end

          expect(trace_op.finished?).to be false
        end

        # When finished
        expect(trace_op.finished?).to be true

        # When flushed
        trace_op.flush!
        expect(trace_op.finished?).to be true
      end
    end

    context 'when spans finish out of order' do
      it do
        # When built
        grandparent_span = trace_op.build_span('grandparent')
        parent_span = trace_op.build_span('parent')
        child_span = trace_op.build_span('child')
        expect(trace_op.finished?).to be false

        # When started
        grandparent_span.start
        expect(trace_op.finished?).to be false
        parent_span.start
        expect(trace_op.finished?).to be false
        child_span.start
        expect(trace_op.finished?).to be false

        # When finished out of order
        parent_span.finish
        expect(trace_op.finished?).to be false
        child_span.finish
        expect(trace_op.finished?).to be false
        grandparent_span.finish
        expect(trace_op.finished?).to be true

        # When flushed
        trace_op.flush!
        expect(trace_op.finished?).to be true
      end
    end
  end

  describe '#sampled?' do
    subject(:sampled?) { trace_op.sampled? }

    it 'traces are sampled by default' do
      is_expected.to be true
    end

    context 'when :sampled is set in initializer' do
      let(:options) { { sampled: false } }
      it { is_expected.to be false }
    end

    [true, false].each do |sampled|
      context "when :sampled is set to #{sampled}" do
        let(:options) { { sampled: sampled } }

        context 'when :sampling_priority is set to' do
          let(:options) { super().merge(sampling_priority: sampling_priority) }

          context 'AUTO_KEEP' do
            let(:sampling_priority) { Datadog::Tracing::Sampling::Ext::Priority::AUTO_KEEP }
            it { is_expected.to be true }
          end

          context 'AUTO_REJECT' do
            let(:sampling_priority) { Datadog::Tracing::Sampling::Ext::Priority::AUTO_REJECT }
            it { is_expected.to be sampled }
          end

          context 'USER_KEEP' do
            let(:sampling_priority) { Datadog::Tracing::Sampling::Ext::Priority::USER_KEEP }
            it { is_expected.to be true }
          end

          context 'USER_REJECT' do
            let(:sampling_priority) { Datadog::Tracing::Sampling::Ext::Priority::USER_REJECT }
            it { is_expected.to be sampled }
          end
        end
      end
    end

    context 'when #sampled and #sampling priority' do
      context 'are both set to matching values' do
        context 'with sampled: true and priority: keep' do
          before do
            trace_op.sampled = true
            trace_op.sampling_priority = Datadog::Tracing::Sampling::Ext::Priority::USER_KEEP
          end

          it { is_expected.to be true }
        end

        context 'with sampled: false and priority: reject' do
          before do
            trace_op.sampled = false
            trace_op.sampling_priority = Datadog::Tracing::Sampling::Ext::Priority::USER_REJECT
          end

          it { is_expected.to be false }
        end
      end

      context 'are both set to conflicting values' do
        context 'with sampled: false and priority: keep' do
          before do
            trace_op.sampled = false
            trace_op.sampling_priority = Datadog::Tracing::Sampling::Ext::Priority::USER_KEEP
          end

          it { is_expected.to be true }
        end

        context 'with sampled: true and priority: reject' do
          before do
            trace_op.sampled = true
            trace_op.sampling_priority = Datadog::Tracing::Sampling::Ext::Priority::USER_REJECT
          end

          it { is_expected.to be true }
        end
      end
    end
  end

  describe '#priority_sampled?' do
    subject(:priority_sampled?) { trace_op.priority_sampled? }

    it { is_expected.to be false }

    context 'when :sampling_priority is set to' do
      let(:options) { { sampling_priority: sampling_priority } }

      context 'AUTO_KEEP' do
        let(:sampling_priority) { Datadog::Tracing::Sampling::Ext::Priority::AUTO_KEEP }
        it { is_expected.to be true }
      end

      context 'AUTO_REJECT' do
        let(:sampling_priority) { Datadog::Tracing::Sampling::Ext::Priority::AUTO_REJECT }
        it { is_expected.to be false }
      end

      context 'USER_KEEP' do
        let(:sampling_priority) { Datadog::Tracing::Sampling::Ext::Priority::USER_KEEP }
        it { is_expected.to be true }
      end

      context 'USER_REJECT' do
        let(:sampling_priority) { Datadog::Tracing::Sampling::Ext::Priority::USER_REJECT }
        it { is_expected.to be false }
      end
    end
  end

  describe '#keep!' do
    subject(:keep!) { trace_op.keep! }

    it 'sets sampling mechanism to MANUAL' do
      expect { keep! }
<<<<<<< HEAD
        .to change { trace_op.sampling_mechanism }
        .from(nil)
        .to(4)
=======
        .to change { trace_op.get_tag('_dd.p.dm') }
        .from(nil)
        .to('-4')
>>>>>>> e8acaf7a
    end

    it 'sets priority sampling to USER_KEEP' do
      expect { keep! }
        .to change { trace_op.sampling_priority }
        .from(nil)
        .to(Datadog::Tracing::Sampling::Ext::Priority::USER_KEEP)
    end

    it 'sets sampled? to true' do
      expect { keep! }
        .to_not change { trace_op.sampled? }
        .from(true)
    end

    context 'when #sampled was true' do
      before { trace_op.sampled = true }

      it 'does not modify sampled?' do
        expect { keep! }
          .to_not change { trace_op.sampled? }
          .from(true)
      end
    end

    context 'when #sampled was false' do
      before { trace_op.sampled = false }

      it do
        expect { keep! }
          .to change { trace_op.sampled? }
          .from(false)
          .to(true)
      end
    end
  end

  describe '#reject!' do
    subject(:reject!) { trace_op.reject! }

    it 'sets sampling mechanism to MANUAL' do
      expect { reject! }
<<<<<<< HEAD
        .to change { trace_op.sampling_mechanism }
        .from(nil)
        .to(4)
=======
        .to change { trace_op.get_tag('_dd.p.dm') }
        .from(nil)
        .to('-4')
>>>>>>> e8acaf7a
    end

    it 'sets priority sampling to USER_REJECT' do
      expect { reject! }
        .to change { trace_op.sampling_priority }
        .from(nil)
        .to(Datadog::Tracing::Sampling::Ext::Priority::USER_REJECT)
    end

    it 'does not modify sampled?' do
      expect { reject! }
        .to change { trace_op.sampled? }
        .from(true).to(false)
    end

    context 'when #sampled was true' do
      before { trace_op.sampled = true }

      it 'sets sampled? to false' do
        expect { reject! }
          .to change { trace_op.sampled? }
          .from(true)
          .to(false)
      end
    end

    context 'when #sampled was false' do
      before { trace_op.sampled = false }

      it 'does not modify sampled?' do
        expect { reject! }
          .to_not change { trace_op.sampled? }
          .from(false)
      end
    end
  end

  shared_examples 'root span derived attribute' do |attribute_name|
    subject(:attribute) { trace_op.send(attribute_name) }

    context 'when nothing is set' do
      it { is_expected.to be nil }
    end

    context "when the trace has a root span with a #{attribute_name}" do
      let(:root_span_value) { "root_span.#{attribute_name}" }

      before do
        trace_op.measure('web.request') do |span|
          span.send("#{attribute_name}=", root_span_value)
        end
      end

      it { is_expected.to eq root_span_value }
    end

    context "when #{attribute_name} is set" do
      let(:trace_value) { "trace.#{attribute_name}" }

      before { trace_op.send("#{attribute_name}=", trace_value) }

      it { is_expected.to eq trace_value }
    end

    context "when #{attribute_name} is set and root span has been added" do
      let(:trace_value) { "trace.#{attribute_name}" }
      let(:root_span_value) { "root_span.#{attribute_name}" }

      before do
        trace_op.send("#{attribute_name}=", trace_value)
        trace_op.measure('web.request') do |span|
          span.send("#{attribute_name}=", root_span_value)
        end
      end

      it { is_expected.to eq trace_value }
    end
  end

  describe '#name' do
    it_behaves_like 'root span derived attribute', :name
  end

  describe '#resource' do
    it_behaves_like 'root span derived attribute', :resource
  end

  describe '#resource_override?' do
    subject { trace_op.resource_override? }

    context 'when initialized without `resource`' do
      it { is_expected.to eq(false) }
    end

    context 'when initialized with `resource` as `nil`' do
      let(:options) { { resource: nil } }
      it { is_expected.to eq(false) }
    end

    context 'when initialized with `resource` as `GET 200`' do
      let(:options) { { resource: 'GET 200' } }
      it { is_expected.to eq(true) }
    end

    context 'when set `resource` as `nil`' do
      it do
        trace_op.resource = nil

        is_expected.to eq(false)
      end
    end

    context 'when set `resource` as `UsersController#show`' do
      it do
        trace_op.resource = 'UsersController#show'

        is_expected.to eq(true)
      end
    end
  end

  describe '#service' do
    it_behaves_like 'root span derived attribute', :service
  end

  describe '#get_tag' do
    before do
      trace_op.set_tag('foo', 'bar')
    end

    it 'gets tag set on trace' do
      expect(trace_op.get_tag('foo')).to eq('bar')
    end

    it 'gets unset tag as nil' do
      expect(trace_op.get_tag('unset')).to be_nil
    end
  end

  describe '#set_metric' do
    it 'sets metrics' do
      trace_op.set_metric('foo', 42)
      trace_op.measure('top') {}

      trace = trace_op.flush!

      expect(trace.send(:metrics)['foo']).to eq(42)
    end
  end

  describe '#set_tag' do
    it 'sets tag on trace before a measurement' do
      trace_op.set_tag('foo', 'bar')
      trace_op.measure('top') {}

      trace = trace_op.flush!

      expect(trace.send(:meta)['foo']).to eq('bar')
    end

    it 'sets tag on trace after a measurement' do
      trace_op.measure('top') {}
      trace_op.set_tag('foo', 'bar')

      trace = trace_op.flush!

      expect(trace.send(:meta)['foo']).to eq('bar')
    end

    it 'sets tag on trace from a measurement' do
      trace_op.measure('top') do
        trace_op.set_tag('foo', 'bar')
      end

      trace = trace_op.flush!

      expect(trace.send(:meta)['foo']).to eq('bar')
    end

    it 'sets tag on trace from a nested measurement' do
      trace_op.measure('grandparent') do
        trace_op.measure('parent') do
          trace_op.set_tag('foo', 'bar')
        end
      end

      trace = trace_op.flush!

      expect(trace.spans).to have(2).items
      expect(trace.spans.map(&:name)).to include('parent')
      expect(trace.send(:meta)['foo']).to eq('bar')
    end

    it 'sets metrics' do
      trace_op.set_tag('foo', 42)
      trace_op.measure('top') {}

      trace = trace_op.flush!

      expect(trace.send(:metrics)['foo']).to eq(42)
    end

    context 'with partial flushing' do
      subject(:flush!) { trace_op.flush! }
      let(:trace) { flush! }

      it 'sets tag on trace from a nested measurement' do
        trace_op.measure('grandparent') do
          trace_op.measure('parent') do
            trace_op.set_tag('foo', 'bar')
          end
          flush!
        end

        expect(trace.spans).to have(1).items
        expect(trace.spans.map(&:name)).to include('parent')
        expect(trace.send(:meta)['foo']).to eq('bar')

        final_flush = trace_op.flush!
        expect(final_flush.spans).to have(1).items
        expect(final_flush.spans.map(&:name)).to include('grandparent')
        expect(final_flush.send(:meta)['foo']).to eq('bar')
      end
    end
  end

  describe '#build_span' do
    subject(:build_span) { trace_op.build_span(span_name, **span_options) }
    let(:span_name) { 'web.request' }
    let(:span_options) { {} }

    let(:span) { build_span }

    it { is_expected.to be_a_kind_of(Datadog::Tracing::SpanOperation) }

    context 'given' do
      context ':events' do
        let(:span_options) { { events: events } }

        context 'as nil' do
          let(:events) { nil }

          it_behaves_like 'a span with default events'
        end

        context 'as Datadog::Tracing::SpanOperation::Events' do
          let(:events) { Datadog::Tracing::SpanOperation::Events.new }

          it_behaves_like 'a span with default events' do
            it { expect(span_events).to be(events) }
          end
        end
      end

      context ':on_error' do
        let(:span_options) { { on_error: on_error } }

        context 'as nil' do
          let(:on_error) { nil }

          it_behaves_like 'a span with default events'
        end

        context 'as Datadog::Tracing::SpanOperation::Events' do
          it_behaves_like 'a span with default events' do
            let(:on_error) { proc { |*args| callback_spy.call(*args) } }
            let(:callback_spy) { spy('callback spy') }

            context 'when #on_error is published' do
              let(:event_args) do
                [
                  instance_double(Datadog::Tracing::SpanOperation),
                  instance_double(StandardError)
                ]
              end

              it do
                expect(callback_spy).to receive(:call).with(*event_args)
                span_events.on_error.publish(*event_args)
              end
            end
          end
        end
      end

      context ':resource' do
        let(:span_options) { { resource: resource } }

        context 'as nil' do
          let(:resource) { nil }
          it { expect(span.resource).to eq(span_name) }
        end

        context 'as String' do
          let(:resource) { 'reports#show' }
          it { expect(span.resource).to eq(resource) }
        end
      end

      context ':service' do
        let(:span_options) { { service: service } }

        context 'as nil' do
          let(:service) { nil }
          it { expect(span.service).to be nil }

          context 'but the trace has an active span with service' do
            let(:active_service) { 'web-worker' }

            before do
              trace_op.measure('parent', service: active_service) { build_span }
            end

            # It should never inherit from a parent span
            it { expect(span.service).to be nil }
          end
        end

        context 'as String' do
          let(:service) { 'billing-api' }
          it { expect(span.service).to eq(service) }
        end
      end

      context ':start_time' do
        let(:span_options) { { start_time: start_time } }

        context 'as nil' do
          let(:start_time) { nil }
          it { expect(span.start_time).to be nil }
        end

        context 'as DateTime' do
          let(:start_time) { Time.now }
          it { expect(span.start_time).to eq(start_time) }
          it { expect(span.started?).to be true }
        end
      end

      context ':tags' do
        let(:span_options) { { tags: tags } }

        context 'as nil' do
          let(:tags) { nil }
          it { expect(span.send(:meta)).to eq({}) }
        end

        context 'as Hash' do
          let(:tags) { { foo: 'bar' } }
          it { expect(span.send(:meta)).to include('foo' => 'bar') }
        end
      end
    end

    context 'when the trace' do
      context 'is empty' do
        it do
          is_expected.to have_attributes(
            id: a_kind_of(Integer),
            parent_id: 0,
            resource: span_name,
            service: nil,
            start_time: nil,
            trace_id: trace_op.id,
            type: nil
          )
        end
      end

      context 'has already built a span' do
        context 'that has not been started' do
          let(:parent_span) { trace_op.build_span('parent') }

          before { parent_span }

          it do
            is_expected.to have_attributes(
              id: a_kind_of(Integer),
              parent_id: 0,
              resource: span_name,
              service: nil,
              start_time: nil,
              trace_id: trace_op.id,
              type: nil
            )
          end
        end

        context 'that has been started' do
          let(:parent_span) { trace_op.build_span('parent').start }

          before { parent_span }

          it do
            is_expected.to have_attributes(
              id: a_kind_of(Integer),
              parent_id: parent_span.id,
              resource: span_name,
              service: nil,
              start_time: nil,
              trace_id: trace_op.id,
              type: nil
            )
          end
        end

        context 'that has been finished' do
          let(:parent_span) { trace_op.build_span('parent').start.finish }

          before { parent_span }

          it do
            is_expected.to have_attributes(
              id: a_kind_of(Integer),
              parent_id: 0,
              resource: span_name,
              service: nil,
              start_time: nil,
              trace_id: trace_op.id,
              type: nil
            )
          end
        end
      end

      context 'is measuring another span' do
        before do
          trace_op.measure('parent') do |parent|
            @parent = parent
            build_span
          end
        end

        it do
          is_expected.to have_attributes(
            id: a_kind_of(Integer),
            parent_id: @parent.id,
            resource: span_name,
            service: nil,
            start_time: nil,
            trace_id: trace_op.id,
            type: nil
          )
        end
      end
    end

    context 'when building the span fails' do
      let(:span_options) { { resource: 'my-span' } }
      let(:error) { error_class.new('error message') }

      before do
        allow(Datadog::Tracing::SpanOperation).to receive(:new) do
          # Unstub (so it only raises an error once)
          allow(Datadog::Tracing::SpanOperation).to receive(:new).and_call_original

          # Trigger error
          raise error
        end

        allow(Datadog.logger).to receive(:debug)
      end

      context 'with a StandardError' do
        let(:error_class) { stub_const('TestError', Class.new(StandardError)) }

        it do
          expect { build_span }.to_not raise_error
          expect(span).to be_a_kind_of(Datadog::Tracing::SpanOperation)
          expect(span.trace_id).to_not eq(trace_op.id)
          expect(Datadog.logger).to have_lazy_debug_logged(/Failed to build new span/)
        end
      end

      context 'with a Exception' do
        # rubocop:disable Lint/InheritException
        let(:error_class) { stub_const('TestError', Class.new(Exception)) }
        # rubocop:enable Lint/InheritException

        it do
          expect { build_span }.to raise_error(error)
          expect(Datadog.logger).to_not have_lazy_debug_logged(/Failed to build new span/)
        end
      end
    end
  end

  describe '#measure' do
    subject(:measure) { trace_op.measure(span_name, **span_options, &block) }
    let(:span_name) { 'web.request' }
    let(:span_options) { {} }
    let(:block) { proc { |span| @span = span } }

    # Helper to measure and expose the created span
    def span
      measure
      @span
    end

    context 'given a block' do
      it 'yields the new span and trace to the block' do
        expect { |b| trace_op.measure(span_name, &b) }.to yield_with_args(
          kind_of(Datadog::Tracing::SpanOperation),
          trace_op
        )
      end

      it 'returns the value of the block' do
        expect(
          trace_op.measure(span_name) { :return_value }
        ).to be(:return_value)
      end
    end

    context 'when the trace' do
      context 'is empty' do
        it do
          expect(span).to have_attributes(
            end_time: kind_of(Time),
            finished?: true,
            id: a_kind_of(Integer),
            parent_id: 0,
            resource: span_name,
            service: nil,
            start_time: kind_of(Time),
            trace_id: trace_op.id,
            type: nil
          )
        end
      end

      context 'is full' do
        let(:options) { { max_length: 2 } }
        let(:block) { proc { |*args| block_spy.call(*args) } }
        let(:block_spy) { spy('block spy') }

        before do
          allow(block_spy).to receive(:call)

          trace_op.measure('grandparent') do
            trace_op.measure('parent') do
              measure
            end
          end
        end

        it 'yields a dummy trace and span' do
          expect(block_spy).to have_received(:call) do |span, trace|
            expect(span).to be_a_kind_of(Datadog::Tracing::SpanOperation)
            expect(span.trace_id).to_not eq(trace_op.id)

            expect(trace).to be_a_kind_of(described_class)
            expect(trace.id).to_not be trace_op
          end
        end

        it 'ignores the span' do
          expect(trace_op.finished?).to be true
          expect(trace_op.finished_span_count).to eq(2)
        end
      end

      context 'is finished' do
        let(:options) { { max_length: 2 } }
        let(:block) { proc { |*args| block_spy.call(*args) } }
        let(:block_spy) { spy('block spy') }

        before do
          allow(block_spy).to receive(:call)

          trace_op.measure('grandparent') do
            # Do something
          end

          measure
        end

        it 'yields a dummy trace and span' do
          expect(block_spy).to have_received(:call) do |span, trace|
            expect(span).to be_a_kind_of(Datadog::Tracing::SpanOperation)
            expect(span.trace_id).to_not eq(trace_op.id)

            expect(trace).to be_a_kind_of(described_class)
            expect(trace.id).to_not be trace_op
          end
        end

        it 'ignores the span' do
          expect(trace_op.finished?).to be true
          expect(trace_op.finished_span_count).to eq(1)
        end
      end

      context 'has already built a span' do
        context 'that has not been started' do
          let(:parent_span) { trace_op.build_span('parent') }

          before { parent_span }

          it do
            expect(span).to have_attributes(
              end_time: kind_of(Time),
              finished?: true,
              id: a_kind_of(Integer),
              parent_id: 0,
              resource: span_name,
              service: nil,
              start_time: kind_of(Time),
              trace_id: trace_op.id,
              type: nil
            )
          end
        end

        context 'that has been started' do
          let(:parent_span) { trace_op.build_span('parent').start }

          before { parent_span }

          it do
            expect(span).to have_attributes(
              end_time: kind_of(Time),
              finished?: true,
              id: a_kind_of(Integer),
              parent_id: parent_span.id,
              resource: span_name,
              service: nil,
              start_time: kind_of(Time),
              trace_id: trace_op.id,
              type: nil
            )
          end
        end

        context 'that has been finished' do
          let(:parent_span) { trace_op.build_span('parent').start.finish }

          let(:block) { proc { |*args| block_spy.call(*args) } }
          let(:block_spy) { spy('block spy') }

          before do
            allow(block_spy).to receive(:call)
            parent_span
            measure
          end

          it 'yields a dummy trace and span' do
            expect(block_spy).to have_received(:call) do |span, trace|
              expect(span).to be_a_kind_of(Datadog::Tracing::SpanOperation)
              expect(span.trace_id).to_not eq(trace_op.id)

              expect(trace).to be_a_kind_of(described_class)
              expect(trace.id).to_not be trace_op
            end
          end

          it 'ignores the span' do
            expect(trace_op.finished?).to be true
            expect(trace_op.finished_span_count).to eq(1)
          end
        end
      end

      context 'is measuring another span' do
        before do
          trace_op.measure('parent') do |parent|
            @parent = parent
            measure
          end
        end

        it do
          expect(span).to have_attributes(
            end_time: kind_of(Time),
            finished?: true,
            id: a_kind_of(Integer),
            parent_id: @parent.id,
            resource: span_name,
            service: nil,
            start_time: kind_of(Time),
            trace_id: trace_op.id,
            type: nil
          )
        end
      end

      context 'resource' do
        let(:trace_steps) { {} }

        context 'is inherited from the root span' do
          it 'is visible at any point in the trace' do
            expect(trace_op.resource).to be nil

            trace_op.measure('web.request') do |root_span|
              expect(trace_op.resource).to eq('web.request')
              expect(root_span.resource).to eq('web.request')

              root_span.resource = '/articles/?'

              expect(trace_op.resource).to eq('/articles/?')
              expect(root_span.resource).to eq('/articles/?')

              trace_op.measure('controller.action') do |child_span|
                expect(trace_op.resource).to eq('/articles/?')
                expect(child_span.resource).to eq('controller.action')

                child_span.resource = 'Articles#show'

                expect(trace_op.resource).to eq('/articles/?')
                expect(child_span.resource).to eq('Articles#show')
              end

              expect(trace_op.resource).to eq('/articles/?')
              expect(root_span.resource).to eq('/articles/?')
            end

            expect(trace_op.resource).to eq('/articles/?')
          end
        end

        context 'is overridden by the child span' do
          it 'child span resource is persisted on the trace' do
            expect(trace_op.resource).to be nil

            trace_op.measure('web.request') do |root_span|
              expect(trace_op.resource).to eq('web.request')
              expect(root_span.resource).to eq('web.request')

              root_span.resource = '/articles/?'

              expect(trace_op.resource).to eq('/articles/?')
              expect(root_span.resource).to eq('/articles/?')

              trace_op.measure('controller.action') do |child_span|
                expect(trace_op.resource).to eq('/articles/?')
                expect(child_span.resource).to eq('controller.action')

                child_span.resource = 'Articles#show'

                expect(trace_op.resource).to eq('/articles/?')
                expect(child_span.resource).to eq('Articles#show')

                # Override the trace resource
                trace_op.resource = child_span.resource

                expect(trace_op.resource).to eq('Articles#show')
                expect(child_span.resource).to eq('Articles#show')
              end

              expect(trace_op.resource).to eq('Articles#show')
              expect(root_span.resource).to eq('/articles/?')
            end

            expect(trace_op.resource).to eq('Articles#show')
          end
        end
      end
    end
  end

  describe '#flush!' do
    subject(:flush!) { trace_op.flush! }
    let(:trace) { flush! }

    context 'when the trace' do
      include_context 'trace attributes'

      context 'is empty' do
        it { is_expected.to be_a_kind_of(Datadog::Tracing::TraceSegment) }
        it { expect(trace.spans).to have(0).items }

        it do
          expect(trace).to have_attributes(
            agent_sample_rate: agent_sample_rate,
            hostname: hostname,
            id: trace_op.id,
            lang: Datadog::Core::Environment::Identity.lang,
            name: name,
            origin: origin,
            process_id: Datadog::Core::Environment::Identity.pid,
            rate_limiter_rate: rate_limiter_rate,
            resource: resource,
            rule_sample_rate: rule_sample_rate,
            runtime_id: Datadog::Core::Environment::Identity.id,
            sample_rate: sample_rate,
<<<<<<< HEAD
            sampling_mechanism: sampling_mechanism,
=======

>>>>>>> e8acaf7a
            sampling_priority: sampling_priority,
            service: service
          )
        end
      end

      context 'is finished' do
        before do
          trace_op.measure(
            'grandparent',
            service: 'boo',
            resource: 'far',
            type: 'faz'
          ) do
            trace_op.measure(
              'parent',
              service: 'foo',
              resource: 'bar',
              type: 'baz'
            ) do
              # Do something
            end
          end
        end

        it 'flushes a trace with all spans' do
          expect(trace_op.finished?).to be true

          is_expected.to be_a_kind_of(Datadog::Tracing::TraceSegment)
          expect(trace.spans).to have(2).items
          expect(trace.spans.map(&:name)).to include('parent', 'grandparent')
          expect(trace.send(:root_span_id)).to be_a_kind_of(Integer)

          expect(trace).to have_attributes(
            agent_sample_rate: agent_sample_rate,
            hostname: hostname,
            id: trace_op.id,
            lang: Datadog::Core::Environment::Identity.lang,
            name: name,
            origin: origin,
            process_id: Datadog::Core::Environment::Identity.pid,
            rate_limiter_rate: rate_limiter_rate,
            resource: resource,
            rule_sample_rate: rule_sample_rate,
            runtime_id: Datadog::Core::Environment::Identity.id,
            sample_rate: sample_rate,
<<<<<<< HEAD
            sampling_mechanism: sampling_mechanism,
=======

>>>>>>> e8acaf7a
            sampling_priority: sampling_priority,
            service: service
          )
        end

        it 'does not yield duplicate spans' do
          expect(trace_op.flush!.spans).to have(2).items
          expect(trace_op.flush!.spans).to have(0).items
        end

        context 'with a block' do
          subject(:flush!) { trace_op.flush! { |spans| spans } }

          it 'yields spans' do
            expect { |b| trace_op.flush!(&b) }.to yield_with_args(
              [
                have_attributes(name: 'parent'),
                have_attributes(name: 'grandparent')
              ]
            )
          end

          it 'uses block return as new span list' do
            new_list = [double('span')]
            expect(trace_op.flush! { new_list }).to have_attributes(spans: new_list)
          end
        end
      end

      context 'is partially finished' do
        it 'flushes spans as they finish' do
          trace_op.measure('grandparent') do
            trace_op.measure('parent') do
              # Do something
            end

            # Partial flush
            flush!
          end

          # Verify partial flush
          is_expected.to be_a_kind_of(Datadog::Tracing::TraceSegment)
          expect(trace.spans).to have(1).items
          expect(trace.spans.map(&:name)).to include('parent')
          expect(trace.send(:root_span_id)).to be nil

          expect(trace).to have_attributes(
            agent_sample_rate: agent_sample_rate,
            hostname: hostname,
            id: trace_op.id,
            lang: Datadog::Core::Environment::Identity.lang,
            name: name,
            origin: origin,
            process_id: Datadog::Core::Environment::Identity.pid,
            rate_limiter_rate: rate_limiter_rate,
            resource: resource,
            rule_sample_rate: rule_sample_rate,
            runtime_id: Datadog::Core::Environment::Identity.id,
            sample_rate: sample_rate,
<<<<<<< HEAD
            sampling_mechanism: sampling_mechanism,
=======

>>>>>>> e8acaf7a
            sampling_priority: sampling_priority,
            service: service
          )

          # There should be finished spans pending
          expect(trace_op.finished?).to be true
          expect(trace_op.finished_span_count).to eq(1)

          # Verify final flush
          final_flush = trace_op.flush!
          expect(final_flush.spans).to have(1).items
          expect(final_flush.spans.map(&:name)).to include('grandparent')
          expect(final_flush.send(:root_span_id)).to be_a_kind_of(Integer)

          expect(final_flush).to have_attributes(
            agent_sample_rate: agent_sample_rate,
            hostname: hostname,
            id: trace_op.id,
            lang: Datadog::Core::Environment::Identity.lang,
            name: name,
            origin: origin,
            process_id: Datadog::Core::Environment::Identity.pid,
            rate_limiter_rate: rate_limiter_rate,
            resource: resource,
            rule_sample_rate: rule_sample_rate,
            runtime_id: Datadog::Core::Environment::Identity.id,
            sample_rate: sample_rate,
<<<<<<< HEAD
            sampling_mechanism: sampling_mechanism,
=======

>>>>>>> e8acaf7a
            sampling_priority: sampling_priority,
            service: service
          )

          # Make sure its actually empty
          expect(trace_op.flush!.spans).to have(0).items
        end
      end
    end
  end

  describe '#to_digest' do
    subject(:to_digest) { trace_op.to_digest }
    let(:digest) { to_digest }

    context 'when the trace' do
      context 'is empty' do
        it { is_expected.to be_a_kind_of(Datadog::Tracing::TraceDigest) }

        context 'and the trace was not initialized with any attributes' do
          it do
            is_expected.to have_attributes(
              span_id: nil,
              span_name: nil,
              span_resource: nil,
              span_service: nil,
              span_type: nil,
              trace_distributed_tags: {},
              trace_hostname: nil,
              trace_id: trace_op.id,
              trace_name: nil,
              trace_origin: nil,
              trace_process_id: Datadog::Core::Environment::Identity.pid,
              trace_resource: nil,
              trace_runtime_id: Datadog::Core::Environment::Identity.id,
<<<<<<< HEAD
              trace_sampling_mechanism: nil,
=======

>>>>>>> e8acaf7a
              trace_sampling_priority: nil,
              trace_service: nil
            )
          end
        end

        context 'and the trace was initialized with attributes' do
          include_context 'trace attributes'

          it do
            is_expected.to have_attributes(
              span_id: nil,
              span_name: nil,
              span_resource: nil,
              span_service: nil,
              span_type: nil,
              trace_distributed_tags: distributed_tags,
              trace_hostname: be_a_frozen_copy_of(hostname),
              trace_id: trace_op.id,
              trace_name: be_a_frozen_copy_of(name),
              trace_origin: be_a_frozen_copy_of(origin),
              trace_process_id: Datadog::Core::Environment::Identity.pid,
              trace_resource: be_a_frozen_copy_of(resource),
              trace_runtime_id: Datadog::Core::Environment::Identity.id,
              trace_sampling_mechanism: sampling_mechanism,
              trace_sampling_priority: sampling_priority,
              trace_service: be_a_frozen_copy_of(service)
            )
          end
        end

        context 'but :parent_span_id has been defined' do
          let(:options) { { parent_span_id: parent_span_id } }
          let(:parent_span_id) { Datadog::Core::Utils.next_id }

          it { expect(digest.span_id).to eq(parent_span_id) }
        end
      end

      context 'is measuring an operation' do
        before do
          trace_op.measure(
            'grandparent',
            service: 'boo',
            resource: 'far',
            type: 'faz'
          ) do
            trace_op.measure(
              'parent',
              service: 'foo',
              resource: 'bar',
              type: 'baz'
            ) do |parent, trace|
              @parent = parent
              trace.set_tag('_dd.p.test', 'value')
              to_digest
            end
          end
        end

        it do
          is_expected.to have_attributes(
            span_id: @parent.id,
            span_name: 'parent',
            span_resource: 'bar',
            span_service: 'foo',
            span_type: 'baz',
            trace_distributed_tags: { '_dd.p.test' => 'value' },
            trace_hostname: nil,
            trace_id: trace_op.id,
            trace_name: 'grandparent',
            trace_origin: nil,
            trace_process_id: Datadog::Core::Environment::Identity.pid,
            trace_resource: 'far',
            trace_runtime_id: Datadog::Core::Environment::Identity.id,
<<<<<<< HEAD
            trace_sampling_mechanism: nil,
=======

>>>>>>> e8acaf7a
            trace_sampling_priority: nil,
            trace_service: 'boo'
          )
        end

        context 'and :parent_span_id has been defined' do
          let(:options) { { parent_span_id: parent_span_id } }
          let(:parent_span_id) { Datadog::Core::Utils.next_id }

          it { expect(digest.span_id).to eq(@parent.id) }
        end
      end

      context 'has built a span' do
        context 'that has not started' do
          let(:parent_span) do
            trace_op.build_span(
              'parent',
              service: 'foo',
              resource: 'bar',
              type: 'baz'
            )
          end

          before { parent_span }

          it do
            is_expected.to have_attributes(
              span_id: nil,
              span_name: nil,
              span_resource: nil,
              span_service: nil,
              span_type: nil,
              trace_distributed_tags: {},
              trace_hostname: nil,
              trace_id: trace_op.id,
              trace_name: nil,
              trace_origin: nil,
              trace_process_id: Datadog::Core::Environment::Identity.pid,
              trace_resource: nil,
              trace_runtime_id: Datadog::Core::Environment::Identity.id,
<<<<<<< HEAD
              trace_sampling_mechanism: nil,
=======

>>>>>>> e8acaf7a
              trace_sampling_priority: nil,
              trace_service: nil
            )
          end
        end

        context 'that has started' do
          let(:parent_span) do
            trace_op.build_span(
              'parent',
              service: 'foo',
              resource: 'bar',
              type: 'baz'
            ).start
          end

          before { parent_span }

          it do
            is_expected.to have_attributes(
              span_id: parent_span.id,
              span_name: 'parent',
              span_resource: 'bar',
              span_service: 'foo',
              span_type: 'baz',
              trace_distributed_tags: {},
              trace_hostname: nil,
              trace_id: trace_op.id,
              trace_name: 'parent',
              trace_origin: nil,
              trace_process_id: Datadog::Core::Environment::Identity.pid,
              trace_resource: 'bar',
              trace_runtime_id: Datadog::Core::Environment::Identity.id,
<<<<<<< HEAD
              trace_sampling_mechanism: nil,
=======

>>>>>>> e8acaf7a
              trace_sampling_priority: nil,
              trace_service: 'foo'
            )
          end
        end

        context 'that has finished' do
          let(:parent_span) do
            trace_op.build_span(
              'parent',
              service: 'foo',
              resource: 'bar',
              type: 'baz'
            ).start.finish
          end

          before { parent_span }

          it do
            is_expected.to have_attributes(
              span_id: nil,
              span_name: nil,
              span_resource: nil,
              span_service: nil,
              span_type: nil,
              trace_distributed_tags: {},
              trace_hostname: nil,
              trace_id: trace_op.id,
              trace_name: 'parent',
              trace_origin: nil,
              trace_process_id: Datadog::Core::Environment::Identity.pid,
              trace_resource: 'bar',
              trace_runtime_id: Datadog::Core::Environment::Identity.id,
<<<<<<< HEAD
              trace_sampling_mechanism: nil,
=======

>>>>>>> e8acaf7a
              trace_sampling_priority: nil,
              trace_service: 'foo'
            )
          end
        end
      end

      context 'is finished' do
        before do
          trace_op.measure(
            'grandparent',
            service: 'boo',
            resource: 'far',
            type: 'faz'
          ) do
            trace_op.measure(
              'parent',
              service: 'foo',
              resource: 'bar',
              type: 'baz'
            ) do |parent|
              # Do something
            end
          end
        end

        it do
          is_expected.to have_attributes(
            span_id: nil,
            span_name: nil,
            span_resource: nil,
            span_service: nil,
            span_type: nil,
            trace_distributed_tags: {},
            trace_hostname: nil,
            trace_id: trace_op.id,
            trace_name: 'grandparent',
            trace_origin: nil,
            trace_process_id: Datadog::Core::Environment::Identity.pid,
            trace_resource: 'far',
            trace_runtime_id: Datadog::Core::Environment::Identity.id,
<<<<<<< HEAD
            trace_sampling_mechanism: nil,
=======

>>>>>>> e8acaf7a
            trace_sampling_priority: nil,
            trace_service: 'boo'
          )
        end

        context 'and :parent_span_id has been defined' do
          let(:options) { { parent_span_id: parent_span_id } }
          let(:parent_span_id) { Datadog::Core::Utils.next_id }

          it { expect(digest.span_id).to be nil }
        end
      end
    end
  end

  describe '#fork_clone' do
    subject(:fork_clone) { trace_op.fork_clone }
    let(:new_trace_op) { fork_clone }

    context 'when the trace' do
      context 'is empty' do
        it { is_expected.to be_a_kind_of(described_class) }

        context 'and trace attributes are defined' do
          include_context 'trace attributes'

          it do
            is_expected.to have_attributes(
              agent_sample_rate: agent_sample_rate,
              id: trace_op.id,
              max_length: trace_op.max_length,
              name: be_a_copy_of(name),
              origin: be_a_copy_of(origin),
              parent_span_id: trace_op.parent_span_id,
              rate_limiter_rate: rate_limiter_rate,
              resource: be_a_copy_of(resource),
              rule_sample_rate: rule_sample_rate,
              sample_rate: sample_rate,
              sampled?: sampled,
              sampling_mechanism: sampling_mechanism,
              sampling_priority: sampling_priority,
              service: be_a_copy_of(service)
            )
          end

          it 'maintains the same tags' do
            expect(new_trace_op.send(:meta)).to eq(tags)
          end

          it 'maintains the same metrics' do
            expect(new_trace_op.send(:metrics)).to eq({ 'baz' => 42.0 })
          end

          it 'maintains the same events' do
            old_events = trace_op.send(:events)
            new_events = new_trace_op.send(:events)

            [
              :span_before_start,
              :span_finished,
              :trace_finished
            ].each do |event|
              expect(new_events.send(event).subscriptions).to eq(old_events.send(event).subscriptions)
            end
          end
        end

        context 'but :parent_span_id has been defined' do
          let(:options) { { parent_span_id: parent_span_id } }
          let(:parent_span_id) { Datadog::Core::Utils.next_id }

          it { expect(new_trace_op.parent_span_id).to eq(parent_span_id) }
        end
      end

      context 'is measuring an operation' do
        include_context 'trace attributes'

        before do
          trace_op.measure(
            'grandparent',
            service: 'boo',
            resource: 'far',
            type: 'faz'
          ) do
            trace_op.measure(
              'parent',
              service: 'foo',
              resource: 'bar',
              type: 'baz'
            ) do |parent|
              @parent = parent
              fork_clone
            end
          end
        end

        it do
          is_expected.to have_attributes(
            agent_sample_rate: agent_sample_rate,
            id: trace_op.id,
            max_length: trace_op.max_length,
            name: be_a_copy_of(name),
            origin: be_a_copy_of(origin),
            parent_span_id: @parent.id,
            rate_limiter_rate: rate_limiter_rate,
            resource: be_a_copy_of(resource),
            rule_sample_rate: rule_sample_rate,
            sample_rate: sample_rate,
            sampled?: sampled,
            sampling_mechanism: sampling_mechanism,
            sampling_priority: sampling_priority,
            service: be_a_copy_of(service)
          )
        end

        it 'maintains the same tags' do
          expect(new_trace_op.send(:meta)).to eq(tags)
        end

        it 'maintains the same metrics' do
          expect(new_trace_op.send(:metrics)).to eq({ 'baz' => 42.0 })
        end

        context 'and :parent_span_id has been defined' do
          let(:options) { { parent_span_id: parent_span_id } }
          let(:parent_span_id) { Datadog::Core::Utils.next_id }

          it { expect(new_trace_op.parent_span_id).to eq(@parent.id) }
        end
      end

      context 'has built a span' do
        include_context 'trace attributes'

        context 'that has not started' do
          let(:parent_span) do
            trace_op.build_span(
              'parent',
              service: 'foo',
              resource: 'bar',
              type: 'baz'
            )
          end

          before { parent_span }

          it do
            is_expected.to have_attributes(
              agent_sample_rate: agent_sample_rate,
              id: trace_op.id,
              max_length: trace_op.max_length,
              name: be_a_copy_of(name),
              origin: be_a_copy_of(origin),
              parent_span_id: trace_op.parent_span_id,
              rate_limiter_rate: rate_limiter_rate,
              resource: be_a_copy_of(resource),
              rule_sample_rate: rule_sample_rate,
              sample_rate: sample_rate,
              sampled?: sampled,
<<<<<<< HEAD
              sampling_mechanism: sampling_mechanism,
=======

>>>>>>> e8acaf7a
              sampling_priority: sampling_priority,
              service: be_a_copy_of(service)
            )
          end

          it 'maintains the same tags' do
            expect(new_trace_op.send(:meta)).to eq(tags)
          end

          it 'maintains the same metrics' do
            expect(new_trace_op.send(:metrics)).to eq({ 'baz' => 42.0 })
          end
        end

        context 'that has started' do
          let(:parent_span) do
            trace_op.build_span(
              'parent',
              service: 'foo',
              resource: 'bar',
              type: 'baz'
            ).start
          end

          before { parent_span }

          it do
            is_expected.to have_attributes(
              agent_sample_rate: agent_sample_rate,
              id: trace_op.id,
              max_length: trace_op.max_length,
              name: be_a_copy_of(name),
              origin: be_a_copy_of(origin),
              parent_span_id: parent_span.id,
              rate_limiter_rate: rate_limiter_rate,
              resource: be_a_copy_of(resource),
              rule_sample_rate: rule_sample_rate,
              sample_rate: sample_rate,
              sampled?: sampled,
<<<<<<< HEAD
              sampling_mechanism: sampling_mechanism,
=======

>>>>>>> e8acaf7a
              sampling_priority: sampling_priority,
              service: be_a_copy_of(service)
            )
          end

          it 'maintains the same tags' do
            expect(new_trace_op.send(:meta)).to eq(tags)
          end

          it 'maintains the same metrics' do
            expect(new_trace_op.send(:metrics)).to eq({ 'baz' => 42.0 })
          end
        end

        context 'that has finished' do
          let(:parent_span) do
            trace_op.build_span(
              'parent',
              service: 'foo',
              resource: 'bar',
              type: 'baz'
            ).start.finish
          end

          before { parent_span }

          it do
            is_expected.to have_attributes(
              agent_sample_rate: agent_sample_rate,
              id: trace_op.id,
              max_length: trace_op.max_length,
              name: be_a_copy_of(name),
              origin: be_a_copy_of(origin),
              parent_span_id: trace_op.parent_span_id,
              rate_limiter_rate: rate_limiter_rate,
              resource: be_a_copy_of(resource),
              rule_sample_rate: rule_sample_rate,
              sample_rate: sample_rate,
              sampled?: sampled,
<<<<<<< HEAD
              sampling_mechanism: sampling_mechanism,
=======

>>>>>>> e8acaf7a
              sampling_priority: sampling_priority,
              service: be_a_copy_of(service)
            )
          end

          it 'maintains the same tags' do
            expect(new_trace_op.send(:meta)).to eq(tags)
          end

          it 'maintains the same metrics' do
            expect(new_trace_op.send(:metrics)).to eq({ 'baz' => 42.0 })
          end
        end
      end

      context 'is finished' do
        include_context 'trace attributes'

        before do
          trace_op.measure(
            'grandparent',
            service: 'boo',
            resource: 'far',
            type: 'faz'
          ) do
            trace_op.measure(
              'parent',
              service: 'foo',
              resource: 'bar',
              type: 'baz'
            ) do |parent|
              # Do something
            end
          end
        end

        it do
          is_expected.to have_attributes(
            agent_sample_rate: agent_sample_rate,
            id: trace_op.id,
            max_length: trace_op.max_length,
            name: be_a_copy_of(name),
            origin: be_a_copy_of(origin),
            parent_span_id: trace_op.parent_span_id,
            rate_limiter_rate: rate_limiter_rate,
            resource: be_a_copy_of(resource),
            rule_sample_rate: rule_sample_rate,
            sample_rate: sample_rate,
            sampled?: sampled,
<<<<<<< HEAD
            sampling_mechanism: sampling_mechanism,
=======

>>>>>>> e8acaf7a
            sampling_priority: sampling_priority,
            service: be_a_copy_of(service)
          )
        end

        it 'maintains the same tags' do
          expect(new_trace_op.send(:meta)).to eq(tags)
        end

        it 'maintains the same metrics' do
          expect(new_trace_op.send(:metrics)).to eq({ 'baz' => 42.0 })
        end

        context 'and :parent_span_id has been defined' do
          let(:options) { { parent_span_id: parent_span_id } }
          let(:parent_span_id) { Datadog::Core::Utils.next_id }

          it { expect(new_trace_op.parent_span_id).to be parent_span_id }
        end
      end
    end
  end

  describe 'integration tests' do
    context 'service_entry attributes' do
      context 'when service not given' do
        it do
          trace_op.measure('root') do |_, trace|
            trace.measure('children_1') do
              # sleep(0.01)
            end

            trace.measure('children_2') do
              # sleep(0.01)
            end
          end

          trace_segment = trace_op.flush!

          expect(trace_segment.spans).to include(
            a_span_with(name: 'root', service_entry?: true),
            a_span_with(name: 'children_1', service_entry?: false),
            a_span_with(name: 'children_2', service_entry?: false)
          )
        end
      end

      context 'when service provided at root' do
        it do
          trace_op.measure('root', service: 'service_1') do |_, trace|
            trace.measure('children_1') do
              # sleep(0.01)
            end

            trace.measure('children_2') do
              # sleep(0.01)
            end
          end

          trace_segment = trace_op.flush!

          expect(trace_segment.spans).to include(
            a_span_with(name: 'root', service_entry?: true),
            a_span_with(name: 'children_1', service_entry?: false),
            a_span_with(name: 'children_2', service_entry?: false)
          )
        end
      end

      context 'when service changed' do
        it do
          trace_op.measure('root', service: 'service_1') do |_, trace|
            trace.measure('children_1', service: 'service_2') do
              # sleep(0.01)
            end

            trace.measure('children_2') do
              # sleep(0.01)
            end
          end

          trace_segment = trace_op.flush!

          expect(trace_segment.spans).to include(
            a_span_with(name: 'root', service_entry?: true),
            a_span_with(name: 'children_1', service_entry?: true),
            a_span_with(name: 'children_2', service_entry?: false)
          )
        end
      end

      context 'when service changed within the block' do
        it do
          trace_op.measure('root', service: 'service_1') do |_, trace|
            trace.measure('children_1') do |span|
              span.service = 'service_2'
              # sleep(0.01)
            end

            trace.measure('children_2') do
              # sleep(0.01)
            end
          end

          trace_segment = trace_op.flush!

          expect(trace_segment.spans).to include(
            a_span_with(name: 'root', service_entry?: true),
            a_span_with(name: 'children_1', service_entry?: true),
            a_span_with(name: 'children_2', service_entry?: false)
          )
        end
      end
    end

    context 'for a mock job with fan-out/fan-in behavior' do
      subject(:trace) do
        @thread_traces = Queue.new

        trace_op.measure('job', resource: 'import_job', service: 'job-worker') do |_span, trace|
          trace.measure('load_data', resource: 'imports.csv', service: 'job-worker') do
            trace.measure('read_file', resource: 'imports.csv', service: 'job-worker') do
              sleep(0.01)
            end

            trace.measure('deserialize', resource: 'inventory', service: 'job-worker') do
              sleep(0.01)
            end
          end

          workers = nil
          trace.measure('start_inserts', resource: 'inventory', service: 'job-worker') do
            trace_digest = trace.to_digest

            workers = Array.new(5) do |index|
              Thread.new do
                # Delay start-up slightly
                sleep(0.01)

                thread_trace = described_class.new(
                  id: trace_digest.trace_id,
                  origin: trace_digest.trace_origin,
                  parent_span_id: trace_digest.span_id,
                  sampling_mechanism: trace_digest.trace_sampling_mechanism,
                  sampling_priority: trace_digest.trace_sampling_priority
                )

                @thread_traces.push(thread_trace)

                thread_trace.measure(
                  'db.query',
                  service: 'database',
                  resource: "worker #{index}"
                ) do
                  sleep(0.01)
                end
              end
            end
          end

          trace.measure('wait_inserts', resource: 'inventory', service: 'job-worker') do |wait_span|
            wait_span.set_tag('worker.count', workers.length)
            workers && workers.each { |w| w.alive? && w.join }
          end

          trace.measure('update_log', resource: 'inventory', service: 'job-worker') do
            sleep(0.01)
          end
        end

        trace_op.flush!
      end

      it 'is a well-formed trace' do
        expect { trace }.to_not raise_error

        # Collect traces from threads
        all_thread_traces = []
        all_thread_traces << @thread_traces.pop until @thread_traces.empty?

        # Collect spans from original trace + threads
        all_spans = (trace.spans + all_thread_traces.collect { |t| t.flush!.spans }).flatten
        expect(all_spans).to have(12).items

        job_span = all_spans.find { |s| s.name == 'job' }
        load_data_span = all_spans.find { |s| s.name == 'load_data' }
        read_file_span = all_spans.find { |s| s.name == 'read_file' }
        deserialize_span = all_spans.find { |s| s.name == 'deserialize' }
        start_inserts_span = all_spans.find { |s| s.name == 'start_inserts' }
        db_query_spans = all_spans.select { |s| s.name == 'db.query' }
        wait_insert_span = all_spans.find { |s| s.name == 'wait_inserts' }
        update_log_span = all_spans.find { |s| s.name == 'update_log' }

        trace_id = job_span.trace_id

        expect(job_span).to have_attributes(
          trace_id: (a_value > 0),
          id: (a_value > 0),
          parent_id: 0,
          name: 'job',
          resource: 'import_job',
          service: 'job-worker'
        )
        expect(job_span.__send__(:service_entry?)).to be true

        expect(load_data_span).to have_attributes(
          trace_id: trace_id,
          id: (a_value > 0),
          parent_id: job_span.id,
          name: 'load_data',
          resource: 'imports.csv',
          service: 'job-worker'
        )
        expect(load_data_span.__send__(:service_entry?)).to be false

        expect(read_file_span).to have_attributes(
          trace_id: trace_id,
          id: (a_value > 0),
          parent_id: load_data_span.id,
          name: 'read_file',
          resource: 'imports.csv',
          service: 'job-worker'
        )
        expect(read_file_span.__send__(:service_entry?)).to be false

        expect(deserialize_span).to have_attributes(
          trace_id: trace_id,
          id: (a_value > 0),
          parent_id: load_data_span.id,
          name: 'deserialize',
          resource: 'inventory',
          service: 'job-worker'
        )
        expect(deserialize_span.__send__(:service_entry?)).to be false

        expect(start_inserts_span).to have_attributes(
          trace_id: trace_id,
          id: (a_value > 0),
          parent_id: job_span.id,
          name: 'start_inserts',
          resource: 'inventory',
          service: 'job-worker'
        )
        expect(start_inserts_span.__send__(:service_entry?)).to be false

        expect(db_query_spans).to all(
          have_attributes(
            trace_id: trace_id,
            id: (a_value > 0),
            parent_id: start_inserts_span.id,
            name: 'db.query',
            resource: /worker \d+/,
            service: 'database'
          )
        )
        expect(db_query_spans.map { |s| s.__send__(:service_entry?) }).to all(be true)

        expect(wait_insert_span).to have_attributes(
          trace_id: trace_id,
          id: (a_value > 0),
          parent_id: job_span.id,
          name: 'wait_inserts',
          resource: 'inventory',
          service: 'job-worker'
        )
        expect(wait_insert_span.get_tag('worker.count')).to eq(5.0)
        expect(wait_insert_span.__send__(:service_entry?)).to be false

        expect(update_log_span).to have_attributes(
          trace_id: trace_id,
          id: (a_value > 0),
          parent_id: job_span.id,
          name: 'update_log',
          resource: 'inventory',
          service: 'job-worker'
        )
        expect(update_log_span.__send__(:service_entry?)).to be false
      end
    end
  end
end<|MERGE_RESOLUTION|>--- conflicted
+++ resolved
@@ -29,7 +29,6 @@
         rule_sample_rate: rule_sample_rate,
         sample_rate: sample_rate,
         sampled: sampled,
-        sampling_mechanism: sampling_mechanism,
         sampling_priority: sampling_priority,
         service: service,
         tags: tags,
@@ -47,7 +46,6 @@
     let(:rule_sample_rate) { rand }
     let(:sample_rate) { rand }
     let(:sampled) { true }
-    let(:sampling_mechanism) { nil }
     let(:sampling_priority) { Datadog::Tracing::Sampling::Ext::Priority::USER_KEEP }
     let(:service) { 'billing-api' }
     let(:tags) { { 'foo' => 'bar' }.merge(distributed_tags) }
@@ -77,7 +75,6 @@
           resource: nil,
           rule_sample_rate: nil,
           sample_rate: nil,
-          sampling_mechanism: nil,
           sampling_priority: nil,
           service: nil
         )
@@ -175,13 +172,6 @@
         let(:sampled) { true }
 
         it { expect(trace_op.sampled?).to eq(sampled) }
-      end
-
-      context ':sampling_mechanism' do
-        subject(:options) { { sampling_mechanism: sampling_mechanism } }
-        let(:sampling_mechanism) { 0 }
-
-        it { expect(trace_op.sampling_mechanism).to eq(sampling_mechanism) }
       end
 
       context ':sampling_priority' do
@@ -779,15 +769,9 @@
 
     it 'sets sampling mechanism to MANUAL' do
       expect { keep! }
-<<<<<<< HEAD
-        .to change { trace_op.sampling_mechanism }
-        .from(nil)
-        .to(4)
-=======
         .to change { trace_op.get_tag('_dd.p.dm') }
         .from(nil)
         .to('-4')
->>>>>>> e8acaf7a
     end
 
     it 'sets priority sampling to USER_KEEP' do
@@ -830,15 +814,9 @@
 
     it 'sets sampling mechanism to MANUAL' do
       expect { reject! }
-<<<<<<< HEAD
-        .to change { trace_op.sampling_mechanism }
-        .from(nil)
-        .to(4)
-=======
         .to change { trace_op.get_tag('_dd.p.dm') }
         .from(nil)
         .to('-4')
->>>>>>> e8acaf7a
     end
 
     it 'sets priority sampling to USER_REJECT' do
@@ -1624,11 +1602,7 @@
             rule_sample_rate: rule_sample_rate,
             runtime_id: Datadog::Core::Environment::Identity.id,
             sample_rate: sample_rate,
-<<<<<<< HEAD
-            sampling_mechanism: sampling_mechanism,
-=======
-
->>>>>>> e8acaf7a
+
             sampling_priority: sampling_priority,
             service: service
           )
@@ -1675,11 +1649,7 @@
             rule_sample_rate: rule_sample_rate,
             runtime_id: Datadog::Core::Environment::Identity.id,
             sample_rate: sample_rate,
-<<<<<<< HEAD
-            sampling_mechanism: sampling_mechanism,
-=======
-
->>>>>>> e8acaf7a
+
             sampling_priority: sampling_priority,
             service: service
           )
@@ -1739,11 +1709,7 @@
             rule_sample_rate: rule_sample_rate,
             runtime_id: Datadog::Core::Environment::Identity.id,
             sample_rate: sample_rate,
-<<<<<<< HEAD
-            sampling_mechanism: sampling_mechanism,
-=======
-
->>>>>>> e8acaf7a
+
             sampling_priority: sampling_priority,
             service: service
           )
@@ -1771,11 +1737,7 @@
             rule_sample_rate: rule_sample_rate,
             runtime_id: Datadog::Core::Environment::Identity.id,
             sample_rate: sample_rate,
-<<<<<<< HEAD
-            sampling_mechanism: sampling_mechanism,
-=======
-
->>>>>>> e8acaf7a
+
             sampling_priority: sampling_priority,
             service: service
           )
@@ -1811,11 +1773,7 @@
               trace_process_id: Datadog::Core::Environment::Identity.pid,
               trace_resource: nil,
               trace_runtime_id: Datadog::Core::Environment::Identity.id,
-<<<<<<< HEAD
-              trace_sampling_mechanism: nil,
-=======
-
->>>>>>> e8acaf7a
+
               trace_sampling_priority: nil,
               trace_service: nil
             )
@@ -1840,7 +1798,6 @@
               trace_process_id: Datadog::Core::Environment::Identity.pid,
               trace_resource: be_a_frozen_copy_of(resource),
               trace_runtime_id: Datadog::Core::Environment::Identity.id,
-              trace_sampling_mechanism: sampling_mechanism,
               trace_sampling_priority: sampling_priority,
               trace_service: be_a_frozen_copy_of(service)
             )
@@ -1891,11 +1848,7 @@
             trace_process_id: Datadog::Core::Environment::Identity.pid,
             trace_resource: 'far',
             trace_runtime_id: Datadog::Core::Environment::Identity.id,
-<<<<<<< HEAD
-            trace_sampling_mechanism: nil,
-=======
-
->>>>>>> e8acaf7a
+
             trace_sampling_priority: nil,
             trace_service: 'boo'
           )
@@ -1937,11 +1890,7 @@
               trace_process_id: Datadog::Core::Environment::Identity.pid,
               trace_resource: nil,
               trace_runtime_id: Datadog::Core::Environment::Identity.id,
-<<<<<<< HEAD
-              trace_sampling_mechanism: nil,
-=======
-
->>>>>>> e8acaf7a
+
               trace_sampling_priority: nil,
               trace_service: nil
             )
@@ -1975,11 +1924,7 @@
               trace_process_id: Datadog::Core::Environment::Identity.pid,
               trace_resource: 'bar',
               trace_runtime_id: Datadog::Core::Environment::Identity.id,
-<<<<<<< HEAD
-              trace_sampling_mechanism: nil,
-=======
-
->>>>>>> e8acaf7a
+
               trace_sampling_priority: nil,
               trace_service: 'foo'
             )
@@ -2013,11 +1958,7 @@
               trace_process_id: Datadog::Core::Environment::Identity.pid,
               trace_resource: 'bar',
               trace_runtime_id: Datadog::Core::Environment::Identity.id,
-<<<<<<< HEAD
-              trace_sampling_mechanism: nil,
-=======
-
->>>>>>> e8acaf7a
+
               trace_sampling_priority: nil,
               trace_service: 'foo'
             )
@@ -2059,11 +2000,7 @@
             trace_process_id: Datadog::Core::Environment::Identity.pid,
             trace_resource: 'far',
             trace_runtime_id: Datadog::Core::Environment::Identity.id,
-<<<<<<< HEAD
-            trace_sampling_mechanism: nil,
-=======
-
->>>>>>> e8acaf7a
+
             trace_sampling_priority: nil,
             trace_service: 'boo'
           )
@@ -2103,7 +2040,6 @@
               rule_sample_rate: rule_sample_rate,
               sample_rate: sample_rate,
               sampled?: sampled,
-              sampling_mechanism: sampling_mechanism,
               sampling_priority: sampling_priority,
               service: be_a_copy_of(service)
             )
@@ -2174,7 +2110,6 @@
             rule_sample_rate: rule_sample_rate,
             sample_rate: sample_rate,
             sampled?: sampled,
-            sampling_mechanism: sampling_mechanism,
             sampling_priority: sampling_priority,
             service: be_a_copy_of(service)
           )
@@ -2224,11 +2159,7 @@
               rule_sample_rate: rule_sample_rate,
               sample_rate: sample_rate,
               sampled?: sampled,
-<<<<<<< HEAD
-              sampling_mechanism: sampling_mechanism,
-=======
-
->>>>>>> e8acaf7a
+
               sampling_priority: sampling_priority,
               service: be_a_copy_of(service)
             )
@@ -2268,11 +2199,7 @@
               rule_sample_rate: rule_sample_rate,
               sample_rate: sample_rate,
               sampled?: sampled,
-<<<<<<< HEAD
-              sampling_mechanism: sampling_mechanism,
-=======
-
->>>>>>> e8acaf7a
+
               sampling_priority: sampling_priority,
               service: be_a_copy_of(service)
             )
@@ -2312,11 +2239,7 @@
               rule_sample_rate: rule_sample_rate,
               sample_rate: sample_rate,
               sampled?: sampled,
-<<<<<<< HEAD
-              sampling_mechanism: sampling_mechanism,
-=======
-
->>>>>>> e8acaf7a
+
               sampling_priority: sampling_priority,
               service: be_a_copy_of(service)
             )
@@ -2366,11 +2289,7 @@
             rule_sample_rate: rule_sample_rate,
             sample_rate: sample_rate,
             sampled?: sampled,
-<<<<<<< HEAD
-            sampling_mechanism: sampling_mechanism,
-=======
-
->>>>>>> e8acaf7a
+
             sampling_priority: sampling_priority,
             service: be_a_copy_of(service)
           )
@@ -2514,7 +2433,6 @@
                   id: trace_digest.trace_id,
                   origin: trace_digest.trace_origin,
                   parent_span_id: trace_digest.span_id,
-                  sampling_mechanism: trace_digest.trace_sampling_mechanism,
                   sampling_priority: trace_digest.trace_sampling_priority
                 )
 
