require 'spec_helper'

require 'time'
require 'json'

require 'datadog/tracing'
require 'datadog/tracing/pipeline'
require 'datadog/tracing/pipeline/span_filter'
require 'datadog/tracing/trace_segment'
require 'datadog/tracing/workers'
require 'datadog/tracing/writer'

RSpec.describe 'Datadog::Workers::AsyncTransport integration tests' do
<<<<<<< HEAD
  let(:logger) { double(Datadog::Core::Logger) }
=======
  let(:logger) { logger_allowing_debug }
>>>>>>> 5701a10c

  let(:hostname) { 'http://127.0.0.1' }
  let(:writer) do
    Datadog::Tracing::Writer.new(agent_settings: test_agent_settings).tap do |w|
      # write some stuff to trigger a #start
      w.write(Datadog::Tracing::TraceSegment.new([]))

      # now stop the writer and replace worker with ours, if we don't do
      # this the old worker will still be used.
      w.stop
      w.instance_variable_set(
        :@worker,
        Datadog::Tracing::Workers::AsyncTransport.new(
          transport: transport,
          buffer_size: buffer_size,
          on_trace: w.instance_variable_get(:@trace_handler),
          interval: flush_interval,
          logger: logger,
        )
      )
      w.worker.start
    end
  end
  # Use SpyTransport instead of shared context because
  # worker threads sometimes call test objects after test finishes.
  let(:transport) { SpyTransport.new }
  let(:stats) { writer.stats }
  let(:dump) { transport.dump }
  let(:port) { 1234 }
  let(:flush_interval) { 0.1 }
  let(:buffer_size) { 10 }

  let(:tracer) { Datadog::Tracing.send(:tracer) }

  before do
    allow(logger).to receive(:debug)

    Datadog.configure do |c|
      c.tracing.writer = writer
    end
  end

  after { tracer.shutdown! }

  def wait_for_flush(num = 1, period = 0.1)
    (20 * flush_interval).to_i.times do
      break if block_given? ? yield : writer.stats[:traces_flushed] >= num

      sleep(period)
    end
  end

  describe 'when sending spans' do
    let(:dumped_traces) { dump[200][:traces] }
    let(:trace_payload) { JSON.parse(dumped_traces[0]) }
    let(:trace) { trace_payload[0] }
    let(:dumped_span) { trace[0] }

    # Test that one single span, in the most simple case, is correctly handled.
    # this is not purely an integration test as it does not rely on a real agent
    # but it checks that all the machinery around workers (tracer/writer/worker/transport)
    # is consistent and that data flows through it.
    context 'with service names' do
      before do
        skip 'TODO: Test is flaky on macOS' if RUBY_PLATFORM.include?('darwin')

        tracer.trace('my.op', service: 'my.service') do
          sleep(0.001)
        end

        wait_for_flush
      end

      it 'flushes the trace correctly' do
        expect(stats[:traces_flushed]).to be >= 1
        expect(stats[:services_flushed]).to be_nil

        # Sanity checks
        expect(dump[200]).to_not be nil
        expect(dump[500]).to_not be nil
        expect(dump[500]).to eq({})
        expect(dumped_traces).to_not be nil

        # Unmarshalling data
        expect(dumped_traces).to have(1).items
        expect(dumped_traces[0]).to be_a_kind_of(String)
        expect(trace_payload).to be_a_kind_of(Array)
        expect(trace_payload).to have(1).items
        expect(trace).to be_a_kind_of(Array)
        expect(trace).to have(1).items
        expect(dumped_span).to be_a_kind_of(Hash)

        # Checking content
        expect(dumped_span['parent_id']).to eq(0)
        expect(dumped_span['error']).to eq(0)
        expect(dumped_span['trace_id']).to_not eq(dumped_span['span_id'])
        expect(dumped_span['service']).to eq('my.service')
      end
    end

    # Test that a default service is provided if none has been given at all
    context 'with default service names' do
      before do
        skip 'TODO: Test is flaky on macOS' if RUBY_PLATFORM.include?('darwin')

        tracer.trace('my.op') do
          sleep(0.001)
        end

        wait_for_flush
      end

      it 'flushes the trace correctly' do
        expect(stats[:traces_flushed]).to be >= 1

        # Sanity checks
        expect(dump[200]).to_not be nil
        expect(dumped_traces).to_not be nil

        # Unmarshalling data
        expect(dumped_traces).to have(1).items
        expect(dumped_traces[0]).to be_a_kind_of(String)
        expect(trace_payload).to be_a_kind_of(Array)
        expect(trace_payload).to have(1).items
        expect(trace).to be_a_kind_of(Array)
        expect(trace).to have(1).items
        expect(dumped_span).to be_a_kind_of(Hash)

        # Checking content
        expect(dumped_span['parent_id']).to eq(0)
        expect(dumped_span['error']).to eq(0)
        expect(dumped_span['trace_id']).to_not eq(dumped_span['span_id'])
        expect(dumped_span['service']).to eq('rspec')
      end
    end

    context 'that are filtered' do
      before do
        skip 'TODO: Test is flaky on macOS' if RUBY_PLATFORM.include?('darwin')

        # Activate filter
        filter = Datadog::Tracing::Pipeline::SpanFilter.new do |span|
          span.name[/discard/]
        end

        Datadog::Tracing::Pipeline.before_flush(filter)

        # Create spans
        tracer.trace('keep', service: 'tracer-test').finish
        tracer.trace('discard', service: 'tracer-test').finish

        wait_for_flush(2)
      end

      after { Datadog::Tracing::Pipeline.processors = [] }

      it 'filters the trace correctly' do
        expect(transport.helper_sent[200][:traces].to_s).to match(/keep/)
        expect(transport.helper_sent[200][:traces].to_s).to_not match(/discard/)
      end
    end
  end

  describe 'when setting service info' do
    let(:dumped_services) { dump[200][:services] }

    # Test that services are correctly flushed, with two of them
    context 'for two services' do
      before do
        tracer.trace('my.op').finish
      end

      it 'flushes the services correctly' do
        expect(stats[:services_flushed]).to be_nil

        # Sanity checks
        expect(dump[200]).to_not be nil
        expect(dump[500]).to_not be nil
        expect(dump[500]).to eq({})

        # No services information was sent
        expect(dumped_services).to be_nil
      end
    end
  end

  describe 'when terminating the worker' do
    before do
      worker.start

      # Let it reach the 10 seconds back-off
      sleep(0.5)

      # Enqueue some work for a final flush
      worker.enqueue_trace(get_test_traces(1))

      # Interrupt back off and flush everything immediately
      @shutdown_beg = Time.now
      worker.stop
      @shutdown_end = Time.now
    end

    let(:worker) do
      Datadog::Tracing::Workers::AsyncTransport.new(
        transport: nil,
        buffer_size: 100,
        on_trace: trace_task,
        on_service: service_task,
        interval: interval,
        logger: logger,
      )
    end
    let(:interval) { 10 }

    after do
      thread = worker.instance_variable_get(:@worker)
      if thread
        thread.terminate
        thread.join
      end
    end

    context 'which underruns the timeout' do
      let(:trace_task) { spy('trace task') }
      let(:service_task) { spy('service task') }

      it do
        expect(trace_task).to have_received(:call).once
        expect(service_task).to_not have_received(:call)
        expect(@shutdown_end - @shutdown_beg)
          .to be < Datadog::Tracing::Workers::AsyncTransport::DEFAULT_SHUTDOWN_TIMEOUT
      end
    end

    context 'which overruns the timeout' do
      let(:task) { proc { sleep(10) } }
      let(:trace_task) { task }
      let(:service_task) { task }

      it 'interrupts the worker to speed up shutdown' do
        expect(@shutdown_end - @shutdown_beg)
          .to be_within(5).of(
            Datadog::Tracing::Workers::AsyncTransport::DEFAULT_SHUTDOWN_TIMEOUT
          )
      end
    end
  end
end<|MERGE_RESOLUTION|>--- conflicted
+++ resolved
@@ -11,11 +11,7 @@
 require 'datadog/tracing/writer'
 
 RSpec.describe 'Datadog::Workers::AsyncTransport integration tests' do
-<<<<<<< HEAD
-  let(:logger) { double(Datadog::Core::Logger) }
-=======
   let(:logger) { logger_allowing_debug }
->>>>>>> 5701a10c
 
   let(:hostname) { 'http://127.0.0.1' }
   let(:writer) do
@@ -51,8 +47,6 @@
   let(:tracer) { Datadog::Tracing.send(:tracer) }
 
   before do
-    allow(logger).to receive(:debug)
-
     Datadog.configure do |c|
       c.tracing.writer = writer
     end
