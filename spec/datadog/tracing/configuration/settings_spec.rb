--- conflicted
+++ resolved
@@ -819,7 +819,32 @@
       end
     end
 
-<<<<<<< HEAD
+    describe '#peer_service_mapping' do
+      subject { settings.tracing.peer_service_mapping }
+
+      context 'when given environment variable DD_TRACE_PEER_SERVICE_MAPPING' do
+        around do |example|
+          ClimateControl.modify(
+            'DD_TRACE_PEER_SERVICE_MAPPING' => env_var
+          ) do
+            example.run
+          end
+        end
+
+        context 'is not defined' do
+          let(:env_var) { nil }
+          
+          it { is_expected.to eq({}) }
+        end
+
+        context 'is defined' do
+          let(:env_var) { 'key:value' }
+
+          it { is_expected.to eq({ :key => 'value' }) }
+        end
+      end
+    end
+    
     describe '#global_default_service_name_enabled' do
       subject { settings.tracing.global_default_service_name.enabled }
 
@@ -827,15 +852,6 @@
         around do |example|
           ClimateControl.modify(
             'DD_TRACE_REMOVE_INTEGRATION_SERVICE_NAMES_ENABLED' => env_var
-=======
-    describe '#peer_service_mapping' do
-      subject { settings.tracing.peer_service_mapping }
-
-      context 'when given environment variable DD_TRACE_PEER_SERVICE_MAPPING' do
-        around do |example|
-          ClimateControl.modify(
-            'DD_TRACE_PEER_SERVICE_MAPPING' => env_var
->>>>>>> 5b1114aa
           ) do
             example.run
           end
@@ -844,7 +860,6 @@
         context 'is not defined' do
           let(:env_var) { nil }
 
-<<<<<<< HEAD
           it { is_expected.to be false }
         end
 
@@ -852,15 +867,6 @@
           let(:env_var) { 'true' }
 
           it { is_expected.to be true }
-=======
-          it { is_expected.to eq({}) }
-        end
-
-        context 'is defined' do
-          let(:env_var) { 'key:value' }
-
-          it { is_expected.to eq({ :key => 'value' }) }
->>>>>>> 5b1114aa
         end
       end
     end
