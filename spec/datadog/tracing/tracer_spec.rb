require 'spec_helper'

require 'time'

require 'datadog/core'
require 'datadog/core/environment/identity'
require 'datadog/core/environment/socket'

require 'datadog/tracing'
require 'datadog/tracing/context'
require 'datadog/tracing/correlation'
require 'datadog/tracing/flush'
require 'datadog/tracing/sampling/ext'
require 'datadog/tracing/span_operation'
require 'datadog/tracing/trace_operation'
require 'datadog/tracing/tracer'
require 'datadog/tracing/utils'
require 'datadog/tracing/writer'

RSpec.describe Datadog::Tracing::Tracer do
  let(:writer) { FauxWriter.new }
  let(:tracer_options) { {} }

  subject(:tracer) { described_class.new(writer: writer, **tracer_options) }

  after { tracer.shutdown! }

  describe '::new' do
    context 'given :trace_flush' do
      let(:tracer_options) { super().merge(trace_flush: trace_flush) }
      let(:trace_flush) { instance_double(Datadog::Tracing::Flush::Finished) }
      it { is_expected.to have_attributes(trace_flush: trace_flush) }
    end
  end

  describe '#tags' do
    subject(:tags) { tracer.tags }

    let(:env_tags) { {} }

    before { allow(Datadog.configuration).to receive(:tags).and_return(env_tags) }

    context 'by default' do
      it { is_expected.to eq env_tags }
    end

    context 'when equivalent String and Symbols are added' do
      shared_examples 'equivalent tags' do
        it 'retains the tag only as a String' do
          is_expected.to include('host')
          is_expected.to_not include(:host)
        end

        it 'retains only the last value' do
          is_expected.to include('host' => 'b')
        end
      end

      context 'with #set_tags' do
        it_behaves_like 'equivalent tags' do
          before do
            tracer.set_tags('host' => 'a')
            tracer.set_tags(host: 'b')
          end
        end

        it_behaves_like 'equivalent tags' do
          before do
            tracer.set_tags(host: 'a')
            tracer.set_tags('host' => 'b')
          end
        end

        context 'with multiple tags' do
          it 'sets all tags' do
            tracer.set_tags(host: 'h1', custom_tag: 'my-tag')

            is_expected.to include('host' => 'h1')
            is_expected.to include('custom_tag' => 'my-tag')
          end
        end
      end
    end
  end

  describe '#trace' do
    let(:name) { 'span.name' }
    let(:options) { {} }

    shared_examples 'shared #trace behavior' do
      context 'with options to be forwarded to the span' do
        context 'service:' do
          let(:options) { { service: service } }
          let(:service) { 'my-service' }

          it 'sets the span service' do
            expect(span.service).to eq(service)
          end
        end

        context 'resource:' do
          let(:options) { { resource: resource } }
          let(:resource) { 'my-resource' }

          it 'sets the span resource' do
            expect(span.resource).to eq(resource)
          end
        end

        context 'span_type:' do
          let(:options) { { type: span_type } }
          let(:span_type) { 'my-span_type' }

          it 'sets the span resource' do
            expect(span.type).to eq(span_type)
          end
        end

        context 'tags:' do
          let(:options) { { tags: tags } }
          let(:tags) { { tag_name => tag_value } }
          let(:tag_name) { 'my' }
          let(:tag_value) { 'tag' }

          it 'sets the span tags' do
            expect(span.get_tag('my')).to eq('tag')
          end

          context 'and default tags are set on the tracer' do
            let(:tracer_options) { { tags: default_tags } }

            let(:default_tags) { { default_tag_name => default_tag_value } }
            let(:default_tag_name) { 'default_tag' }
            let(:default_tag_value) { 'default_value' }

            it 'includes both :tags and default tags' do
              expect(span.get_tag(default_tag_name)).to eq(default_tag_value)
              expect(span.get_tag(tag_name)).to eq(tag_value)
            end

            context 'which conflicts with :tags' do
              let(:tag_name) { default_tag_name }

              it 'uses the tag from :tags' do
                expect(span.get_tag(tag_name)).to eq(tag_value)
              end
            end
          end
        end
      end
    end

    context 'given a block' do
      subject(:trace) { tracer.trace(name, **options, &block) }

      let(:block) { proc { result } }
      let(:result) { double('result') }

      it_behaves_like 'shared #trace behavior' do
        before { trace }

        context 'start_time:' do
          let(:options) { { start_time: start_time } }
          let(:start_time) { Time.utc(2021, 8, 3) }

          it 'is ignored' do
            expect(span.start_time).to_not eq(start_time)
          end
        end
      end

      context 'when starting a span' do
        it 'yields span provided block' do
          expect { |b| tracer.trace(name, &b) }.to yield_with_args(
            a_kind_of(Datadog::Tracing::SpanOperation),
            a_kind_of(Datadog::Tracing::TraceOperation)
          )
        end

        it 'returns block result' do
          expect(trace).to eq(result)
        end

        it 'sets the span name from the name argument' do
          trace
          expect(span.name).to eq(name)
        end

        context 'with diagnostics debug enabled' do
          include_context 'tracer logging'

          before do
            Datadog.configure do |c|
              c.diagnostics.debug = true
            end

            allow(writer).to receive(:write)
            allow(Datadog.logger).to receive(:debug)
          end

          it 'records span flushing to logger' do
            trace
            expect(Datadog.logger).to have_lazy_debug_logged('Writing 1 span')
            expect(Datadog.logger).to have_lazy_debug_logged('Name: span.name')
          end
        end

        it 'adds a runtime ID to the trace' do
          tracer.trace(name) do
            # Do something
          end

          expect(traces.first.runtime_id).to eq(Datadog::Core::Environment::Identity.id)
        end

        context 'when #report_hostname' do
          context 'is enabled' do
            before do
              allow(Datadog.configuration.tracing).to receive(:report_hostname).and_return(true)
            end

            it 'adds a hostname to the trace' do
              tracer.trace(name) do |_span, trace|
                expect(trace.hostname).to eq(Datadog::Core::Environment::Socket.hostname)
              end
            end
          end

          context 'is disabled' do
            before { allow(Datadog.configuration.tracing).to receive(:report_hostname).and_return(false) }

            it 'adds a hostname to the trace' do
              tracer.trace(name) do |_span, trace|
                expect(trace.hostname).to be nil
              end
            end
          end
        end

        it 'adds profiling_enabled to the trace' do
          expect(Datadog::Profiling).to receive(:enabled?).and_return(true)

          tracer.trace(name) {}

          expect(traces.first.profiling_enabled).to be true
        end

        context 'when profiler is not available' do
          before do
            expect(Datadog::Profiling).to receive(:respond_to?).with(:enabled?).and_return(false)
          end

          it 'adds profiling_enabled as false to the trace' do
            tracer.trace(name) {}

            expect(traces.first.profiling_enabled).to be false
          end
        end
      end

      context 'when nesting spans' do
        it 'propagates parent span and uses default service name' do
          tracer.trace('parent', service: 'service-parent') do
            tracer.trace('child1') { |s| s.set_tag('tag', 'tag_1') }
            tracer.trace('child2', service: 'service-child2') { |s| s.set_tag('tag', 'tag_2') }
          end

          expect(spans).to have(3).items

          child1, child2, parent = spans # Spans are sorted alphabetically by operation name

          expect(parent).to be_root_span
          expect(parent.name).to eq('parent')
          expect(parent.service).to eq('service-parent')

          expect(child1.parent_id).to be(parent.id)
          expect(child1.name).to eq('child1')
          expect(child1.service).to eq(tracer.default_service)
          expect(child1.get_tag('tag')).to eq('tag_1')

          expect(child2.parent_id).to be(parent.id)
          expect(child2.name).to eq('child2')
          expect(child2.service).to eq('service-child2')
          expect(child2.get_tag('tag')).to eq('tag_2')
        end

        it 'trace has a runtime ID and PID tags' do
          tracer.trace(name) do
            # Do nothing
          end

          expect(traces.first.runtime_id).to eq(Datadog::Core::Environment::Identity.id)
          expect(traces.first.process_id).to eq(Process.pid)
        end

        context 'with spans that finish out of order' do
          context 'within a trace' do
            subject!(:trace) do
              tracer.trace('grandparent') do
                child, grandchild = nil

                tracer.trace('parent') do
                  child = tracer.trace('child')
                  grandchild = tracer.trace('grandchild')
                end

                child.finish
                grandchild.finish

                tracer.trace('uncle') do
                  tracer.trace('nephew').finish
                end
              end
            end

            it 'has correct relationships' do
              grandparent = spans.find { |s| s.name == 'grandparent' }
              parent = spans.find { |s| s.name == 'parent' }
              child = spans.find { |s| s.name == 'child' }
              grandchild = spans.find { |s| s.name == 'grandchild' }
              uncle = spans.find { |s| s.name == 'uncle' }
              nephew = spans.find { |s| s.name == 'nephew' }

              expect(spans.all? { |s| s.trace_id == grandparent.trace_id }).to be true

              expect(grandparent).to be_root_span
              expect(parent.parent_id).to be grandparent.id
              expect(child.parent_id).to be parent.id
              expect(grandchild.parent_id).to be child.id
              expect(uncle.parent_id).to be grandparent.id
              expect(nephew.parent_id).to be uncle.id
            end
          end

          context 'across traces' do
            subject!(:trace) do
              child, grandchild = nil
              tracer.trace('grandparent') do
                tracer.trace('parent') do
                  child = tracer.trace('child')
                  grandchild = tracer.trace('grandchild')
                end
              end

              tracer.trace('great uncle') do
                tracer.trace('second cousin').finish
              end

              child.finish
              grandchild.finish
            end

            it 'has correct relationships' do
              grandparent = spans.find { |s| s.name == 'grandparent' }
              parent = spans.find { |s| s.name == 'parent' }
              child = spans.find { |s| s.name == 'child' }
              grandchild = spans.find { |s| s.name == 'grandchild' }
              great_uncle = spans.find { |s| s.name == 'great uncle' }
              second_cousin = spans.find { |s| s.name == 'second cousin' }

              expect(
                [
                  grandparent,
                  parent,
                  child,
                  grandchild
                ].all? { |s| s.trace_id == grandparent.trace_id }
              ).to be true
              expect(grandparent.parent_id).to eq(0)
              expect(parent.parent_id).to eq(grandparent.id)
              expect(child.parent_id).to eq(parent.id)
              expect(grandchild.parent_id).to eq(child.id)

              expect(
                [
                  great_uncle,
                  second_cousin
                ].all? { |s| s.trace_id == great_uncle.trace_id }
              ).to be true
              expect(great_uncle.parent_id).to eq(0)
              expect(second_cousin.parent_id).to eq(great_uncle.id)

              # Should be separate traces (can't have two root spans for a trace)
              expect(grandparent.trace_id).to_not eq(great_uncle.trace_id)
            end
          end
        end

        context 'with forking' do
          before { skip 'Fork not supported on current platform' unless Process.respond_to?(:fork) }

          it 'the trace has a runtime ID tag' do
            tracer.trace(name) do |_parent_span, trace|
              parent_process_id = Datadog::Core::Environment::Identity.id
              expect(trace.flush!.runtime_id).to eq(parent_process_id)

              tracer.trace(name) do |_child_span|
                expect_in_fork do
                  fork_process_id = Datadog::Core::Environment::Identity.id
                  expect(fork_process_id).to_not eq(parent_process_id)

                  tracer.trace(name) do |_fork_parent_span, fork_trace|
                    # Tag should be set on the fork's parent span, but not be the same as the parent process runtime ID
                    expect(fork_trace.flush!.runtime_id).to eq(fork_process_id)
                    expect(fork_trace.flush!.runtime_id).to_not eq(parent_process_id)
                  end
                end
              end
            end
          end
        end
      end

      context 'when building a span fails' do
        before do
          allow(tracer).to receive(:start_trace).and_raise(error)
        end

        let(:error) { error_class.new }
        let(:error_class) { Class.new(StandardError) }

        it 'still yields to the block and does not raise an error' do
          expect do
            expect do |b|
              tracer.trace(name, &b)
            end.to yield_with_args(
              a_kind_of(Datadog::Tracing::SpanOperation),
              a_kind_of(Datadog::Tracing::TraceOperation)
            )
          end.to_not raise_error
        end

        context 'with fatal exception' do
          let(:fatal_error) { stub_const('FatalError', Class.new(Exception)) } # rubocop:disable Lint/InheritException

          before do
            # Raise error at first line of begin block
            allow(tracer).to receive(:start_trace).and_raise(fatal_error)
          end

          it 'does not yield to block and reraises exception' do
            expect do |b|
              expect do
                tracer.trace(name, &b)
              end.to raise_error(fatal_error)
            end.to_not yield_control
          end
        end
      end

      context 'when the block raises an error' do
        let(:block) { proc { raise error } }
        let(:error) { error_class.new('error message') }
        let(:error_class) { stub_const('TestError', Class.new(StandardError)) }

        it 'sets span error status and information' do
          expect { trace }.to raise_error(error)

          expect(span).to have_error
          expect(span).to have_error_type('TestError')
          expect(span).to have_error_message('error message')
          expect(span).to have_error_stack(include('tracer_spec.rb'))
        end

        context 'that is not a StandardError' do
          let(:error_class) { stub_const('CriticalError', Class.new(Exception)) } # rubocop:disable Lint/InheritException

          it 'traces non-StandardError and re-raises it' do
            expect { trace }.to raise_error(error)

            expect(span).to have_error
            expect(span).to have_error_type('CriticalError')
            expect(span).to have_error_message('error message')
            expect(span).to have_error_stack(include('tracer_spec.rb'))
          end
        end

        context 'and the on_error option' do
          context 'is not provided' do
            it 'propagates the error' do
              expect_any_instance_of(Datadog::Tracing::SpanOperation).to receive(:set_error)
                .with(error)
              expect { trace }.to raise_error(error)
            end
          end

          context 'is a block' do
            it 'yields to the error block and raises the error' do
              expect do
                expect do |b|
                  tracer.trace(name, on_error: b.to_proc, &block)
                end.to yield_with_args(
                  a_kind_of(Datadog::Tracing::SpanOperation),
                  error
                )
              end.to raise_error(error)

              expect(span).to_not have_error
            end
          end

          context 'is a block that raises its own error' do
            let(:error_raising_block) { proc { raise 'I also raise an error.' } }
            let(:log_spy) { spy(Datadog::Core::Logger) }

            before { allow(Datadog).to receive(:logger).and_return(log_spy) }

            it 'fallbacks to default error handler and log a debug message' do
              allow(Datadog.logger).to receive(:debug)

              expect do
                tracer.trace(name, on_error: error_raising_block, &block)
              end.to raise_error(error)

              expect(Datadog.logger).to have_lazy_debug_logged('Custom on_error handler')
              expect(Datadog.logger).to have_lazy_debug_logged('span_operation.rb') # Proc declaration location
            end
          end

          context 'is a block that is not a Proc' do
            let(:not_a_proc_block) { 'not a proc' }

            it 'fallbacks to default error handler and log a debug message' do
              expect do
                tracer.trace(name, on_error: not_a_proc_block, &block)
              end.to raise_error(error)
            end
          end
        end
      end

      context 'for span sampling' do
        let(:tracer_options) { super().merge(span_sampler: span_sampler) }
        let(:span_sampler) { instance_double(Datadog::Tracing::Sampling::Span::Sampler) }
        let(:block) do
          proc do |span_op, trace_op|
            @span_op = span_op
            @trace_op = trace_op
          end
        end

        before do
          allow(span_sampler).to receive(:sample!)
        end

        it 'invokes the span sampler with the current span and trace operation' do
          trace
          expect(span_sampler).to have_received(:sample!).with(@trace_op, @span_op.finish)
        end
      end
    end

    context 'without a block' do
      subject(:trace) { tracer.trace(name, **options) }

      it_behaves_like 'shared #trace behavior' do
        let(:span) { trace }

        context 'start_time:' do
          let(:options) { { start_time: start_time } }
          let(:start_time) { Time.utc(2021, 8, 3) }

          it 'sets the span start_time' do
            expect(span.start_time).to eq(start_time)
          end
        end
      end

      context 'with _context: option' do
        let(:options) { { _context: context_value } }

        context 'as a context' do
          let(:context) { Datadog::Tracing::Context.new }
          let(:context_value) { context }

          it 'creates an unmanaged trace' do
            tracer.trace 'another' do
              expect(trace).to be_root_span
              # This context is one-off, and isn't stored in
              # the tracer at all. We can only see the span
              # isn't tracked by the tracer.
              expect(trace).to_not be(tracer.active_span)
            end
          end
        end
      end

      context 'without context: option' do
        let(:options) { {} }

        it 'creates span with current context' do
          tracer.trace 'root' do |_root_span|
            tracer.trace 'another' do |another_span|
              expect(trace.send(:parent)).to eq another_span
            end
          end
        end
      end

      context 'with child finishing after parent' do
        it "allows child span to exceed parent's end time" do
          parent = tracer.trace('parent')
          child = tracer.trace('child')

          parent.finish
          sleep(0.001)
          child.finish

          expect(parent).to be_root_span
          expect(child.send(:parent)).to be(parent)
          expect(child.end_time).to be > parent.end_time
        end
      end

      context 'for span sampling' do
        let(:tracer_options) { super().merge(span_sampler: span_sampler) }
        let(:span_sampler) { instance_double(Datadog::Tracing::Sampling::Span::Sampler) }

        before do
          allow(span_sampler).to receive(:sample!)
        end

        it 'invokes the span sampler with the current span and trace operation' do
          span_op = trace
          trace_op = tracer.active_trace
          span = span_op.finish

          expect(span_sampler).to have_received(:sample!).with(trace_op, span)
        end
      end
    end
  end

  describe '#call_context' do
    subject(:call_context) { tracer.send(:call_context) }

    let(:context) { instance_double(Datadog::Tracing::Context) }

    context 'given no arguments' do
      it 'returns the currently active, default context' do
        expect(tracer.provider)
          .to receive(:context)
          .with(nil)
          .and_return(context)

        is_expected.to be context
      end
    end

    context 'given a key' do
      subject(:call_context) { tracer.send(:call_context, key) }

      let(:key) { Thread.current }

      it 'returns the context associated with the key' do
        expect(tracer.provider)
          .to receive(:context)
          .with(key)
          .and_return(context)

        is_expected.to be context
      end
    end
  end

  describe '#active_trace' do
    let(:trace) { instance_double(Datadog::Tracing::TraceOperation) }
    let(:call_context) { instance_double(Datadog::Tracing::Context, active_trace: trace) }

    before do
      expect(tracer)
        .to receive(:call_context)
        .with(key)
        .and_return(call_context)
    end

    context 'given no arguments' do
      subject(:active_trace) { tracer.active_trace }
      let(:key) { nil }

      it 'returns the currently active, default active span' do
        is_expected.to be(trace)
      end
    end

    context 'given a key' do
      subject(:active_trace) { tracer.active_trace(key) }
      let(:key) { double('key') }

      it 'returns the active span associated with the key' do
        is_expected.to be(trace)
      end
    end
  end

  describe '#active_span' do
    let(:span) { instance_double(Datadog::Tracing::SpanOperation) }
    let(:trace) { instance_double(Datadog::Tracing::TraceOperation, active_span: span) }
    let(:call_context) { instance_double(Datadog::Tracing::Context, active_trace: trace) }

    before do
      expect(tracer)
        .to receive(:call_context)
        .with(key)
        .and_return(call_context)
    end

    context 'given no arguments' do
      subject(:active_span) { tracer.active_span }
      let(:key) { nil }

      it 'returns the currently active, default active span' do
        is_expected.to be(span)
      end
    end

    context 'given a key' do
      subject(:active_span) { tracer.active_span(key) }
      let(:key) { double('key') }

      it 'returns the active span associated with the key' do
        is_expected.to be(span)
      end
    end
  end

  describe '#active_correlation' do
    subject(:active_correlation) { tracer.active_correlation }

    context 'when a trace is active' do
      let(:span) { @span }

      around do |example|
        tracer.trace('test') do |span|
          @span = span
          example.run
        end
      end
      it 'produces an Identifier with data' do
        is_expected.to be_a_kind_of(Datadog::Tracing::Correlation::Identifier)
        expect(active_correlation.trace_id)
<<<<<<< HEAD
          .to eq(low_order_trace_id(span.trace_id).to_s)
        expect(active_correlation.span_id).to eq(span.span_id.to_s)
=======
          .to eq(low_order_trace_id(span.trace_id))
        expect(active_correlation.span_id).to eq(span.id)
>>>>>>> 277b90f5
      end
    end

    context 'when no trace is active' do
      it 'produces an empty Identifier' do
        is_expected.to be_a_kind_of(Datadog::Tracing::Correlation::Identifier)
        expect(active_correlation.trace_id).to eq '0'
        expect(active_correlation.span_id).to eq '0'
      end
    end

    context 'given a key' do
      subject(:active_correlation) { tracer.active_correlation(key) }

      let(:key) { Thread.current }
      let(:call_context) { instance_double(Datadog::Tracing::Context) }

      it 'returns a correlation that matches that context' do
        expect(tracer)
          .to receive(:call_context)
          .with(key)
          .and_call_original

        is_expected.to be_a_kind_of(Datadog::Tracing::Correlation::Identifier)
      end
    end
  end

  describe '#continue_trace!' do
    subject(:continue_trace!) { tracer.continue_trace!(digest) }

    context 'given nil' do
      let(:digest) { nil }

      before { continue_trace! }

      it 'starts a new trace' do
        tracer.trace('operation') do |span, trace|
          expect(trace).to have_attributes(
            origin: nil,
            sampling_priority: 1
          )

          expect(span).to have_attributes(
            parent_id: 0,
            id: a_kind_of(Integer),
            trace_id: a_kind_of(Integer)
          )
        end

        expect(tracer.active_trace).to be nil
      end

      context 'and a block' do
        it do
          expect { |b| tracer.continue_trace!(digest, &b) }
            .to yield_control
        end

        it 'restores the original active trace afterwards' do
          tracer.continue_trace!(digest)
          original_trace = tracer.active_trace
          expect(original_trace).to be_a_kind_of(Datadog::Tracing::TraceOperation)

          tracer.continue_trace!(digest) do
            expect(tracer.active_trace).to be_a_kind_of(Datadog::Tracing::TraceOperation)
            expect(tracer.active_trace).to_not be original_trace
          end

          expect(tracer.active_trace).to be original_trace
        end
      end
    end

    context 'given empty TraceDigest' do
      let(:digest) { Datadog::Tracing::TraceDigest.new }

      before { continue_trace! }

      it 'starts a new trace' do
        tracer.trace('operation') do |span, trace|
          expect(trace).to have_attributes(
            origin: nil,
            sampling_priority: 1
          )

          expect(span).to have_attributes(
            parent_id: 0,
            id: a_kind_of(Integer),
            trace_id: a_kind_of(Integer)
          )
        end

        expect(tracer.active_trace).to be nil
      end

      context 'and a block' do
        it do
          expect { |b| tracer.continue_trace!(digest, &b) }
            .to yield_control
        end

        it 'restores the original active trace afterwards' do
          tracer.continue_trace!(digest)
          original_trace = tracer.active_trace
          expect(original_trace).to be_a_kind_of(Datadog::Tracing::TraceOperation)

          tracer.continue_trace!(digest) do
            expect(tracer.active_trace).to be_a_kind_of(Datadog::Tracing::TraceOperation)
            expect(tracer.active_trace).to_not be original_trace
          end

          expect(tracer.active_trace).to be original_trace
        end
      end
    end

    context 'given a TraceDigest' do
      let(:digest) do
        Datadog::Tracing::TraceDigest.new(
          span_id: Datadog::Tracing::Utils.next_id,
          trace_distributed_tags: { '_dd.p.test' => 'value' },
          trace_id: Datadog::Tracing::Utils.next_id,
          trace_origin: 'synthetics',
          trace_sampling_priority: Datadog::Tracing::Sampling::Ext::Priority::USER_KEEP,
          trace_state: 'my-state',
          trace_state_unknown_fields: 'any;field',
        )
      end

      before { continue_trace! }

      it 'causes next #trace to continue the trace' do
        tracer.trace('operation') do |span, trace|
          expect(trace).to have_attributes(
            origin: digest.trace_origin,
            sampling_priority: digest.trace_sampling_priority,
            trace_state: 'my-state',
            trace_state_unknown_fields: 'any;field',
          )

          expect(trace.send(:distributed_tags)).to eq('_dd.p.test' => 'value')

          expect(span).to have_attributes(
            parent_id: digest.span_id,
            trace_id: digest.trace_id
          )
        end

        expect(tracer.active_trace).to be nil
      end

      it 'is consumed by the next trace and isn\'t reused' do
        tracer.trace('first') do |span, trace|
          # Should consume the continuation
        end

        expect(tracer.active_trace).to be nil

        tracer.trace('second') do |span, trace|
          expect(trace).to have_attributes(
            origin: nil,
            sampling_priority: 1
          )

          expect(span.trace_id).to_not eq(digest.trace_id)
          expect(span.parent_id).to eq(0)
        end

        expect(tracer.active_trace).to be nil
      end

      context 'and a block' do
        it do
          expect { |b| tracer.continue_trace!(digest, &b) }
            .to yield_control
        end

        it 'restores the original active trace afterwards' do
          tracer.continue_trace!(digest)
          original_trace = tracer.active_trace
          expect(original_trace).to be_a_kind_of(Datadog::Tracing::TraceOperation)

          tracer.continue_trace!(digest) do
            expect(tracer.active_trace).to be_a_kind_of(Datadog::Tracing::TraceOperation)
            expect(tracer.active_trace).to_not be original_trace
          end

          expect(tracer.active_trace).to be original_trace
        end
      end
    end

    context 'given a TraceOperation' do
      let(:digest) { Datadog::Tracing::TraceOperation.new }

      before { continue_trace! }

      it 'starts a new trace' do
        tracer.trace('operation') do |span, trace|
          expect(trace).to have_attributes(
            origin: nil,
            sampling_priority: 1
          )

          expect(span).to have_attributes(
            parent_id: 0,
            id: a_kind_of(Integer),
            trace_id: a_kind_of(Integer)
          )
        end
      end
    end
  end

  describe '#trace_completed' do
    subject(:trace_completed) { tracer.trace_completed }
    it { is_expected.to be_a_kind_of(described_class::TraceCompleted) }
  end

  describe '#default_service' do
    subject(:default_service) { tracer.default_service }

    context 'when tracer is initialized with a default_service' do
      let(:tracer_options) { { **super(), default_service: default_service_value } }
      let(:default_service_value) { 'test_default_service' }

      it { is_expected.to be default_service_value }
    end

    context 'when no default_service is provided' do
      it 'sets the default_service based on the current ruby process name' do
        is_expected.to include 'rspec'
      end
    end
  end

  describe '#enabled' do
    subject(:enabled) { tracer.enabled }

    it 'is enabled by default' do
      is_expected.to be(true)
    end
  end

  describe '#enabled=' do
    subject(:set_enabled) { tracer.enabled = enabled? }

    before { set_enabled }

    context 'with the tracer enabled' do
      let(:enabled?) { true }

      it 'generates traces' do
        tracer.trace('test') {}

        expect(spans).to have(1).item
      end
    end

    context 'with the tracer disabled' do
      let(:enabled?) { false }

      it 'does not generate traces' do
        tracer.trace('test') {}

        expect(spans).to be_empty
      end
    end
  end

  describe '#shutdown!' do
    subject(:shutdown!) { tracer.shutdown! }
    let(:writer) { instance_double(Datadog::Tracing::Writer) }

    context 'when the tracer is enabled' do
      let(:tracer_options) { { enabled: true } }

      context 'when writer is nil' do
        let(:writer) { nil }

        it do
          expect(writer).to_not receive(:stop)
          shutdown!
        end
      end

      context 'when writer is not nil' do
        it do
          # Because test cleanup does #shutdown!
          expect(writer).to receive(:stop).at_least(:once)
          shutdown!
        end
      end
    end

    context 'when the tracer is disabled' do
      let(:tracer_options) { { enabled: false } }

      it do
        expect(writer).to_not receive(:stop)
        shutdown!
      end
    end
  end
end

RSpec.describe Datadog::Tracing::Tracer::TraceCompleted do
  subject(:event) { described_class.new }

  describe '#name' do
    subject(:name) { event.name }
    it { is_expected.to be :trace_completed }
  end
end<|MERGE_RESOLUTION|>--- conflicted
+++ resolved
@@ -739,13 +739,8 @@
       it 'produces an Identifier with data' do
         is_expected.to be_a_kind_of(Datadog::Tracing::Correlation::Identifier)
         expect(active_correlation.trace_id)
-<<<<<<< HEAD
           .to eq(low_order_trace_id(span.trace_id).to_s)
         expect(active_correlation.span_id).to eq(span.span_id.to_s)
-=======
-          .to eq(low_order_trace_id(span.trace_id))
-        expect(active_correlation.span_id).to eq(span.id)
->>>>>>> 277b90f5
       end
     end
 
