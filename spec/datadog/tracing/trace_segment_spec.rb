--- conflicted
+++ resolved
@@ -42,7 +42,6 @@
           rule_sample_rate: nil,
           runtime_id: nil,
           sample_rate: nil,
-          sampling_mechanism: nil,
           sampling_priority: nil,
           service: nil,
           spans: spans,
@@ -134,13 +133,6 @@
         let(:sample_rate) { rand }
 
         it { is_expected.to have_attributes(sample_rate: sample_rate) }
-      end
-
-      context ':sampling_mechanism' do
-        let(:options) { { sampling_mechanism: sampling_mechanism } }
-        let(:sampling_mechanism) { 0 }
-
-        it { is_expected.to have_attributes(sampling_mechanism: sampling_mechanism) }
       end
 
       context ':sampling_priority' do
@@ -254,21 +246,11 @@
         it { is_expected.to have_attributes(sample_rate: sample_rate) }
       end
 
-<<<<<<< HEAD
-      context ':sampling_mechanism' do
-        let(:options) do
-          { tags: { Datadog::Tracing::Metadata::Ext::Distributed::TAG_DECISION_MAKER => sampling_mechanism } }
-        end
-        let(:sampling_mechanism) { 1 }
-
-        it { is_expected.to have_attributes(sampling_mechanism: sampling_mechanism) }
-=======
       context ':sampling_decision_maker' do
         let(:options) { { tags: { '_dd.p.dm' => sampling_decision_maker } } }
         let(:sampling_decision_maker) { '-1' }
 
         it { is_expected.to have_attributes(sampling_decision_maker: sampling_decision_maker) }
->>>>>>> e8acaf7a
       end
 
       context ':sampling_priority' do
