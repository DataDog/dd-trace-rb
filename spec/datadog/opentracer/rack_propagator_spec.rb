# typed: ignore

require 'spec_helper'

require 'datadog/tracing/context'
require 'datadog/tracing/distributed/ext'
require 'datadog/tracing/propagation/http'
require 'datadog/tracing/trace_digest'
require 'datadog/tracing/trace_operation'
require 'datadog/opentracer'

RSpec.describe Datadog::OpenTracer::RackPropagator do
  describe '#inject' do
    subject { described_class.inject(span_context, carrier) }

    let(:trace_id) { double('trace ID') }
    let(:span_id) { double('span ID') }
<<<<<<< HEAD
    let(:sampling_mechanism) { 1 }
    let(:sampling_priority) { double('sampling priority') }
    let(:origin) { double('synthetics') }
    let(:trace_distributed_tags) { { '_dd.p.key' => 'value' } }
=======
    let(:sampling_decision) { '-1' }
    let(:sampling_priority) { double('sampling priority') }
    let(:origin) { double('synthetics') }
    let(:trace_distributed_tags) { { '_dd.p.key' => 'value', '_dd.p.dm' => sampling_decision } }
>>>>>>> e8acaf7a

    let(:baggage) { { 'account_name' => 'acme' } }

    let(:carrier) { instance_double(Datadog::OpenTracer::Carrier) }

    before do
      # Expect carrier to be set with Datadog trace properties
      expect(carrier).to receive(:[]=)
        .with(Datadog::Tracing::Contrib::Distributed::Ext::HTTP_HEADER_TRACE_ID, trace_id.to_s)
      expect(carrier).to receive(:[]=)
        .with(Datadog::Tracing::Contrib::Distributed::Ext::HTTP_HEADER_PARENT_ID, span_id.to_s)
      expect(carrier).to receive(:[]=)
        .with(Datadog::Tracing::Contrib::Distributed::Ext::HTTP_HEADER_SAMPLING_PRIORITY, sampling_priority.to_s)
      expect(carrier).to receive(:[]=)
<<<<<<< HEAD
        .with(Datadog::Tracing::Contrib::Distributed::Ext::HTTP_HEADER_ORIGIN, origin.to_s)
      allow(carrier).to receive(:[]=)
        .with(Datadog::Tracing::Contrib::Distributed::Ext::HTTP_HEADER_TAGS, '_dd.p.key=value,_dd.p.dm=-1')
=======
        .with(Datadog::Tracing::Distributed::Headers::Ext::HTTP_HEADER_ORIGIN, origin.to_s)
      expect(carrier).to receive(:[]=)
        .with(Datadog::Tracing::Distributed::Headers::Ext::HTTP_HEADER_TAGS, '_dd.p.key=value,_dd.p.dm=-1')
>>>>>>> e8acaf7a

      # Expect carrier to be set with OpenTracing baggage
      baggage.each do |key, value|
        expect(carrier).to receive(:[]=)
          .with(described_class::BAGGAGE_PREFIX + key, value)
      end
    end

    context 'when given span context with datadog context' do
      let(:span_context) do
        instance_double(
          Datadog::OpenTracer::SpanContext,
          datadog_context: datadog_context,
          baggage: baggage
        )
      end

      let(:datadog_context) do
        instance_double(
          Datadog::Tracing::Context,
          active_trace: datadog_trace
        )
      end

      let(:datadog_trace) do
        Datadog::Tracing::TraceOperation.new(
          id: trace_id,
          parent_span_id: span_id,
          sampling_priority: sampling_priority,
          origin: origin,
<<<<<<< HEAD
=======
          tags: trace_distributed_tags
>>>>>>> e8acaf7a
        )
      end

      it { is_expected.to be nil }
    end

    context 'when given span context with datadog trace digest' do
      let(:span_context) do
        instance_double(
          Datadog::OpenTracer::SpanContext,
          datadog_context: nil,
          datadog_trace_digest: datadog_trace_digest,
          baggage: baggage
        )
      end

      let(:datadog_trace_digest) do
        instance_double(
          Datadog::Tracing::TraceDigest,
          span_id: span_id,
          trace_id: trace_id,
          trace_origin: origin,
<<<<<<< HEAD
          trace_sampling_mechanism: sampling_mechanism,
=======
>>>>>>> e8acaf7a
          trace_sampling_priority: sampling_priority,
          trace_distributed_tags: trace_distributed_tags,
        )
      end
      it { is_expected.to be nil }
    end
  end

  describe '#extract' do
    subject(:span_context) { described_class.extract(carrier) }

    let(:carrier) { instance_double(Datadog::OpenTracer::Carrier) }
    let(:items) { {} }
    let(:datadog_trace_digest) do
      instance_double(
        Datadog::Tracing::TraceDigest,
        span_id: double('span ID'),
        trace_id: double('trace ID'),
        trace_origin: double('origin'),
<<<<<<< HEAD
        trace_sampling_mechanism: double('sampling mechanism'),
=======
>>>>>>> e8acaf7a
        trace_sampling_priority: double('sampling priority'),
        trace_distributed_tags: double('trace_distributed_tags'),
      )
    end

    before do
      expect(Datadog::Tracing::Propagation::HTTP).to receive(:extract)
        .with(carrier)
        .and_return(datadog_trace_digest)

      allow(carrier).to receive(:each) { |&block| items.each(&block) }
    end

    it { is_expected.to be_a_kind_of(Datadog::OpenTracer::SpanContext) }

    context 'when the carrier contains' do
      context 'baggage' do
        let(:value) { 'acme' }
        let(:items) { { key => value } }

        before do
          items.each do |key, value|
            allow(carrier).to receive(:[]).with(key).and_return(value)
          end
        end

        context 'with a symbol' do
          context 'that does not have a proper prefix' do
            let(:key) { :my_baggage_item }

            it { expect(span_context.baggage).to be_empty }
          end

          context 'that has a proper prefix' do
            let(:key) { :"#{described_class::BAGGAGE_PREFIX_FORMATTED}ACCOUNT_NAME" }

            it { expect(span_context.baggage).to have(1).items }
            it { expect(span_context.baggage).to include('account_name' => value) }
          end
        end

        context 'with a string' do
          context 'that does not have a proper prefix' do
            let(:key) { 'HTTP_ACCOUNT_NAME' }

            it { expect(span_context.baggage).to be_empty }
          end

          context 'that has a proper prefix' do
            let(:key) { "#{described_class::BAGGAGE_PREFIX_FORMATTED}ACCOUNT_NAME" }

            it { expect(span_context.baggage).to have(1).items }
            it { expect(span_context.baggage).to include('account_name' => value) }
          end
        end
      end
    end
  end
end<|MERGE_RESOLUTION|>--- conflicted
+++ resolved
@@ -15,17 +15,10 @@
 
     let(:trace_id) { double('trace ID') }
     let(:span_id) { double('span ID') }
-<<<<<<< HEAD
-    let(:sampling_mechanism) { 1 }
-    let(:sampling_priority) { double('sampling priority') }
-    let(:origin) { double('synthetics') }
-    let(:trace_distributed_tags) { { '_dd.p.key' => 'value' } }
-=======
     let(:sampling_decision) { '-1' }
     let(:sampling_priority) { double('sampling priority') }
     let(:origin) { double('synthetics') }
     let(:trace_distributed_tags) { { '_dd.p.key' => 'value', '_dd.p.dm' => sampling_decision } }
->>>>>>> e8acaf7a
 
     let(:baggage) { { 'account_name' => 'acme' } }
 
@@ -40,15 +33,9 @@
       expect(carrier).to receive(:[]=)
         .with(Datadog::Tracing::Contrib::Distributed::Ext::HTTP_HEADER_SAMPLING_PRIORITY, sampling_priority.to_s)
       expect(carrier).to receive(:[]=)
-<<<<<<< HEAD
         .with(Datadog::Tracing::Contrib::Distributed::Ext::HTTP_HEADER_ORIGIN, origin.to_s)
-      allow(carrier).to receive(:[]=)
+      expect(carrier).to receive(:[]=)
         .with(Datadog::Tracing::Contrib::Distributed::Ext::HTTP_HEADER_TAGS, '_dd.p.key=value,_dd.p.dm=-1')
-=======
-        .with(Datadog::Tracing::Distributed::Headers::Ext::HTTP_HEADER_ORIGIN, origin.to_s)
-      expect(carrier).to receive(:[]=)
-        .with(Datadog::Tracing::Distributed::Headers::Ext::HTTP_HEADER_TAGS, '_dd.p.key=value,_dd.p.dm=-1')
->>>>>>> e8acaf7a
 
       # Expect carrier to be set with OpenTracing baggage
       baggage.each do |key, value|
@@ -79,10 +66,7 @@
           parent_span_id: span_id,
           sampling_priority: sampling_priority,
           origin: origin,
-<<<<<<< HEAD
-=======
           tags: trace_distributed_tags
->>>>>>> e8acaf7a
         )
       end
 
@@ -105,10 +89,6 @@
           span_id: span_id,
           trace_id: trace_id,
           trace_origin: origin,
-<<<<<<< HEAD
-          trace_sampling_mechanism: sampling_mechanism,
-=======
->>>>>>> e8acaf7a
           trace_sampling_priority: sampling_priority,
           trace_distributed_tags: trace_distributed_tags,
         )
@@ -128,10 +108,6 @@
         span_id: double('span ID'),
         trace_id: double('trace ID'),
         trace_origin: double('origin'),
-<<<<<<< HEAD
-        trace_sampling_mechanism: double('sampling mechanism'),
-=======
->>>>>>> e8acaf7a
         trace_sampling_priority: double('sampling priority'),
         trace_distributed_tags: double('trace_distributed_tags'),
       )
