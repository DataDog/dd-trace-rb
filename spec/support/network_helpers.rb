--- conflicted
+++ resolved
@@ -57,9 +57,10 @@
   #
   # @return [Hash] trace headers
   def parse_tracer_config_and_add_to_headers(trace_headers)
-    dd_service = Datadog.configuration.service
-<<<<<<< HEAD
-    dd_span_attribute_schema = Datadog.configuration.tracing.span_attribute_schema
+    dd_service = Contrib::SpanAttributeSchema.fetch_service_name(
+      Ext::ENV_SERVICE_NAME,
+      Ext::DEFAULT_PEER_SERVICE_NAME
+    )
     instrumented_integrations = Datadog.configuration.tracing.instrumented_integrations
 
     # Get all DD_ variables from ENV
@@ -74,10 +75,6 @@
       end
     end
     trace_variables = dd_env_variables.map { |key, value| "#{key}=#{value}" }.join(',')
-=======
-    dd_span_attribute_schema = 'v0'
-    trace_variables = ENV.to_h.select { |key, _| key.start_with?('DD_') }.map { |key, value| "#{key}=#{value}" }.join(',')
->>>>>>> b3f3a0a4
     if trace_variables.empty?
       trace_variables = "DD_SERVICE=#{dd_service},DD_SPAN_ATTRIBUTE_SCHEMA=#{dd_span_attribute_schema}"
     else
