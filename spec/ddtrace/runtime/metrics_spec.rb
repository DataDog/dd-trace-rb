--- conflicted
+++ resolved
@@ -24,39 +24,31 @@
 
   describe '#associate_with_span' do
     subject(:associate_with_span) { runtime_metrics.associate_with_span(span) }
-    let(:span) { Datadog::Span.new(nil, 'dummy', service: service) }
+    let(:span) { instance_double(Datadog::Span, service: service) }
     let(:service) { 'parser' }
 
-<<<<<<< HEAD
-    before { associate_with_span }
-
-    context 'with internal span' do
-      it 'registers the span\'s service' do
-        expect(runtime_metrics.default_metric_options[:tags]).to include("service:#{service}")
-        expect(span.get_tag(Datadog::Ext::Runtime::TAG_LANG)).to eq(Datadog::Runtime::Identity.lang)
-      end
-    end
-
-    context 'with external resource span' do
-      let(:span) do
-        super().tap { |s| s.set_tag(Datadog::Ext::Integration::TAG_PEER_SERVICE, 'peer-service-name') }
-      end
-
-      it "doesn't tag as an internal language span" do
-        expect(span.get_tag(Datadog::Ext::Runtime::TAG_LANG)).to be nil
-=======
     context 'when enabled' do
       before do
         runtime_metrics.enabled = true
 
-        expect(span).to receive(:set_tag)
-          .with(Datadog::Ext::Runtime::TAG_LANG, Datadog::Runtime::Identity.lang)
-
         associate_with_span
       end
 
-      it 'registers the span\'s service' do
-        expect(runtime_metrics.default_metric_options[:tags]).to include("service:#{service}")
+      context 'with internal span' do
+        it 'registers the span\'s service' do
+          expect(runtime_metrics.default_metric_options[:tags]).to include("service:#{service}")
+          expect(span.get_tag(Datadog::Ext::Runtime::TAG_LANG)).to eq(Datadog::Runtime::Identity.lang)
+        end
+      end
+
+      context 'with external resource span' do
+        let(:span) do
+          super().tap { |s| s.set_tag(Datadog::Ext::Integration::TAG_PEER_SERVICE, 'peer-service-name') }
+        end
+
+        it "doesn't tag as an internal language span" do
+          expect(span.get_tag(Datadog::Ext::Runtime::TAG_LANG)).to be nil
+        end
       end
     end
 
@@ -96,7 +88,6 @@
 
       it 'registers the span\'s service' do
         expect(runtime_metrics.default_metric_options[:tags]).to_not include("service:#{service}")
->>>>>>> ecf4ca01
       end
     end
   end
