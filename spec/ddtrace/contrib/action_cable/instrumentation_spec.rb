--- conflicted
+++ resolved
@@ -40,12 +40,8 @@
     rails_test_application.instance.routes.draw do
       mount ActionCable.server => '/cable'
     end
-<<<<<<< HEAD
 
     raise_on_rails_deprecation!
-  end
-=======
->>>>>>> 28e692dc
 
     # ActionCable background threads that can't be finished
     allow(ActionCable.server).to receive(:call).and_wrap_original do |method, *args, &block|
