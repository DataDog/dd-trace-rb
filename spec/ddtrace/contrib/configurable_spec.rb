--- conflicted
+++ resolved
@@ -68,33 +68,6 @@
         end
       end
 
-<<<<<<< HEAD
-=======
-      describe '#configuration_for?' do
-        context 'when a key is provided' do
-          subject(:configuration_for?) { configurable_object.configuration_for?(key) }
-
-          let(:key) { :foo }
-
-          context 'as :default' do
-            let(:key) { :default }
-
-            it { is_expected.to be true }
-          end
-
-          context 'and the configuration exists' do
-            before { configurable_object.configure(:foo, service_name: 'bar') }
-
-            it { is_expected.to be true }
-          end
-
-          context 'but the configuration doesn\'t exist' do
-            it { is_expected.to be false }
-          end
-        end
-      end
-
->>>>>>> bc870c75
       describe '#configurations' do
         subject(:configurations) { configurable_object.configurations }
 
