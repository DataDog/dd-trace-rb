--- conflicted
+++ resolved
@@ -91,11 +91,7 @@
       expect(sqlite_span.name).to eq('sqlite.query')
       expect(sqlite_span.service).to eq('sqlite')
       expect(sqlite_span.resource).to eq('SELECT 42')
-<<<<<<< HEAD
-=======
-      # TODO: hardcoded vendor+name to unblock CI to support rails 6.1
-      # investigate why adapter_name and database_name are resolving to default values
->>>>>>> e4c430a1
+
       expect(sqlite_span.get_tag('active_record.db.vendor')).to eq('sqlite')
       expect(sqlite_span.get_tag('active_record.db.name')).to eq(':memory:')
       expect(sqlite_span.get_tag('out.host')).to eq(adapter_host.to_s) unless adapter_host.nil?
