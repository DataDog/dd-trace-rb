require 'ddtrace/contrib/support/spec_helper'
require 'ddtrace/contrib/analytics_examples'
require 'ddtrace/contrib/integration_examples'
require 'ddtrace'

require_relative 'app'

RSpec.describe 'ActiveRecord instrumentation' do
  let(:configuration_options) { {} }

  before(:each) do
    # Prevent extra spans during tests
    Article.count

    # Reset options (that might linger from other tests)
    Datadog.configuration[:active_record].reset!

    Datadog.configure do |c|
      c.use :active_record, configuration_options
    end
  end

  around do |example|
    # Reset before and after each example; don't allow global state to linger.
    Datadog.registry[:active_record].reset_configuration!
    example.run
    Datadog.registry[:active_record].reset_configuration!
  end

  context 'when query is made' do
    before(:each) { Article.count }

    it_behaves_like 'analytics for integration' do
      let(:analytics_enabled_var) { Datadog::Contrib::ActiveRecord::Ext::ENV_ANALYTICS_ENABLED }
      let(:analytics_sample_rate_var) { Datadog::Contrib::ActiveRecord::Ext::ENV_ANALYTICS_SAMPLE_RATE }
    end

<<<<<<< HEAD
    it_behaves_like 'a peer service span'

    it 'calls the instrumentation when is used standalone' do
      # expect service and trace is sent
      expect(spans.size).to eq(1)
=======
    it_behaves_like 'measured span for integration', false
>>>>>>> 84dcbd6f

    it 'calls the instrumentation when is used standalone' do
      expect(span.service).to eq('mysql2')
      expect(span.name).to eq('mysql2.query')
      expect(span.span_type).to eq('sql')
      expect(span.resource.strip).to eq('SELECT COUNT(*) FROM `articles`')
      expect(span.get_tag('active_record.db.vendor')).to eq('mysql2')
      expect(span.get_tag('active_record.db.name')).to eq('mysql')
      expect(span.get_tag('active_record.db.cached')).to eq(nil)
      expect(span.get_tag('out.host')).to eq(ENV.fetch('TEST_MYSQL_HOST', '127.0.0.1'))
      expect(span.get_tag('out.port')).to eq(ENV.fetch('TEST_MYSQL_PORT', 3306).to_f)
      expect(span.get_tag('sql.query')).to eq(nil)
    end

    context 'and service_name' do
      context 'is not set' do
        it { expect(span.service).to eq('mysql2') }
      end

      context 'is set' do
        let(:service_name) { 'test_active_record' }
        let(:configuration_options) { super().merge(service_name: service_name) }

        it { expect(span.service).to eq(service_name) }
      end
    end
  end
end<|MERGE_RESOLUTION|>--- conflicted
+++ resolved
@@ -35,15 +35,9 @@
       let(:analytics_sample_rate_var) { Datadog::Contrib::ActiveRecord::Ext::ENV_ANALYTICS_SAMPLE_RATE }
     end
 
-<<<<<<< HEAD
     it_behaves_like 'a peer service span'
 
-    it 'calls the instrumentation when is used standalone' do
-      # expect service and trace is sent
-      expect(spans.size).to eq(1)
-=======
     it_behaves_like 'measured span for integration', false
->>>>>>> 84dcbd6f
 
     it 'calls the instrumentation when is used standalone' do
       expect(span.service).to eq('mysql2')
