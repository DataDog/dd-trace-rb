--- conflicted
+++ resolved
@@ -3,8 +3,6 @@
 require 'ddtrace/contrib/active_record/utils'
 
 RSpec.describe Datadog::Contrib::ActiveRecord::Utils do
-<<<<<<< HEAD
-=======
   describe '#normalize_vendor' do
     subject(:result) { described_class.normalize_vendor(value) }
 
@@ -36,7 +34,6 @@
     end
   end
 
->>>>>>> 1ee388b7
   describe 'regression: retrieving database without an active connection does not raise an error' do
     before(:each) do
       root_pw = ENV.fetch('TEST_MYSQL_ROOT_PASSWORD', 'root')
