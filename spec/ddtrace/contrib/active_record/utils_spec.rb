--- conflicted
+++ resolved
@@ -3,40 +3,6 @@
 require 'ddtrace/contrib/active_record/utils'
 
 RSpec.describe Datadog::Contrib::ActiveRecord::Utils do
-<<<<<<< HEAD
-=======
-  describe '#normalize_vendor' do
-    subject(:result) { described_class.normalize_vendor(value) }
-
-    context 'when given' do
-      context 'nil' do
-        let(:value) { nil }
-        it { is_expected.to eq('defaultdb') }
-      end
-
-      context 'sqlite3' do
-        let(:value) { 'sqlite3' }
-        it { is_expected.to eq('sqlite') }
-      end
-
-      context 'mysql2' do
-        let(:value) { 'mysql2' }
-        it { is_expected.to eq('mysql2') }
-      end
-
-      context 'postgresql' do
-        let(:value) { 'postgresql' }
-        it { is_expected.to eq('postgres') }
-      end
-
-      context 'customdb' do
-        let(:value) { 'customdb' }
-        it { is_expected.to eq(value) }
-      end
-    end
-  end
-
->>>>>>> 80b00f11
   describe 'regression: retrieving database without an active connection does not raise an error' do
     before(:each) do
       root_pw = ENV.fetch('TEST_MYSQL_ROOT_PASSWORD', 'root')
