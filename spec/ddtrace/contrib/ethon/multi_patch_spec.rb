require 'ddtrace/contrib/support/spec_helper'

require 'ethon'
require 'ddtrace/contrib/ethon/multi_patch'
require 'ddtrace/contrib/ethon/shared_examples'
require 'ddtrace/contrib/analytics_examples'

require 'spec/ddtrace/contrib/ethon/support/thread_helpers'

RSpec.describe Datadog::Contrib::Ethon::MultiPatch do
  let(:configuration_options) { {} }

  before do
    Datadog.configure do |c|
      c.use :ethon, configuration_options
    end
  end

  around do |example|
    # Reset before and after each example; don't allow global state to linger.
    Datadog.registry[:ethon].reset_configuration!
    example.run
    Datadog.registry[:ethon].reset_configuration!
  end

  describe '#add' do
<<<<<<< HEAD
    let(:easy) { EthonSupport.ethon_easy_new }
    let(:multi) { ::Ethon::Multi.new }
    subject { multi.add easy }

=======
    let(:easy) { ::Ethon::Easy.new }
>>>>>>> b06b84f2
    let(:span) { easy.instance_eval { @datadog_span } }
    let(:multi_span) { multi.instance_eval { @datadog_multi_span } }
    let(:multi) { ::Ethon::Multi.new }

    subject { multi.add easy }

    context 'multi already performing' do
      before do
        expect(easy).to receive(:url).and_return('http://example.com/test').at_least(:once)

        # Trigger parent span creation, which will force easy span creation in #add
        multi.instance_eval { datadog_multi_span }
      end

      it 'creates a span on easy' do
        subject
        expect(easy.datadog_span_started?).to be true
      end

      it 'makes multi span a parent for easy span' do
        subject
        expect(span.parent).to eq(multi_span)
      end
    end

    context 'multi not performing' do
      it 'does not create a span on easy' do
        subject
        expect(easy.datadog_span_started?).to be false
      end
    end
  end

  describe '#perform' do
<<<<<<< HEAD
    let(:easy) { EthonSupport.ethon_easy_new }
=======
    let(:easy) { ::Ethon::Easy.new }
    let(:easy_span) { spans.find { |span| span.name == 'ethon.request' } }
    let(:multi_span) { spans.find { |span| span.name == 'ethon.multi.request' } }
>>>>>>> b06b84f2
    let(:multi) { ::Ethon::Multi.new }

    subject { multi.perform }

    context 'with no easy added to multi' do
      it 'does not trace' do
        expect { subject }.to change { fetch_spans.count }.by 0
      end
    end

    context 'with easy added to multi' do
      before { multi.add easy }

      context 'parent span' do
        before { subject }

        it 'creates a parent span' do
          expect(multi_span).to be_instance_of(Datadog::Span)
        end

        it 'is named correctly' do
          expect(multi_span.name).to eq('ethon.multi.request')
        end

        it 'makes multi span a parent for easy span' do
          expect(easy_span.parent).to eq(multi_span)
        end

        it_behaves_like 'analytics for integration' do
          before { subject }

          let(:span) { multi_span }
          let(:analytics_enabled_var) { Datadog::Contrib::Ethon::Ext::ENV_ANALYTICS_ENABLED }
          let(:analytics_sample_rate_var) { Datadog::Contrib::Ethon::Ext::ENV_ANALYTICS_SAMPLE_RATE }
        end
      end

      it 'submits parent and child traces' do
        expect { subject }.to change { fetch_spans.count }.by 2
      end

      it 'cleans up multi span variable' do
        subject
        expect(multi.instance_eval { @datadog_multi_span }).to be_nil
      end

      it 'is not reported as performing after the call' do
        subject
        expect(multi.instance_eval { datadog_multi_performing? }).to eq(false)
      end
    end

    context 'with multiple calls to perform' do
      it 'does not create extra traces for extra calls to perform without new easies' do
        expect do
          multi.add easy
          multi.perform
          multi.perform
        end.to change { fetch_spans.count }.by 2
      end

      it 'creates extra traces for each extra valid call to perform' do
        expect do
          multi.add easy
          multi.perform
          multi.add easy
          multi.perform
        end.to change { fetch_spans.count }.by 4
      end
    end
  end
end<|MERGE_RESOLUTION|>--- conflicted
+++ resolved
@@ -24,14 +24,7 @@
   end
 
   describe '#add' do
-<<<<<<< HEAD
     let(:easy) { EthonSupport.ethon_easy_new }
-    let(:multi) { ::Ethon::Multi.new }
-    subject { multi.add easy }
-
-=======
-    let(:easy) { ::Ethon::Easy.new }
->>>>>>> b06b84f2
     let(:span) { easy.instance_eval { @datadog_span } }
     let(:multi_span) { multi.instance_eval { @datadog_multi_span } }
     let(:multi) { ::Ethon::Multi.new }
@@ -66,13 +59,9 @@
   end
 
   describe '#perform' do
-<<<<<<< HEAD
     let(:easy) { EthonSupport.ethon_easy_new }
-=======
-    let(:easy) { ::Ethon::Easy.new }
     let(:easy_span) { spans.find { |span| span.name == 'ethon.request' } }
     let(:multi_span) { spans.find { |span| span.name == 'ethon.multi.request' } }
->>>>>>> b06b84f2
     let(:multi) { ::Ethon::Multi.new }
 
     subject { multi.perform }
