--- conflicted
+++ resolved
@@ -59,31 +59,15 @@
   end
 
   describe '#invoke' do
-<<<<<<< HEAD
+    subject(:invoke) { task.invoke(*args) }
+
     before do
-=======
-    subject(:invoke) { task.invoke(*args) }
-
-    before(:each) do
->>>>>>> 53d65cf4
       ::Rake.application.instance_variable_set(:@top_level_tasks, [task_name.to_s])
       expect(tracer).to receive(:shutdown!).with(no_args).once.and_call_original
     end
 
-<<<<<<< HEAD
-    shared_examples_for 'a single task execution' do
-      before do
-        expect(spy).to receive(:call) do |invocation_task, invocation_args|
-          expect(invocation_task).to eq(task)
-          expect(invocation_args.to_hash).to eq(args_hash)
-        end
-        expect(task).to receive(:shutdown_tracer!).with(no_args).twice.and_call_original
-        task.invoke(*args)
-      end
-=======
     let(:invoke_span) { spans.find { |s| s.name == Datadog::Contrib::Rake::Ext::SPAN_INVOKE } }
     let(:execute_span) { spans.find { |s| s.name == Datadog::Contrib::Rake::Ext::SPAN_EXECUTE } }
->>>>>>> 53d65cf4
 
     shared_examples_for 'a single task execution' do
       it 'contains invoke and execute spans' do
@@ -118,14 +102,8 @@
       end
     end
 
-<<<<<<< HEAD
-    shared_examples 'an error occurrence' do
+    shared_examples 'a successful single task execution' do
       before do
-        expect(spy).to receive(:call) do
-          raise 'oops'
-=======
-    shared_examples 'a successful single task execution' do
-      before(:each) do
         expect(spy).to receive(:call) do |invocation_task, invocation_args|
           expect(invocation_task).to eq(task)
           expect(invocation_args.to_hash).to eq(args_hash)
@@ -139,7 +117,6 @@
           it "has no error'" do
             expect(invoke_span).to_not have_error
           end
->>>>>>> 53d65cf4
         end
 
         describe '\'rake.execute\' span' do
@@ -151,7 +128,7 @@
     end
 
     shared_examples 'a failed single task execution' do
-      before(:each) do
+      before do
         expect(spy).to(receive(:call)) { raise error_class, 'oops' }
         expect(task).to receive(:shutdown_tracer!).with(no_args).twice.and_call_original
         expect { task.invoke(*args) }.to raise_error('oops')
@@ -178,11 +155,6 @@
           end
         end
       end
-<<<<<<< HEAD
-
-      it { expect { task.invoke(*args) }.to raise_error('oops') }
-=======
->>>>>>> 53d65cf4
     end
 
     context 'for a task' do
@@ -238,10 +210,7 @@
 
       context 'with args' do
         let(:args_hash) { { one: 1, two: 2, three: 3 } }
-<<<<<<< HEAD
-
-        it_behaves_like 'a single task execution' do
-=======
+
         it_behaves_like 'a successful single task execution' do
           describe '\'rake.invoke\' span tags' do
             it do
@@ -260,7 +229,6 @@
           end
         end
         it_behaves_like 'a failed single task execution' do
->>>>>>> 53d65cf4
           describe '\'rake.invoke\' span tags' do
             it do
               expect(invoke_span.get_tag(Datadog::Contrib::Rake::Ext::TAG_TASK_ARG_NAMES)).to eq([:one, :two, :three].to_s)
@@ -281,13 +249,19 @@
 
       context 'with a prerequisite task' do
         let(:prerequisite_task_name) { :test_rake_instrumentation_prerequisite }
-        let(:invoke_span) { spans.find { |s| s.name == Datadog::Contrib::Rake::Ext::SPAN_INVOKE } }
         let(:prerequisite_task_execute_span) do
           spans.find do |s|
             s.name == Datadog::Contrib::Rake::Ext::SPAN_EXECUTE \
             && s.resource == prerequisite_task_name.to_s
           end
         end
+        let(:execute_span) do
+          spans.find do |s|
+            s.name == Datadog::Contrib::Rake::Ext::SPAN_EXECUTE \
+            && s.resource == task_name.to_s
+          end
+        end
+        let(:invoke_span) { spans.find { |s| s.name == Datadog::Contrib::Rake::Ext::SPAN_INVOKE } }
         let(:task_execute_span) do
           spans.find do |s|
             s.name == Datadog::Contrib::Rake::Ext::SPAN_EXECUTE \
@@ -322,24 +296,7 @@
           invoke
         end
 
-<<<<<<< HEAD
-        it do
-=======
-        let(:prerequisite_task_execute_span) do
-          spans.find do |s|
-            s.name == Datadog::Contrib::Rake::Ext::SPAN_EXECUTE \
-            && s.resource == prerequisite_task_name.to_s
-          end
-        end
-        let(:execute_span) do
-          spans.find do |s|
-            s.name == Datadog::Contrib::Rake::Ext::SPAN_EXECUTE \
-            && s.resource == task_name.to_s
-          end
-        end
-
         it 'contains invoke, execute, and prerequisite spans' do
->>>>>>> 53d65cf4
           expect(spans).to have(3).items
         end
 
