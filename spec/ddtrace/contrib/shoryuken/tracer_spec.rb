--- conflicted
+++ resolved
@@ -5,11 +5,8 @@
 require 'shoryuken'
 
 RSpec.describe Datadog::Contrib::Shoryuken::Tracer do
-<<<<<<< HEAD
-=======
   let(:shoryuken_tracer) { described_class.new }
 
->>>>>>> 0a12fb36
   let(:tracer) { get_test_tracer }
   let(:configuration_options) { { tracer: tracer } }
   let(:spans) { tracer.writer.spans }
@@ -25,13 +22,8 @@
 
   after { Datadog.registry[:shoryuken].reset_configuration! }
 
-<<<<<<< HEAD
-  context 'when a Shoryuken::Worker class' do
-    subject(:worker_class) do
-=======
   shared_context 'Shoryuken::Worker' do
     let(:worker_class) do
->>>>>>> 0a12fb36
       qn = queue_name
       stub_const('TestWorker', Class.new do
         include Shoryuken::Worker
@@ -64,6 +56,12 @@
       expect(span.get_tag(Datadog::Contrib::Shoryuken::Ext::TAG_JOB_ID)).to eq(message_id)
       expect(span.get_tag(Datadog::Contrib::Shoryuken::Ext::TAG_JOB_QUEUE)).to eq(queue_name)
       expect(span.get_tag(Datadog::Contrib::Shoryuken::Ext::TAG_JOB_ATTRIBUTES)).to eq(attributes.to_s)
+    end
+
+    it_behaves_like 'event sample rate' do
+      include_context 'Shoryuken::Worker'
+      let(:body) { {} }
+      before { call }
     end
 
     context 'with a body' do
