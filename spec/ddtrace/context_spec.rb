require 'spec_helper'

require 'ddtrace'

RSpec.describe Datadog::Context do
  subject(:context) { described_class.new(options) }
  let(:options) { {} }
  let(:tracer) { get_test_tracer }

<<<<<<< HEAD
  describe '#get' do
    subject(:get) { context.get }

    context 'with no trace' do
      it { is_expected.to eq([nil, false]) }
    end

    context 'with a trace' do
      let(:span) { Datadog::Span.new(nil, 'dummy') }
      let(:trace) { [span] }
      let(:sampled) { double('sampled flag') }

      before do
        span.sampled = sampled
        context.add_span(span)

        allow(context).to receive(:annotate_for_flush)
      end

      context 'unfinished' do
        it { is_expected.to eq([nil, sampled]) }

        it 'does not configure unfinished root span' do
          subject
          expect(context).to_not have_received(:annotate_for_flush)
        end
      end

      context 'finished' do
        before do
          context.close_span(span)
        end

        it { is_expected.to eq([trace, sampled]) }

        it 'configures root span' do
          subject
          expect(context).to have_received(:annotate_for_flush)
=======
  describe '#initialize' do
    context 'with defaults' do
      it do
        is_expected.to have_attributes(
          max_length: described_class::DEFAULT_MAX_LENGTH,
          trace_id: nil,
          span_id: nil,
          sampled?: false,
          sampling_priority: nil,
          origin: nil
        )
      end
    end

    context 'given a' do
      [
        :max_length,
        :trace_id,
        :span_id,
        :sampling_priority,
        :origin
      ].each do |option_name|
        context ":#{option_name} option" do
          let(:options) { { option_name => option_value } }
          let(:option_value) { double(option_name.to_s) }
          it { expect(context.send(option_name)).to eq(option_value) }
        end
      end
    end

    context 'given a :sampled option' do
      let(:options) { { sampled: sampled } }
      let(:sampled) { double('sampled') }
      it { expect(context.sampled?).to eq(sampled) }
    end
  end

  describe '#add_span' do
    subject(:add_span) { context.add_span(span) }

    let(:span) { new_span }

    def new_span
      instance_double(
        Datadog::Span,
        name: double('name'),
        trace_id: double('trace ID'),
        span_id: double('span ID'),
        sampled: double('sampled')
      ).tap do |span|
        allow(span).to receive(:context=)
      end
    end

    context 'given a span' do
      context 'that causes an overflow' do
        include_context 'health metrics'

        let(:existing_span) { new_span }
        let(:overflow_span) { new_span }

        let(:options) { { max_length: max_length } }
        let(:max_length) { 1 }
        before { allow(Datadog::Tracer.log).to receive(:debug) }

        RSpec::Matchers.define :a_context_overflow_error do
          match { |actual| actual.include?('context full') }
        end

        context 'once' do
          before do
            context.add_span(existing_span)
            context.add_span(overflow_span)
          end

          it 'doesn\'t add the span to the context' do
            expect(context.current_span).to be existing_span
          end

          it 'sends overflow metric' do
            expect(overflow_span).to have_received(:context=).with(nil)
            expect(Datadog::Tracer.log).to have_received(:debug)
              .with(a_context_overflow_error)
            expect(health_metrics).to have_received(:error_context_overflow)
              .with(1, tags: ["max_length:#{max_length}"])
          end
        end

        context 'twice' do
          before do
            context.add_span(existing_span)
            2.times { context.add_span(overflow_span) }
          end

          it 'sends overflow metric only once' do
            expect(Datadog::Tracer.log).to have_received(:debug)
              .with(a_context_overflow_error)
              .twice
            expect(health_metrics).to have_received(:error_context_overflow)
              .with(1, tags: ["max_length:#{max_length}"])
              .once
          end
        end

        context 'twice after previously overflowing and resetting' do
          before do
            context.add_span(existing_span)
            context.add_span(overflow_span)
            context.send(:reset)
            context.add_span(existing_span)
            context.add_span(overflow_span)
          end

          it 'sends overflow metric once per reset' do
            expect(Datadog::Tracer.log).to have_received(:debug)
              .with(a_context_overflow_error)
              .twice
            expect(health_metrics).to have_received(:error_context_overflow)
              .with(1, tags: ["max_length:#{max_length}"])
              .twice
          end
        end
      end
    end
  end

  describe '#close_span' do
    subject(:close_span) { context.close_span(span) }

    let(:span) { new_span }

    def new_span(name = nil)
      instance_double(
        Datadog::Span,
        name: name || double('name'),
        trace_id: double('trace ID'),
        span_id: double('span ID'),
        parent: double('parent ID'),
        sampled: double('sampled'),
        tracer: instance_double(Datadog::Tracer),
        finished?: false
      ).tap do |span|
        allow(span).to receive(:context=)
      end
    end

    before { context.add_span(span) }

    context 'given a root span' do
      let(:span) do
        new_span('root.span').tap do |span|
          allow(span).to receive(:parent).and_return(nil)
          allow(span).to receive(:finished?).and_return(true)
        end
      end

      context 'when the context has unfinished spans' do
        include_context 'health metrics'

        def new_unfinished_span(name = nil)
          new_span(name || 'unfinished.span').tap do |span|
            allow(span).to receive(:parent).and_return(span)
            allow(span).to receive(:finished?).and_return(false)
          end
        end

        let(:unfinished_span) { new_unfinished_span }

        RSpec::Matchers.define :an_unfinished_spans_error do |name, count|
          match { |actual| actual.include?("root span #{name} closed but has #{count} unfinished spans:") }
        end

        RSpec::Matchers.define :an_unfinished_span_error do
          match { |actual| actual.include?('unfinished span:') }
        end

        context 'when tracer debug logging is on' do
          before do
            allow(Datadog::Tracer).to receive(:debug_logging).and_return(true)
            allow(Datadog::Tracer.log).to receive(:debug)
            context.add_span(unfinished_span)
            close_span
          end

          it 'logs debug messages' do
            expect(Datadog::Tracer.log).to have_received(:debug)
              .with(an_unfinished_spans_error('root.span', 1))

            expect(Datadog::Tracer.log).to have_received(:debug)
              .with(an_unfinished_span_error).once
          end
        end

        context 'of one type' do
          before do
            context.add_span(unfinished_span)
            close_span
          end

          it 'sends an unfinished span error metric' do
            expect(health_metrics).to have_received(:error_unfinished_spans)
              .with(1, tags: ['name:unfinished.span']).once
          end
        end

        context 'of multiple types' do
          before do
            context.add_span(new_unfinished_span('unfinished.span.one'))
            context.add_span(new_unfinished_span('unfinished.span.one'))
            context.add_span(new_unfinished_span('unfinished.span.two'))
            context.add_span(new_unfinished_span('unfinished.span.two'))
            close_span
          end

          it 'sends unfinished span error metrics per kind of unfinished span' do
            expect(health_metrics).to have_received(:error_unfinished_spans)
              .with(2, tags: ['name:unfinished.span.one']).once

            expect(health_metrics).to have_received(:error_unfinished_spans)
              .with(2, tags: ['name:unfinished.span.two']).once
          end
>>>>>>> b1c1c421
        end
      end
    end
  end

  describe '#current_root_span' do
    subject(:current_root_span) { context.current_root_span }

    it { is_expected.to be nil }

    context 'after a span is added' do
      let(:span) { Datadog::Span.new(tracer, 'span.one', context: context) }
      before(:each) { context.add_span(span) }

      it { is_expected.to be span }

      context 'which is a child to another span' do
        let(:parent_span) { Datadog::Span.new(tracer, 'span.parent') }
        let(:span) do
          Datadog::Span.new(
            tracer,
            'span.child',
            context: context
          ).tap { |s| s.parent = parent_span }
        end

        it { is_expected.to be span }
      end

      context 'and is reset' do
        before(:each) { context.send(:reset) }
        it { is_expected.to be nil }
      end

      context 'followed by a second span' do
        let(:span_two) { Datadog::Span.new(tracer, 'span.two', context: context) }
        before(:each) { context.add_span(span_two) }
        it { is_expected.to be span }
      end
    end
  end

  describe '#origin' do
    context 'with nil' do
      before(:each) { context.origin = nil }
      it { expect(context.origin).to be_nil }
    end

    context 'with empty string' do
      # We do not do any filtering based on value
      before(:each) { context.origin = '' }
      it { expect(context.origin).to eq('') }
    end

    context 'with synthetics' do
      before(:each) { context.origin = 'synthetics' }
      it { expect(context.origin).to eq('synthetics') }
    end
  end

  describe '#delete_span_if' do
    subject(:annotate_for_flush) { context.delete_span_if(&block) }

    let(:remaining_span) { Datadog::Span.new(tracer, 'remaining', context: context).tap(&:finish) }
    let(:deleted_span) { Datadog::Span.new(tracer, 'deleted', context: context).tap(&:finish) }
    let(:block) { proc { |s| s == deleted_span } }

    before do
      context.add_span(remaining_span)
      context.add_span(deleted_span)
    end

    it 'returns deleted spans' do
      is_expected.to contain_exactly(deleted_span)
    end

    it 'keeps spans not deleted' do
      expect { subject }.to change { context.finished_span_count }.from(2).to(1)

      expect(context.get[0]).to contain_exactly(remaining_span)
    end

    it 'detaches context from delete span' do
      expect { subject }.to change { deleted_span.context }.from(context).to(nil)
    end
  end

  describe '#annotate_for_flush' do
    subject(:annotate_for_flush) { context.annotate_for_flush }
    let(:root_span) { Datadog::Span.new(nil, 'dummy') }

    let(:options) { { origin: origin, sampled: sampled, sampling_priority: sampling_priority } }

    let(:origin) { nil }
    let(:sampled) { nil }
    let(:sampling_priority) { nil }

    before do
      context.add_span(root_span)

      subject
    end

    context 'with origin' do
      let(:origin) { 'origin_1' }
      it do
        expect(root_span.get_tag(Datadog::Ext::DistributedTracing::ORIGIN_KEY)).to eq(origin)
      end
    end

    context 'with sampling priority' do
      let(:sampled) { true }
      let(:sampling_priority) { 1 }

      it do
        expect(root_span.get_metric(Datadog::Ext::DistributedTracing::SAMPLING_PRIORITY_KEY)).to eq(sampling_priority)
      end
    end
  end
end<|MERGE_RESOLUTION|>--- conflicted
+++ resolved
@@ -7,46 +7,6 @@
   let(:options) { {} }
   let(:tracer) { get_test_tracer }
 
-<<<<<<< HEAD
-  describe '#get' do
-    subject(:get) { context.get }
-
-    context 'with no trace' do
-      it { is_expected.to eq([nil, false]) }
-    end
-
-    context 'with a trace' do
-      let(:span) { Datadog::Span.new(nil, 'dummy') }
-      let(:trace) { [span] }
-      let(:sampled) { double('sampled flag') }
-
-      before do
-        span.sampled = sampled
-        context.add_span(span)
-
-        allow(context).to receive(:annotate_for_flush)
-      end
-
-      context 'unfinished' do
-        it { is_expected.to eq([nil, sampled]) }
-
-        it 'does not configure unfinished root span' do
-          subject
-          expect(context).to_not have_received(:annotate_for_flush)
-        end
-      end
-
-      context 'finished' do
-        before do
-          context.close_span(span)
-        end
-
-        it { is_expected.to eq([trace, sampled]) }
-
-        it 'configures root span' do
-          subject
-          expect(context).to have_received(:annotate_for_flush)
-=======
   describe '#initialize' do
     context 'with defaults' do
       it do
@@ -268,7 +228,49 @@
             expect(health_metrics).to have_received(:error_unfinished_spans)
               .with(2, tags: ['name:unfinished.span.two']).once
           end
->>>>>>> b1c1c421
+        end
+      end
+    end
+  end
+
+  describe '#get' do
+    subject(:get) { context.get }
+
+    context 'with no trace' do
+      it { is_expected.to eq([nil, false]) }
+    end
+
+    context 'with a trace' do
+      let(:span) { Datadog::Span.new(nil, 'dummy') }
+      let(:trace) { [span] }
+      let(:sampled) { double('sampled flag') }
+
+      before do
+        span.sampled = sampled
+        context.add_span(span)
+
+        allow(context).to receive(:annotate_for_flush)
+      end
+
+      context 'unfinished' do
+        it { is_expected.to eq([nil, sampled]) }
+
+        it 'does not configure unfinished root span' do
+          subject
+          expect(context).to_not have_received(:annotate_for_flush)
+        end
+      end
+
+      context 'finished' do
+        before do
+          context.close_span(span)
+        end
+
+        it { is_expected.to eq([trace, sampled]) }
+
+        it 'configures root span' do
+          subject
+          expect(context).to have_received(:annotate_for_flush)
         end
       end
     end
