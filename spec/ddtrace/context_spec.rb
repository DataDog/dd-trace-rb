require 'spec_helper'

require 'ddtrace'

RSpec.describe Datadog::Context do
  subject(:context) { described_class.new(options) }

  let(:options) { {} }

  describe '#initialize' do
    context 'with defaults' do
      it do
        is_expected.to have_attributes(
          max_length: described_class::DEFAULT_MAX_LENGTH,
          trace_id: nil,
          span_id: nil,
          sampled?: false,
          sampling_priority: nil,
          origin: nil
        )
      end
    end

    context 'given a' do
      [
        :max_length,
        :trace_id,
        :span_id,
        :sampling_priority,
        :origin
      ].each do |option_name|
        context ":#{option_name} option" do
          let(:options) { { option_name => option_value } }
          let(:option_value) { double(option_name.to_s) }

          it { expect(context.send(option_name)).to eq(option_value) }
        end
      end
    end

    context 'given a :sampled option' do
      let(:options) { { sampled: sampled } }
      let(:sampled) { double('sampled') }

      it { expect(context.sampled?).to eq(sampled) }
    end

    context 'given a sampling_priority' do
      [Datadog::Ext::Priority::USER_REJECT,
       Datadog::Ext::Priority::AUTO_REJECT,
       Datadog::Ext::Priority::AUTO_KEEP,
       Datadog::Ext::Priority::USER_KEEP,
       nil, 999].each do |sampling_priority|
        context ": #{sampling_priority} sampling_priority" do
          let(:options) { { sampling_priority: sampling_priority } }

          if sampling_priority
            it { expect(context.sampling_priority).to eq(sampling_priority) }
          else
            it { expect(context.sampling_priority).to be nil }
          end
        end
      end
    end
  end

  describe '#add_span' do
    subject(:add_span) { context.add_span(span) }

    let(:span) { new_span }

    def new_span
      instance_double(
        Datadog::Span,
        name: double('name'),
        trace_id: double('trace ID'),
        span_id: double('span ID'),
        sampled: double('sampled')
      ).tap do |span|
        allow(span).to receive(:context=)
      end
    end

    context 'given a span' do
      context 'that causes an overflow' do
        include_context 'health metrics'

        let(:existing_span) { new_span }
        let(:overflow_span) { new_span }

        let(:options) { { max_length: max_length } }
        let(:max_length) { 1 }

        before { allow(Datadog.logger).to receive(:debug) }

        RSpec::Matchers.define :a_context_overflow_error do
          match { |actual| actual.include?('context full') }
        end

        context 'once' do
          before do
            context.add_span(existing_span)
            context.add_span(overflow_span)
          end

          it 'doesn\'t add the span to the context' do
            expect(context.current_span).to be existing_span
          end

          it 'sends overflow metric' do
            expect(overflow_span).to have_received(:context=).with(nil)
            expect(Datadog.logger).to have_received(:debug)
              .with(a_context_overflow_error)
            expect(health_metrics).to have_received(:error_context_overflow)
              .with(1, tags: ["max_length:#{max_length}"])
          end
        end

        context 'twice' do
          before do
            context.add_span(existing_span)
            2.times { context.add_span(overflow_span) }
          end

          it 'sends overflow metric only once' do
            expect(Datadog.logger).to have_received(:debug)
              .with(a_context_overflow_error)
              .twice
            expect(health_metrics).to have_received(:error_context_overflow)
              .with(1, tags: ["max_length:#{max_length}"])
              .once
          end
        end

        context 'twice after previously overflowing and resetting' do
          before do
            context.add_span(existing_span)
            context.add_span(overflow_span)
            context.send(:reset)
            context.add_span(existing_span)
            context.add_span(overflow_span)
          end

          it 'sends overflow metric once per reset' do
            expect(Datadog.logger).to have_received(:debug)
              .with(a_context_overflow_error)
              .twice
            expect(health_metrics).to have_received(:error_context_overflow)
              .with(1, tags: ["max_length:#{max_length}"])
              .twice
          end
        end
      end
    end
  end

  describe '#close_span' do
    subject(:close_span) { context.close_span(span) }

    let(:span) { new_span }

    def new_span(name = nil)
      instance_double(
        Datadog::Span,
        name: name || double('name'),
        trace_id: double('trace ID'),
        span_id: double('span ID'),
        parent: double('parent ID'),
        sampled: double('sampled'),
        tracer: instance_double(Datadog::Tracer),
        finished?: false
      ).tap do |span|
        allow(span).to receive(:context=)
      end
    end

    before { context.add_span(span) }

    context 'given a root span' do
      let(:span) do
        new_span('root.span').tap do |span|
          allow(span).to receive(:parent).and_return(nil)
          allow(span).to receive(:finished?).and_return(true)
        end
      end

      context 'when the context has unfinished spans' do
        include_context 'health metrics'

        def new_unfinished_span(name = nil)
          new_span(name || 'unfinished.span').tap do |span|
            allow(span).to receive(:parent).and_return(span)
            allow(span).to receive(:finished?).and_return(false)
          end
        end

        let(:unfinished_span) { new_unfinished_span }

        RSpec::Matchers.define :an_unfinished_spans_error do |name, count|
          match { |actual| actual.include?("root span #{name} closed but has #{count} unfinished spans:") }
        end

        RSpec::Matchers.define :an_unfinished_span_error do
          match { |actual| actual.include?('unfinished span:') }
        end

        context 'when debug mode is on' do
          before do
            allow(Datadog.configuration.diagnostics).to receive(:debug).and_return(true)
            allow(Datadog.logger).to receive(:debug)
            context.add_span(unfinished_span)
            close_span
          end

          it 'logs debug messages' do
            expect(Datadog.logger).to have_received(:debug)
              .with(an_unfinished_spans_error('root.span', 1))

            expect(Datadog.logger).to have_received(:debug)
              .with(an_unfinished_span_error).once
          end
        end

        context 'of one type' do
          before do
            context.add_span(unfinished_span)
            close_span
          end

          it 'sends an unfinished span error metric' do
            expect(health_metrics).to have_received(:error_unfinished_spans)
              .with(1, tags: ['name:unfinished.span']).once
          end
        end

        context 'of multiple types' do
          before do
            context.add_span(new_unfinished_span('unfinished.span.one'))
            context.add_span(new_unfinished_span('unfinished.span.one'))
            context.add_span(new_unfinished_span('unfinished.span.two'))
            context.add_span(new_unfinished_span('unfinished.span.two'))
            close_span
          end

          it 'sends unfinished span error metrics per kind of unfinished span' do
            expect(health_metrics).to have_received(:error_unfinished_spans)
              .with(2, tags: ['name:unfinished.span.one']).once

            expect(health_metrics).to have_received(:error_unfinished_spans)
              .with(2, tags: ['name:unfinished.span.two']).once
          end
        end
      end
    end
  end

  describe '#get' do
    subject(:get) { context.get }

    context 'with no trace' do
      it { is_expected.to eq([nil, false]) }
    end

    context 'with a trace' do
      let(:span) { Datadog::Span.new(nil, 'dummy') }
      let(:trace) { [span] }
      let(:sampled) { double('sampled flag') }

      before do
        span.sampled = sampled
        context.add_span(span)

        allow(context).to receive(:annotate_for_flush!)
      end

      context 'unfinished' do
        it { is_expected.to eq([nil, sampled]) }

        it 'does not configure unfinished root span' do
          subject
          expect(context).to_not have_received(:annotate_for_flush!)
        end
      end

      context 'finished' do
        before do
          context.close_span(span)
        end

        it { is_expected.to eq([trace, sampled]) }

        it 'configures root span' do
          subject
          expect(context).to have_received(:annotate_for_flush!)
        end
      end
    end
  end

  describe '#current_root_span' do
    subject(:current_root_span) { context.current_root_span }

    it { is_expected.to be nil }

    context 'after a span is added' do
      let(:span) { Datadog::Span.new(tracer, 'span.one', context: context) }

      before { context.add_span(span) }

      it { is_expected.to be span }

      context 'which is a child to another span' do
        let(:parent_span) { Datadog::Span.new(tracer, 'span.parent') }
        let(:span) do
          Datadog::Span.new(
            tracer,
            'span.child',
            context: context
          ).tap { |s| s.parent = parent_span }
        end

        it { is_expected.to be span }
      end

      context 'and is reset' do
        before { context.send(:reset) }

        it { is_expected.to be nil }
      end

      context 'followed by a second span' do
        let(:span_two) { Datadog::Span.new(tracer, 'span.two', context: context) }

        before { context.add_span(span_two) }

        it { is_expected.to be span }
      end
    end
  end

  describe '#origin' do
    context 'with nil' do
      before { context.origin = nil }

      it { expect(context.origin).to be_nil }
    end

    context 'with empty string' do
      # We do not do any filtering based on value
      before { context.origin = '' }

      it { expect(context.origin).to eq('') }
    end

    context 'with synthetics' do
      before { context.origin = 'synthetics' }

      it { expect(context.origin).to eq('synthetics') }
    end
  end

  describe '#delete_span_if' do
    subject(:annotate_for_flush!) { context.delete_span_if(&block) }

    let(:remaining_span) { Datadog::Span.new(tracer, 'remaining', context: context).tap(&:finish) }
    let(:deleted_span) { Datadog::Span.new(tracer, 'deleted', context: context).tap(&:finish) }
    let(:block) { proc { |s| s == deleted_span } }

    before do
      context.add_span(remaining_span)
      context.add_span(deleted_span)
    end

    it 'returns deleted spans' do
      is_expected.to contain_exactly(deleted_span)
    end

    it 'keeps spans not deleted' do
      expect { subject }.to change { context.finished_span_count }.from(2).to(1)

      expect(context.get[0]).to contain_exactly(remaining_span)
    end

    it 'detaches context from delete span' do
      expect { subject }.to change { deleted_span.context }.from(context).to(nil)
    end
  end

  describe '#annotate_for_flush!' do
    subject(:annotate_for_flush!) { context.annotate_for_flush!(root_span) }

    let(:root_span) { Datadog::Span.new(nil, 'dummy') }

    let(:options) { { origin: origin, sampled: sampled, sampling_priority: sampling_priority } }

    let(:origin) { nil }
    let(:sampled) { nil }
    let(:sampling_priority) { nil }

    before do
      context.add_span(root_span)

      subject
    end

    context 'with origin' do
      let(:origin) { 'origin_1' }

      it do
        expect(root_span.get_tag(Datadog::Ext::DistributedTracing::ORIGIN_KEY)).to eq(origin)
      end
    end

    context 'with sampling priority' do
      let(:sampled) { true }
      let(:sampling_priority) { 1 }

      it do
        expect(root_span.get_metric(Datadog::Ext::DistributedTracing::SAMPLING_PRIORITY_KEY)).to eq(sampling_priority)
      end
    end
  end

  describe '#fork_clone' do
    subject(:fork_clone) { context.fork_clone }

    let(:options) do
      {
        trace_id: SecureRandom.uuid,
        span_id: SecureRandom.uuid,
        sampled: true,
        sampling_priority: Datadog::Ext::Priority::AUTO_KEEP,
        origin: 'synthetics'
      }
    end

    it do
      is_expected.to be_a_kind_of(described_class)
      is_expected.to have_attributes(
        trace_id: context.trace_id,
        span_id: context.span_id,
        sampled?: context.sampled?,
        sampling_priority: context.sampling_priority,
        origin: context.origin
      )
    end
  end

  describe '#length' do
    subject(:ctx) { context }

    let(:span) { new_span }

    def new_span(name = nil)
      Datadog::Span.new(tracer, name)
    end

    context 'with many spans' do
      it 'tracks the number of spans added to the trace' do
        10.times do |i|
          span_to_add = span
          expect(ctx.send(:length)).to eq(i)
          ctx.add_span(span_to_add)
          expect(ctx.send(:length)).to eq(i + 1)
          ctx.close_span(span_to_add)
          expect(ctx.send(:length)).to eq(i + 1)
        end

        ctx.get
        expect(ctx.send(:length)).to eq(0)
      end
    end
  end

  describe '#start_time' do
    subject(:ctx) { tracer.call_context }
<<<<<<< HEAD
=======

    let(:tracer) { get_test_tracer }
>>>>>>> b06b84f2

    context 'with no active spans' do
      it 'does not have a start time' do
        expect(ctx.send(:start_time)).to be nil
      end
    end

    context 'with a span in the trace' do
      it 'tracks start time of the span when trace is active' do
        expect(ctx.send(:start_time)).to be nil

        tracer.trace('test.op') do |span|
          expect(ctx.send(:start_time)).to eq(span.start_time)
          expect(ctx.send(:start_time)).to_not be nil
        end

        expect(ctx.send(:start_time)).to be nil
      end
    end
  end

  describe '#each_span' do
    subject(:ctx) { context }

    def new_span(name = nil)
      Datadog::Span.new(tracer, name)
    end

    context 'with a span in the trace' do
      it 'iterates over all the spans available' do
        test_name = 'op.test'
        new_span(test_name)

        ctx.send(:each_span) do |span|
          expect(span.name).to eq(test_name)
        end
      end
    end
  end

  describe 'thread safe behavior' do
    def new_span(name = nil)
      Datadog::Span.new(tracer, name)
    end

    context 'with many threads' do
      it 'is threadsafe' do
        n = 100
        threads = []
        spans = []
        mutex = Mutex.new

        n.times do |i|
          threads << Thread.new do
            span = new_span("test.op#{i}")
            context.add_span(span)
            mutex.synchronize do
              spans << span
            end
          end
        end
        threads.each(&:join)

        threads = []
        spans.each do |span|
          threads << Thread.new do
            context.close_span(span)
          end
        end
        threads.each(&:join)

        trace, sampled = context.get

        expect(trace.length).to eq(n)
        expect(sampled).to be true
        expect(context.finished_span_count).to eq(0)
        expect(context.current_span).to be nil
        expect(context.sampled?).to be false
      end
    end
  end
end<|MERGE_RESOLUTION|>--- conflicted
+++ resolved
@@ -474,11 +474,6 @@
 
   describe '#start_time' do
     subject(:ctx) { tracer.call_context }
-<<<<<<< HEAD
-=======
-
-    let(:tracer) { get_test_tracer }
->>>>>>> b06b84f2
 
     context 'with no active spans' do
       it 'does not have a start time' do
