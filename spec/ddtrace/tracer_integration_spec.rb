--- conflicted
+++ resolved
@@ -7,11 +7,7 @@
 
 RSpec.describe Datadog::Tracer do
   subject(:tracer) { described_class.new(writer: FauxWriter.new) }
-<<<<<<< HEAD
   after { tracer.shutdown! }
-=======
-
->>>>>>> b06b84f2
   let(:spans) { tracer.writer.spans(:keep) }
 
   after do
