RSpec.describe 'gem release process' do
  context 'ddtrace.gemspec' do
    context 'files' do
      subject(:files) { Gem::Specification.load('ddtrace.gemspec').files }

      # It's easy to forget to ship new files, especially when a new paradigm is
      # introduced (e.g. introducing native files requires the inclusion `ext/`)
      it 'includes all important files' do
        single_files_excluded = /
          ^
          (
            \.dockerignore
           |\.editorconfig
           |\.env
           |\.git-blame-ignore-revs
           |\.gitattributes
           |\.gitignore
           |\.gitlab-ci.yml
           |\.pryrc
           |\.rspec
           |\.rubocop.yml
           |\.rubocop_todo.yml
           |\.simplecov
           |\.yardopts
           |Appraisals
           |CONTRIBUTING.md
           |Gemfile
           |Gemfile-.*
           |Rakefile
           |Steepfile
           |ddtrace\.gemspec
           |docker-compose\.yml
          )
          $
        /x

        directories_excluded = %r{
<<<<<<< HEAD
          ^(sig|spec|docs|\.circleci|\.github|lib-injection|benchmarks|gemfiles|integration|tasks|sorbet|yard|vendor/rbs)/
=======
          ^(sig|spec|docs|\.circleci|\.github|benchmarks|gemfiles|integration|tasks|yard|vendor/rbs)/
>>>>>>> d76de947
        }x

        expect(files)
          .to match_array(
            `git ls-files -z`
              .split("\x0")
              .reject { |f| f.match(directories_excluded) }
              .reject { |f| f.match(single_files_excluded) }
          )
      end
    end
  end
end<|MERGE_RESOLUTION|>--- conflicted
+++ resolved
@@ -35,11 +35,7 @@
         /x
 
         directories_excluded = %r{
-<<<<<<< HEAD
-          ^(sig|spec|docs|\.circleci|\.github|lib-injection|benchmarks|gemfiles|integration|tasks|sorbet|yard|vendor/rbs)/
-=======
-          ^(sig|spec|docs|\.circleci|\.github|benchmarks|gemfiles|integration|tasks|yard|vendor/rbs)/
->>>>>>> d76de947
+          ^(sig|spec|docs|\.circleci|\.github|lib-injection|benchmarks|gemfiles|integration|tasks|yard|vendor/rbs)/
         }x
 
         expect(files)
