require 'spec_helper'

require 'ddtrace'
require 'ddtrace/transport/http/client'

RSpec.describe Datadog::Transport::HTTP::Client do
  subject(:client) { described_class.new(api) }
  let(:api) { instance_double(Datadog::Transport::HTTP::API::Instance) }

  describe '#initialize' do
<<<<<<< HEAD
    it { is_expected.to be_a_kind_of(Datadog::Transport::Statistics) }
    it { is_expected.to have_attributes(api: api) }
=======
    include_context 'APIs with fallbacks'

    it { is_expected.to be_a_kind_of(Datadog::Transport::HTTP::Statistics) }

    it do
      is_expected.to have_attributes(
        apis: apis,
        current_api_id: current_api_id
      )
    end
>>>>>>> 08e63122
  end

  describe '#send_request' do
    subject(:send_request) { client.send_request(request, &block) }

    let(:request) { instance_double(Datadog::Transport::Request) }
    let(:response_class) { stub_const('TestResponse', Class.new { include Datadog::Transport::HTTP::Response }) }
    let(:response) { instance_double(response_class, code: double('status code')) }

    before { allow(Datadog::Diagnostics::Health.metrics).to receive(:send_metrics) }

    context 'given a block' do
      let(:handler) { double }
      let(:block) do
        proc do |api, env|
          handler.api(api)
          handler.env(env)
          handler.response
        end
      end

      # Configure the handler
      before do
        allow(handler).to receive(:api)
        allow(handler).to receive(:env)
        allow(handler).to receive(:response).and_return(response)
      end

      context 'which returns an OK response' do
        before do
          allow(response).to receive(:not_found?).and_return(false)
          allow(response).to receive(:unsupported?).and_return(false)

          expect(client).to receive(:update_stats_from_response!)
            .with(response)
        end

        it 'sends to only the current API once' do
          is_expected.to eq(response)
          expect(handler).to have_received(:api).with(api).once
          expect(handler).to have_received(:env).with(kind_of(Datadog::Transport::HTTP::Env)).once
        end
      end

<<<<<<< HEAD
=======
      context 'which returns a not found response' do
        before do
          allow(response).to receive(:not_found?).and_return(true)
          allow(response).to receive(:client_error?).and_return(true)

          expect(client).to receive(:update_stats_from_response!)
            .with(response)
            .twice
        end

        it 'attempts each API once as it falls back after each failure' do
          is_expected.to be response
          expect(handler).to have_received(:api).with(api_v2).once
          expect(handler).to have_received(:api).with(api_v1).once
          expect(handler).to have_received(:env).with(kind_of(Datadog::Transport::HTTP::Env)).twice
        end
      end

      context 'which returns an unsupported response' do
        before do
          allow(response).to receive(:not_found?).and_return(false)
          allow(response).to receive(:unsupported?).and_return(true)
          allow(response).to receive(:client_error?).and_return(true)

          expect(client).to receive(:update_stats_from_response!)
            .with(response)
            .twice
        end

        it 'attempts each API once as it falls back after each failure' do
          is_expected.to be response
          expect(handler).to have_received(:api).with(api_v2).once
          expect(handler).to have_received(:api).with(api_v1).once
          expect(handler).to have_received(:env).with(kind_of(Datadog::Transport::HTTP::Env)).twice
        end
      end

>>>>>>> 08e63122
      context 'which raises an error' do
        let(:error_class) { stub_const('TestError', Class.new(StandardError)) }
        let(:logger) { instance_double(Datadog::Logger) }

        before do
          allow(handler).to receive(:response).and_raise(error_class)
          allow(Datadog::Logger).to receive(:log).and_return(logger)
          allow(logger).to receive(:debug)
          allow(logger).to receive(:error)
        end

        it 'makes only one attempt and returns an internal error response' do
          expect(client).to receive(:update_stats_from_exception!)
            .with(kind_of(error_class))

          is_expected.to be_a_kind_of(Datadog::Transport::InternalErrorResponse)
          expect(send_request.error).to be_a_kind_of(error_class)
          expect(handler).to have_received(:api).with(api).once

          # Check log was written to appropriately
          expect(logger).to have_received(:error).once
          expect(logger).to_not have_received(:debug)
        end

        context 'twice consecutively' do
          subject(:send_request) do
            client.send_request(request, &block)
            client.send_request(request, &block)
          end

          before do
            expect(client).to receive(:update_stats_from_exception!).twice do |exception|
              @count ||= 0
              @count += 1

              expect(exception).to be_a_kind_of(error_class)
              allow(client.stats).to receive(:consecutive_errors)
                .and_return(@count)
            end
          end

          it 'makes only one attempt per request and returns an internal error response' do
            is_expected.to be_a_kind_of(Datadog::Transport::InternalErrorResponse)
            expect(send_request.error).to be_a_kind_of(error_class)
            expect(handler).to have_received(:api).with(api).twice

            # Check log was written to appropriately
            expect(logger).to have_received(:error).once
            expect(logger).to have_received(:debug).once
          end
        end
      end
    end
  end

  describe '#build_env' do
    subject(:env) { client.build_env(request) }
    let(:request) { instance_double(Datadog::Transport::Request) }

    it 'returns a Datadog::Transport::HTTP::Env' do
      is_expected.to be_a_kind_of(Datadog::Transport::HTTP::Env)
      expect(env.request).to be request
    end
  end
end<|MERGE_RESOLUTION|>--- conflicted
+++ resolved
@@ -8,21 +8,8 @@
   let(:api) { instance_double(Datadog::Transport::HTTP::API::Instance) }
 
   describe '#initialize' do
-<<<<<<< HEAD
-    it { is_expected.to be_a_kind_of(Datadog::Transport::Statistics) }
+    it { is_expected.to be_a_kind_of(Datadog::Transport::HTTP::Statistics) }
     it { is_expected.to have_attributes(api: api) }
-=======
-    include_context 'APIs with fallbacks'
-
-    it { is_expected.to be_a_kind_of(Datadog::Transport::HTTP::Statistics) }
-
-    it do
-      is_expected.to have_attributes(
-        apis: apis,
-        current_api_id: current_api_id
-      )
-    end
->>>>>>> 08e63122
   end
 
   describe '#send_request' do
@@ -67,46 +54,6 @@
         end
       end
 
-<<<<<<< HEAD
-=======
-      context 'which returns a not found response' do
-        before do
-          allow(response).to receive(:not_found?).and_return(true)
-          allow(response).to receive(:client_error?).and_return(true)
-
-          expect(client).to receive(:update_stats_from_response!)
-            .with(response)
-            .twice
-        end
-
-        it 'attempts each API once as it falls back after each failure' do
-          is_expected.to be response
-          expect(handler).to have_received(:api).with(api_v2).once
-          expect(handler).to have_received(:api).with(api_v1).once
-          expect(handler).to have_received(:env).with(kind_of(Datadog::Transport::HTTP::Env)).twice
-        end
-      end
-
-      context 'which returns an unsupported response' do
-        before do
-          allow(response).to receive(:not_found?).and_return(false)
-          allow(response).to receive(:unsupported?).and_return(true)
-          allow(response).to receive(:client_error?).and_return(true)
-
-          expect(client).to receive(:update_stats_from_response!)
-            .with(response)
-            .twice
-        end
-
-        it 'attempts each API once as it falls back after each failure' do
-          is_expected.to be response
-          expect(handler).to have_received(:api).with(api_v2).once
-          expect(handler).to have_received(:api).with(api_v1).once
-          expect(handler).to have_received(:env).with(kind_of(Datadog::Transport::HTTP::Env)).twice
-        end
-      end
-
->>>>>>> 08e63122
       context 'which raises an error' do
         let(:error_class) { stub_const('TestError', Class.new(StandardError)) }
         let(:logger) { instance_double(Datadog::Logger) }
