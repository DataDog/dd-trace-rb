--- conflicted
+++ resolved
@@ -32,7 +32,6 @@
         rule_sample_rate: rule_sample_rate,
         runtime_id: runtime_id,
         sample_rate: sample_rate,
-        sampling_mechanism: sampling_mechanism,
         sampling_priority: sampling_priority,
         tags: trace_tags
       }
@@ -48,7 +47,6 @@
     let(:rule_sample_rate) { rand }
     let(:runtime_id) { 'trace.runtime_id' }
     let(:sample_rate) { rand }
-    let(:sampling_mechanism) { 1 }
     let(:sampling_priority) { Datadog::Tracing::Sampling::Ext::Priority::USER_KEEP }
   end
 
@@ -145,12 +143,7 @@
             Datadog::Tracing::Metadata::Ext::Sampling::TAG_RULE_SAMPLE_RATE => rule_sample_rate,
             Datadog::Core::Runtime::Ext::TAG_ID => runtime_id,
             Datadog::Tracing::Metadata::Ext::Sampling::TAG_SAMPLE_RATE => sample_rate,
-<<<<<<< HEAD
-            Datadog::Tracing::Metadata::Ext::Distributed::TAG_DECISION_MAKER => '-1',
-            Datadog::Tracing::Metadata::Ext::Distributed::TAG_SAMPLING_PRIORITY => sampling_priority
-=======
             Datadog::Tracing::Metadata::Ext::Distributed::TAG_SAMPLING_PRIORITY => sampling_priority,
->>>>>>> e8acaf7a
           )
         end
 
