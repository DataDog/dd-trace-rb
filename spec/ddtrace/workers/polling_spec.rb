--- conflicted
+++ resolved
@@ -13,12 +13,8 @@
 
     describe '#perform' do
       subject(:perform) { worker.perform }
-<<<<<<< HEAD
+
       after { worker.stop(true, 5) }
-=======
-
-      after { worker.stop(true, 0) }
->>>>>>> b06b84f2
 
       let(:worker) { worker_class.new(&task) }
       let(:task) { proc { |*args| worker_spy.perform(*args) } }
