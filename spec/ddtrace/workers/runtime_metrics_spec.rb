require 'spec_helper'

require 'ddtrace'
require 'ddtrace/workers/runtime_metrics'

RSpec.describe Datadog::Workers::RuntimeMetrics do
  subject(:worker) { described_class.new(options) }

  let(:metrics) { instance_double(Datadog::Runtime::Metrics) }
  let(:options) { { metrics: metrics, enabled: true } }

  before { allow(metrics).to receive(:flush) }
<<<<<<< HEAD
  after { worker.stop(true, 5) }
=======

  after { worker.stop(true, 0) }
>>>>>>> b06b84f2

  describe '#initialize' do
    it { expect(worker).to be_a_kind_of(Datadog::Workers::Polling) }

    context 'by default' do
      subject(:worker) { described_class.new }

      it { expect(worker.enabled?).to be false }
      it { expect(worker.loop_base_interval).to eq 10 }
      it { expect(worker.loop_back_off_ratio).to eq 1.2 }
      it { expect(worker.loop_back_off_max).to eq 30 }
    end

    context 'when :enabled is given' do
      let(:options) { super().merge(enabled: true) }

      it { expect(worker.enabled?).to be true }
    end

    context 'when :enabled is not given' do
      before { options.delete(:enabled) }

      it { expect(worker.enabled?).to be false }
    end

    context 'when :interval is given' do
      let(:value) { double }
      let(:options) { super().merge(interval: value) }

      it { expect(worker.loop_base_interval).to be value }
    end

    context 'when :back_off_ratio is given' do
      let(:value) { double }
      let(:options) { super().merge(back_off_ratio: value) }

      it { expect(worker.loop_back_off_ratio).to be value }
    end

    context 'when :back_off_max is given' do
      let(:value) { double }
      let(:options) { super().merge(back_off_max: value) }

      it { expect(worker.loop_back_off_max).to be value }
    end
  end

  describe '#perform' do
    subject(:perform) { worker.perform }
<<<<<<< HEAD
    after { worker.stop(true, 5) }
=======

    after { worker.stop(true, 0) }
>>>>>>> b06b84f2

    context 'when #enabled? is true' do
      before { allow(worker).to receive(:enabled?).and_return(true) }

      it 'starts a worker thread' do
        perform
        expect(worker).to have_attributes(
          metrics: metrics,
          run_async?: true,
          running?: true,
          started?: true,
          forked?: false,
          fork_policy: Datadog::Workers::Async::Thread::FORK_POLICY_STOP,
          result: nil
        )
      end
    end
  end

  describe '#enabled=' do
    subject(:set_enabled_value) { worker.enabled = value }
<<<<<<< HEAD
    after { worker.stop(true, 5) }
=======

    after { worker.stop(true, 0) }
>>>>>>> b06b84f2

    context 'when not running' do
      before do
        worker.enabled = false
        allow(worker).to receive(:perform)
        allow(worker).to receive(:stop)
      end

      context 'and given true' do
        let(:value) { true }

        it 'starts the worker' do
          expect { set_enabled_value }
            .to change { worker.enabled? }
            .from(false)
            .to(true)

          expect(worker).to_not have_received(:perform)
          expect(worker).to_not have_received(:stop)
        end
      end

      context 'and given false' do
        let(:value) { false }

        it 'does nothing' do
          expect { set_enabled_value }
            .to_not change { worker.enabled? }
            .from(false)

          expect(worker).to_not have_received(:perform)
          expect(worker).to_not have_received(:stop)
        end
      end

      context 'and given nil' do
        let(:value) { nil }

        it 'does nothing' do
          expect { set_enabled_value }
            .to_not change { worker.enabled? }
            .from(false)

          expect(worker).to_not have_received(:perform)
          expect(worker).to_not have_received(:stop)
        end
      end
    end

    context 'when already running' do
      before do
        worker.enabled = true
        allow(worker).to receive(:perform)
        allow(worker).to receive(:stop)
      end

      context 'and given true' do
        let(:value) { true }

        it 'does nothing' do
          expect { set_enabled_value }
            .to_not change { worker.enabled? }
            .from(true)

          expect(worker).to_not have_received(:perform)
          expect(worker).to_not have_received(:stop)
        end
      end

      context 'and given false' do
        let(:value) { false }

        it 'stops the worker' do
          expect { set_enabled_value }
            .to change { worker.enabled? }
            .from(true)
            .to(false)

          expect(worker).to_not have_received(:perform)
          expect(worker).to_not have_received(:stop)
        end
      end

      context 'and given nil' do
        let(:value) { nil }

        it 'stops the worker' do
          expect { set_enabled_value }
            .to change { worker.enabled? }
            .from(true)
            .to(false)

          expect(worker).to_not have_received(:perform)
          expect(worker).to_not have_received(:stop)
        end
      end
    end
  end

  describe '#associate_with_span' do
    subject(:associate_with_span) { worker.associate_with_span(span) }

    let(:span) { instance_double(Datadog::Span) }

    before do
      allow(worker.metrics).to receive(:associate_with_span)
      allow(worker).to receive(:perform)
    end

    it 'forwards to #metrics' do
      associate_with_span

      expect(worker.metrics).to have_received(:associate_with_span)
        .with(span)
      expect(worker).to have_received(:perform)
    end
  end

  describe 'forwarded methods' do
    describe '#register_service' do
      subject(:register_service) { worker.register_service(service) }

      let(:service) { double('service') }

      before { allow(worker.metrics).to receive(:register_service) }

      it 'forwards to #metrics' do
        register_service
        expect(worker.metrics).to have_received(:register_service)
          .with(service)
      end
    end
  end

  describe 'integration tests', :integration do
    describe 'interval' do
      after { worker.stop }

      it 'produces metrics every 10 seconds' do
        worker.perform

        sleep 10.1

        # Metrics are produced once right away
        # and again after 10 seconds.
        expect(metrics).to have_received(:flush).twice
      end
    end

    describe 'forking' do
      before { skip unless PlatformHelpers.supports_fork? }

      let(:options) do
        {
          metrics: metrics,
          fork_policy: fork_policy,
          enabled: true
        }
      end

      context 'when the process forks' do
        before { allow(metrics).to receive(:flush) }

        after { worker.stop }

        context 'with FORK_POLICY_STOP fork policy' do
          let(:fork_policy) { Datadog::Workers::Async::Thread::FORK_POLICY_STOP }

          it 'does not produce metrics' do
            # Start worker in main process
            worker.perform

            expect_in_fork do
              # Capture the flush
              @flushed = false
              allow(metrics).to receive(:flush) do
                @flushed = true
              end

              # Attempt restart of worker & verify it stops.
              expect { worker.perform }.to change { worker.run_async? }
                .from(true)
                .to(false)
            end
          end
        end

        context 'with FORK_POLICY_RESTART fork policy' do
          let(:fork_policy) { Datadog::Workers::Async::Thread::FORK_POLICY_RESTART }

          it 'continues producing metrics' do
            # Start worker
            worker.perform

            expect_in_fork do
              # Capture the flush
              @flushed = false
              allow(metrics).to receive(:flush) do
                @flushed = true
              end

              # Restart worker & wait
              worker.perform
              try_wait_until(attempts: 30) { @flushed }

              # Verify state of the worker
              expect(worker.error?).to be false
              expect(metrics).to have_received(:flush).at_least(:once)
            end
          end
        end
      end
    end
  end
end<|MERGE_RESOLUTION|>--- conflicted
+++ resolved
@@ -10,12 +10,8 @@
   let(:options) { { metrics: metrics, enabled: true } }
 
   before { allow(metrics).to receive(:flush) }
-<<<<<<< HEAD
+
   after { worker.stop(true, 5) }
-=======
-
-  after { worker.stop(true, 0) }
->>>>>>> b06b84f2
 
   describe '#initialize' do
     it { expect(worker).to be_a_kind_of(Datadog::Workers::Polling) }
@@ -65,12 +61,8 @@
 
   describe '#perform' do
     subject(:perform) { worker.perform }
-<<<<<<< HEAD
+
     after { worker.stop(true, 5) }
-=======
-
-    after { worker.stop(true, 0) }
->>>>>>> b06b84f2
 
     context 'when #enabled? is true' do
       before { allow(worker).to receive(:enabled?).and_return(true) }
@@ -92,12 +84,8 @@
 
   describe '#enabled=' do
     subject(:set_enabled_value) { worker.enabled = value }
-<<<<<<< HEAD
+
     after { worker.stop(true, 5) }
-=======
-
-    after { worker.stop(true, 0) }
->>>>>>> b06b84f2
 
     context 'when not running' do
       before do
