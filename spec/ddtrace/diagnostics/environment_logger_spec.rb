require 'spec_helper'

require 'ddtrace/diagnostics/environment_logger'

RSpec.describe Datadog::Diagnostics::EnvironmentLogger do
  subject(:env_logger) { described_class }

  before { allow(DateTime).to receive(:now).and_return(DateTime.new(2020)) }

  # Reading DD_AGENT_HOST allows this to work in CI
  let(:agent_hostname) { ENV['DD_AGENT_HOST'] || '127.0.0.1' }

  before do
    # Resets "only-once" execution pattern of `log!`
    env_logger.instance_variable_set(:@executed, nil)

    Datadog.configure.reset!
  end

  describe '#log!' do
    subject(:log!) { env_logger.log!([response]) }

    let(:logger) do
      log!
      tracer_logger
    end

    let(:response) { instance_double(Datadog::Transport::Response, ok?: true) }
    let(:tracer_logger) { instance_double(Datadog::Logger) }

    before do
      allow(Datadog).to receive(:logger).and_return(tracer_logger)
      allow(tracer_logger).to receive(:info)
    end

    it 'with a default tracer settings' do
      expect(logger).to have_received(:info).with start_with('DATADOG TRACER CONFIGURATION') do |msg|
        json = JSON.parse(msg.partition('-')[2].strip)
        expect(json).to match(
          'agent_url' => "http://#{agent_hostname}:8126?timeout=1",
          'analytics_enabled' => false,
          'date' => '2020-01-01T00:00:00+00:00',
          'debug' => false,
          'enabled' => true,
          'health_metrics_enabled' => false,
          'lang' => 'ruby',
          'lang_version' => match(/[23]\./),
          'os_name' => include('x86_64'),
          'partial_flushing_enabled' => false,
          'priority_sampling_enabled' => false,
          'runtime_metrics_enabled' => false,
          'version' => Datadog::VERSION::STRING,
          'vm' => be_a(String)
        )
      end
    end

    context 'with multiple invocations' do
      it 'executes only once' do
        env_logger.log!([response])
        env_logger.log!([response])

        expect(logger).to have_received(:info).once
      end
    end

    context 'with agent error' do
      before { allow(tracer_logger).to receive(:warn) }

      let(:response) { Datadog::Transport::InternalErrorResponse.new(ZeroDivisionError.new('msg')) }

      it do
        expect(logger).to have_received(:warn).with start_with('DATADOG TRACER DIAGNOSTIC') do |msg|
          error_line = msg.partition('-')[2].strip
          error = error_line.partition(':')[2].strip

          expect(error_line).to start_with('Agent Error')
          expect(error).to include('ZeroDivisionError')
          expect(error).to include('msg')
        end
      end
    end

    context 'under a REPL' do
      around do |example|
        begin
          original = $PROGRAM_NAME
          $0 = 'irb'
          example.run
        ensure
          $0 = original
        end
      end

      context 'with default settings' do
        it { expect(logger).to_not have_received(:info) }
      end

      context 'with explicit setting' do
        before do
          Datadog.configure { |c| c.diagnostics.startup_logs.enabled = true }
        end

        it { expect(logger).to have_received(:info) }
      end
    end

    context 'with error collecting information' do
      before do
        allow(tracer_logger).to receive(:warn)
        expect_any_instance_of(Datadog::Diagnostics::EnvironmentCollector).to receive(:collect!).and_raise
      end

      it 'rescues error and logs exception' do
        expect(logger).to have_received(:warn).with start_with('Failed to collect environment information')
      end
    end
  end

  describe Datadog::Diagnostics::EnvironmentCollector do
    describe '#collect!' do
      subject(:collect!) { collector.collect!([response]) }

      let(:collector) { described_class.new }
      let(:response) { instance_double(Datadog::Transport::Response, ok?: true) }

      it 'with a default tracer' do
        is_expected.to match(
          agent_error: nil,
          agent_url: "http://#{agent_hostname}:8126?timeout=1",
          analytics_enabled: false,
          date: '2020-01-01T00:00:00+00:00',
          dd_version: nil,
          debug: false,
          enabled: true,
          env: nil,
          health_metrics_enabled: false,
          integrations_loaded: nil,
          lang: 'ruby',
          lang_version: match(/[23]\./),
          os_name: include('x86_64'),
          partial_flushing_enabled: false,
          priority_sampling_enabled: false,
          runtime_metrics_enabled: false,
          sample_rate: nil,
          sampling_rules: nil,
          service: nil,
          tags: nil,
          version: Datadog::VERSION::STRING,
          vm: be_a(String)
        )
      end

      context 'with tracer disabled' do
        before { Datadog.configure { |c| c.tracer.enabled = false } }

        after { Datadog.configure { |c| c.tracer.enabled = true } }

        it { is_expected.to include enabled: false }
      end

      context 'with env configured' do
        before { Datadog.configure { |c| c.env = 'env' } }

        it { is_expected.to include env: 'env' }
      end

      context 'with tags configured' do
        before { Datadog.configure { |c| c.tags = { 'k1' => 'v1', 'k2' => 'v2' } } }

        it { is_expected.to include tags: 'k1:v1,k2:v2' }
      end

      context 'with service configured' do
        before { Datadog.configure { |c| c.service = 'svc' } }

        it { is_expected.to include service: 'svc' }
      end

      context 'with version configured' do
        before { Datadog.configure { |c| c.version = '1.2' } }

        it { is_expected.to include dd_version: '1.2' }
      end

      context 'with debug enabled' do
        before { Datadog.configure { |c| c.diagnostics.debug = true } }

        it { is_expected.to include debug: true }
      end

      context 'with analytics enabled' do
        before { Datadog.configure { |c| c.analytics_enabled = true } }

        it { is_expected.to include analytics_enabled: true }
      end

      context 'with runtime metrics enabled' do
        before { Datadog.configure { |c| c.runtime_metrics.enabled = true } }
<<<<<<< HEAD
=======

>>>>>>> 42ebdb99
        after { Datadog.configure.runtime_metrics.reset! }

        it { is_expected.to include runtime_metrics_enabled: true }
      end

      context 'with partial flushing enabled' do
        before { Datadog.configure { |c| c.tracer.partial_flush.enabled = true } }

        it { is_expected.to include partial_flushing_enabled: true }
      end

      context 'with priority sampling enabled' do
        before { Datadog.configure { |c| c.tracer.priority_sampling = true } }

        it { is_expected.to include priority_sampling_enabled: true }
      end

      context 'with health metrics enabled' do
        before { Datadog.configure { |c| c.diagnostics.health_metrics.enabled = true } }

        it { is_expected.to include health_metrics_enabled: true }
      end

      context 'with agent connectivity issues' do
        let(:response) { Datadog::Transport::InternalErrorResponse.new(ZeroDivisionError.new('msg')) }

        it { is_expected.to include agent_error: include('ZeroDivisionError') }
        it { is_expected.to include agent_error: include('msg') }
      end

      context 'with unix socket transport' do
        before do
          Datadog.configure do |c|
            c.tracer.transport_options = ->(t) { t.adapter :unix, '/tmp/trace.sock' }
          end
        end

        after { Datadog.configure { |c| c.tracer.transport_options = {} } }

        it { is_expected.to include agent_url: include('unix') }
        it { is_expected.to include agent_url: include('/tmp/trace.sock') }
      end

      context 'with integrations loaded' do
        before { Datadog.configure { |c| c.use :http, options } }

        let(:options) { {} }

        it { is_expected.to include integrations_loaded: start_with('http') }

        it do
          # Because net/http is default gem, we use the Ruby version as the library version.
          is_expected.to include integrations_loaded: end_with("@#{RUBY_VERSION}")
        end

        context 'with integration-specific settings' do
          let(:options) { { service_name: 'my-http' } }

          it { is_expected.to include integration_http_analytics_enabled: 'false' }
          it { is_expected.to include integration_http_analytics_sample_rate: '1.0' }
          it { is_expected.to include integration_http_service_name: 'my-http' }
          it { is_expected.to include integration_http_distributed_tracing: 'true' }
          it { is_expected.to include integration_http_split_by_domain: 'false' }
        end

        context 'with a complex setting value' do
          let(:options) { { service_name: Class.new } }

          it 'converts to a string' do
            is_expected.to include integration_http_service_name: start_with('#<Class:')
          end
        end
      end

      context 'with MRI' do
        before { skip unless PlatformHelpers.mri? }

        it { is_expected.to include vm: start_with('ruby') }
      end

      context 'with JRuby' do
        before { skip unless PlatformHelpers.jruby? }

        it { is_expected.to include vm: start_with('jruby') }
      end

      context 'with TruffleRuby' do
        before { skip unless PlatformHelpers.truffleruby? }

        it { is_expected.to include vm: start_with('truffleruby') }
      end
    end
  end
end<|MERGE_RESOLUTION|>--- conflicted
+++ resolved
@@ -197,10 +197,6 @@
 
       context 'with runtime metrics enabled' do
         before { Datadog.configure { |c| c.runtime_metrics.enabled = true } }
-<<<<<<< HEAD
-=======
-
->>>>>>> 42ebdb99
         after { Datadog.configure.runtime_metrics.reset! }
 
         it { is_expected.to include runtime_metrics_enabled: true }
