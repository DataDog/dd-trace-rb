--- conflicted
+++ resolved
@@ -913,11 +913,10 @@
     "DD_TRACE_TRILOGY_SERVICE_NAME": {
       "version": ["A"]
     },
-<<<<<<< HEAD
     "DD_TRACE_VIEW_COMPONENT_ENABLED": {
-=======
+      "version": ["A"]
+    },
     "DD_TRACE_WATERDROP_ENABLED": {
->>>>>>> a6848170
       "version": ["A"]
     },
     "DD_TRACE_X_DATADOG_TAGS_MAX_LENGTH": {
