--- conflicted
+++ resolved
@@ -2,978 +2,6 @@
   "__comment": "See docs/AccessEnvironmentVariables.md. Also PLEASE KEEP THE KEYS SORTED :)",
   "version": "2",
   "supportedConfigurations": {
-<<<<<<< HEAD
-    "DD_AGENT_HOST": {
-      "version": ["A"]
-    },
-    "DD_API_KEY": {
-      "version": ["A"]
-    },
-    "DD_API_SECURITY_ENABLED": {
-      "version": ["A"]
-    },
-    "DD_API_SECURITY_ENDPOINT_COLLECTION_ENABLED": {
-      "version": ["A"]
-    },
-    "DD_API_SECURITY_REQUEST_SAMPLE_RATE": {
-      "version": ["A"]
-    },
-    "DD_API_SECURITY_SAMPLE_DELAY": {
-      "version": ["A"]
-    },
-    "DD_APM_TRACING_ENABLED": {
-      "version": ["A"]
-    },
-    "DD_APPSEC_AUTOMATED_USER_EVENTS_TRACKING": {
-      "version": ["A"]
-    },
-    "DD_APPSEC_AUTO_USER_INSTRUMENTATION_MODE": {
-      "version": ["A"]
-    },
-    "DD_APPSEC_ENABLED": {
-      "version": ["A"]
-    },
-    "DD_APPSEC_HTTP_BLOCKED_TEMPLATE_HTML": {
-      "version": ["A"]
-    },
-    "DD_APPSEC_HTTP_BLOCKED_TEMPLATE_JSON": {
-      "version": ["A"]
-    },
-    "DD_APPSEC_HTTP_BLOCKED_TEMPLATE_TEXT": {
-      "version": ["A"]
-    },
-    "DD_APPSEC_MAX_STACK_TRACES": {
-      "version": ["A"]
-    },
-    "DD_APPSEC_MAX_STACK_TRACE_DEPTH": {
-      "version": ["A"]
-    },
-    "DD_APPSEC_MAX_STACK_TRACE_DEPTH_TOP_PERCENT": {
-      "version": ["A"]
-    },
-    "DD_APPSEC_OBFUSCATION_PARAMETER_KEY_REGEXP": {
-      "version": ["A"]
-    },
-    "DD_APPSEC_OBFUSCATION_PARAMETER_VALUE_REGEXP": {
-      "version": ["A"]
-    },
-    "DD_APPSEC_RASP_ENABLED": {
-      "version": ["A"]
-    },
-    "DD_APPSEC_RULES": {
-      "version": ["A"]
-    },
-    "DD_APPSEC_SCA_ENABLED": {
-      "version": ["A"]
-    },
-    "DD_APPSEC_STACK_TRACE_ENABLED": {
-      "version": ["A"]
-    },
-    "DD_APPSEC_TRACE_RATE_LIMIT": {
-      "version": ["A"]
-    },
-    "DD_APPSEC_WAF_DEBUG": {
-      "version": ["A"]
-    },
-    "DD_APPSEC_WAF_TIMEOUT": {
-      "version": ["A"]
-    },
-    "DD_CRASHTRACKING_ENABLED": {
-      "version": ["A"]
-    },
-    "DD_DATA_STREAMS_ENABLED": {
-      "version": ["A"]
-    },
-    "DD_DBM_PROPAGATION_MODE": {
-      "version": ["A"]
-    },
-    "DD_DISABLE_DATADOG_RAILS": {
-      "version": ["A"]
-    },
-    "DD_DYNAMIC_INSTRUMENTATION_ENABLED": {
-      "version": ["A"]
-    },
-    "DD_DYNAMIC_INSTRUMENTATION_PROBE_FILE": {
-      "version": ["A"]
-    },
-    "DD_DYNAMIC_INSTRUMENTATION_REDACTED_IDENTIFIERS": {
-      "version": ["A"]
-    },
-    "DD_DYNAMIC_INSTRUMENTATION_REDACTED_TYPES": {
-      "version": ["A"]
-    },
-    "DD_ENV": {
-      "version": ["A"]
-    },
-    "DD_ERROR_TRACKING_HANDLED_ERRORS": {
-      "version": ["A"]
-    },
-    "DD_ERROR_TRACKING_HANDLED_ERRORS_INCLUDE": {
-      "version": ["A"]
-    },
-    "DD_EXPERIMENTAL_FLAGGING_PROVIDER_ENABLED": {
-      "version": ["A"]
-    },
-    "DD_EXPERIMENTAL_PROPAGATE_PROCESS_TAGS_ENABLED": {
-      "version": ["A"]
-    },
-    "DD_EXTERNAL_ENV": {
-      "version": ["A"]
-    },
-    "DD_GIT_COMMIT_SHA": {
-      "version": ["A"]
-    },
-    "DD_GIT_REPOSITORY_URL": {
-      "version": ["A"]
-    },
-    "DD_HEALTH_METRICS_ENABLED": {
-      "version": ["A"]
-    },
-    "DD_INJECTION_ENABLED": {
-      "version": ["A"]
-    },
-    "DD_INJECT_FORCE": {
-      "version": ["A"]
-    },
-    "DD_INSTRUMENTATION_INSTALL_ID": {
-      "version": ["A"]
-    },
-    "DD_INSTRUMENTATION_INSTALL_TIME": {
-      "version": ["A"]
-    },
-    "DD_INSTRUMENTATION_INSTALL_TYPE": {
-      "version": ["A"]
-    },
-    "DD_INSTRUMENTATION_TELEMETRY_ENABLED": {
-      "version": ["A"]
-    },
-    "DD_INTEGRATION_SERVICE": {
-      "version": ["A"]
-    },
-    "DD_LOGS_INJECTION": {
-      "version": ["A"]
-    },
-    "DD_METRIC_AGENT_PORT": {
-      "version": ["A"]
-    },
-    "DD_METRICS_OTEL_ENABLED": {
-      "version": ["A"]
-    },
-    "DD_PROFILING_ALLOCATION_ENABLED": {
-      "version": ["A"]
-    },
-    "DD_PROFILING_DIR_INTERRUPTION_WORKAROUND_ENABLED": {
-      "version": ["A"]
-    },
-    "DD_PROFILING_ENABLED": {
-      "version": ["A"]
-    },
-    "DD_PROFILING_ENDPOINT_COLLECTION_ENABLED": {
-      "version": ["A"]
-    },
-    "DD_PROFILING_EXPERIMENTAL_HEAP_ENABLED": {
-      "version": ["A"]
-    },
-    "DD_PROFILING_EXPERIMENTAL_HEAP_SAMPLE_RATE": {
-      "version": ["A"]
-    },
-    "DD_PROFILING_EXPERIMENTAL_HEAP_SIZE_ENABLED": {
-      "version": ["A"]
-    },
-    "DD_PROFILING_GC_ENABLED": {
-      "version": ["A"]
-    },
-    "DD_PROFILING_GVL_ENABLED": {
-      "version": ["A"]
-    },
-    "DD_PROFILING_HEAP_CLEAN_AFTER_GC_ENABLED": {
-      "version": ["A"]
-    },
-    "DD_PROFILING_MAX_FRAMES": {
-      "version": ["A"]
-    },
-    "DD_PROFILING_NATIVE_FILENAMES_ENABLED": {
-      "version": ["A"]
-    },
-    "DD_PROFILING_NO_SIGNALS_WORKAROUND_ENABLED": {
-      "version": ["A"]
-    },
-    "DD_PROFILING_OVERHEAD_TARGET_PERCENTAGE": {
-      "version": ["A"]
-    },
-    "DD_PROFILING_PREVIEW_OTEL_CONTEXT_ENABLED": {
-      "version": ["A"]
-    },
-    "DD_PROFILING_SIGHANDLER_SAMPLING_ENABLED": {
-      "version": ["A"]
-    },
-    "DD_PROFILING_SKIP_MYSQL2_CHECK": {
-      "version": ["A"]
-    },
-    "DD_PROFILING_TIMELINE_ENABLED": {
-      "version": ["A"]
-    },
-    "DD_PROFILING_UPLOAD_PERIOD": {
-      "version": ["A"]
-    },
-    "DD_PROFILING_UPLOAD_TIMEOUT": {
-      "version": ["A"]
-    },
-    "DD_REDIS_COMMAND_ARGS": {
-      "version": ["A"]
-    },
-    "DD_REMOTE_CONFIGURATION_ENABLED": {
-      "version": ["A"]
-    },
-    "DD_REMOTE_CONFIG_BOOT_TIMEOUT_SECONDS": {
-      "version": ["A"]
-    },
-    "DD_REMOTE_CONFIG_POLL_INTERVAL_SECONDS": {
-      "version": ["A"]
-    },
-    "DD_RODA_ANALYTICS_ENABLED": {
-      "version": ["A"]
-    },
-    "DD_RODA_ANALYTICS_SAMPLE_RATE": {
-      "version": ["A"]
-    },
-    "DD_RUNTIME_METRICS_ENABLED": {
-      "version": ["A"]
-    },
-    "DD_RUNTIME_METRICS_RUNTIME_ID_ENABLED": {
-      "version": ["A"]
-    },
-    "DD_SERVICE": {
-      "version": ["B"]
-    },
-    "DD_SITE": {
-      "version": ["A"]
-    },
-    "DD_SPAN_SAMPLING_RULES": {
-      "version": ["A"]
-    },
-    "DD_SPAN_SAMPLING_RULES_FILE": {
-      "version": ["A"]
-    },
-    "DD_TAGS": {
-      "version": ["B"]
-    },
-    "DD_TELEMETRY_AGENTLESS_URL": {
-      "version": ["A"]
-    },
-    "DD_TELEMETRY_DEPENDENCY_COLLECTION_ENABLED": {
-      "version": ["A"]
-    },
-    "DD_TELEMETRY_HEARTBEAT_INTERVAL": {
-      "version": ["A"]
-    },
-    "DD_TELEMETRY_LOG_COLLECTION_ENABLED": {
-      "version": ["A"]
-    },
-    "DD_TELEMETRY_METRICS_AGGREGATION_INTERVAL": {
-      "version": ["A"]
-    },
-    "DD_TELEMETRY_METRICS_ENABLED": {
-      "version": ["A"]
-    },
-    "DD_TRACE_128_BIT_TRACEID_GENERATION_ENABLED": {
-      "version": ["A"]
-    },
-    "DD_TRACE_128_BIT_TRACEID_LOGGING_ENABLED": {
-      "version": ["A"]
-    },
-    "DD_TRACE_ACTION_CABLE_ANALYTICS_ENABLED": {
-      "version": ["A"]
-    },
-    "DD_TRACE_ACTION_CABLE_ANALYTICS_SAMPLE_RATE": {
-      "version": ["A"]
-    },
-    "DD_TRACE_ACTION_CABLE_ENABLED": {
-      "version": ["A"]
-    },
-    "DD_TRACE_ACTION_MAILER_ANALYTICS_ENABLED": {
-      "version": ["A"]
-    },
-    "DD_TRACE_ACTION_MAILER_ANALYTICS_SAMPLE_RATE": {
-      "version": ["A"]
-    },
-    "DD_TRACE_ACTION_MAILER_ENABLED": {
-      "version": ["A"]
-    },
-    "DD_TRACE_ACTION_PACK_ANALYTICS_ENABLED": {
-      "version": ["A"]
-    },
-    "DD_TRACE_ACTION_PACK_ANALYTICS_SAMPLE_RATE": {
-      "version": ["A"]
-    },
-    "DD_TRACE_ACTION_PACK_ENABLED": {
-      "version": ["A"]
-    },
-    "DD_TRACE_ACTION_VIEW_ANALYTICS_ENABLED": {
-      "version": ["A"]
-    },
-    "DD_TRACE_ACTION_VIEW_ANALYTICS_SAMPLE_RATE": {
-      "version": ["A"]
-    },
-    "DD_TRACE_ACTION_VIEW_ENABLED": {
-      "version": ["A"]
-    },
-    "DD_TRACE_ACTIVE_JOB_ANALYTICS_ENABLED": {
-      "version": ["A"]
-    },
-    "DD_TRACE_ACTIVE_JOB_ANALYTICS_SAMPLE_RATE": {
-      "version": ["A"]
-    },
-    "DD_TRACE_ACTIVE_JOB_ENABLED": {
-      "version": ["A"]
-    },
-    "DD_TRACE_ACTIVE_MODEL_SERIALIZERS_ANALYTICS_ENABLED": {
-      "version": ["A"]
-    },
-    "DD_TRACE_ACTIVE_MODEL_SERIALIZERS_ANALYTICS_SAMPLE_RATE": {
-      "version": ["A"]
-    },
-    "DD_TRACE_ACTIVE_MODEL_SERIALIZERS_ENABLED": {
-      "version": ["A"]
-    },
-    "DD_TRACE_ACTIVE_RECORD_ANALYTICS_ENABLED": {
-      "version": ["A"]
-    },
-    "DD_TRACE_ACTIVE_RECORD_ANALYTICS_SAMPLE_RATE": {
-      "version": ["A"]
-    },
-    "DD_TRACE_ACTIVE_RECORD_ENABLED": {
-      "version": ["A"]
-    },
-    "DD_TRACE_ACTIVE_SUPPORT_ANALYTICS_ENABLED": {
-      "version": ["A"]
-    },
-    "DD_TRACE_ACTIVE_SUPPORT_ANALYTICS_SAMPLE_RATE": {
-      "version": ["A"]
-    },
-    "DD_TRACE_ACTIVE_SUPPORT_ENABLED": {
-      "version": ["A"]
-    },
-    "DD_TRACE_AGENT_PORT": {
-      "version": ["A"]
-    },
-    "DD_TRACE_AGENT_TIMEOUT_SECONDS": {
-      "version": ["A"]
-    },
-    "DD_TRACE_AGENT_URL": {
-      "version": ["A"]
-    },
-    "DD_TRACE_ANALYTICS_ENABLED": {
-      "version": ["A"]
-    },
-    "DD_TRACE_AWS_ANALYTICS_ENABLED": {
-      "version": ["A"]
-    },
-    "DD_TRACE_AWS_ANALYTICS_SAMPLE_RATE": {
-      "version": ["A"]
-    },
-    "DD_TRACE_AWS_ENABLED": {
-      "version": ["A"]
-    },
-    "DD_TRACE_AWS_PEER_SERVICE": {
-      "version": ["A"]
-    },
-    "DD_TRACE_AWS_SERVICE_NAME": {
-      "version": ["A"]
-    },
-    "DD_TRACE_BAGGAGE_TAG_KEYS": {
-      "version": ["A"]
-    },
-    "DD_TRACE_CLIENT_IP_ENABLED": {
-      "version": ["A"]
-    },
-    "DD_TRACE_CLIENT_IP_HEADER": {
-      "version": ["A"]
-    },
-    "DD_TRACE_CONCURRENT_RUBY_ENABLED": {
-      "version": ["A"]
-    },
-    "DD_TRACE_DALLI_ANALYTICS_ENABLED": {
-      "version": ["A"]
-    },
-    "DD_TRACE_DALLI_ANALYTICS_SAMPLE_RATE": {
-      "version": ["A"]
-    },
-    "DD_TRACE_DALLI_ENABLED": {
-      "version": ["A"]
-    },
-    "DD_TRACE_DALLI_PEER_SERVICE": {
-      "version": ["A"]
-    },
-    "DD_TRACE_DALLI_SERVICE_NAME": {
-      "version": ["A"]
-    },
-    "DD_TRACE_DEBUG": {
-      "version": ["B"]
-    },
-    "DD_TRACE_DELAYED_JOB_ANALYTICS_ENABLED": {
-      "version": ["A"]
-    },
-    "DD_TRACE_DELAYED_JOB_ANALYTICS_SAMPLE_RATE": {
-      "version": ["A"]
-    },
-    "DD_TRACE_DELAYED_JOB_ENABLED": {
-      "version": ["A"]
-    },
-    "DD_TRACE_ELASTICSEARCH_ANALYTICS_ENABLED": {
-      "version": ["A"]
-    },
-    "DD_TRACE_ELASTICSEARCH_ANALYTICS_SAMPLE_RATE": {
-      "version": ["A"]
-    },
-    "DD_TRACE_ELASTICSEARCH_ENABLED": {
-      "version": ["A"]
-    },
-    "DD_TRACE_ELASTICSEARCH_PEER_SERVICE": {
-      "version": ["A"]
-    },
-    "DD_TRACE_ELASTICSEARCH_SERVICE_NAME": {
-      "version": ["A"]
-    },
-    "DD_TRACE_ENABLED": {
-      "version": ["B"]
-    },
-    "DD_TRACE_ETHON_ANALYTICS_ENABLED": {
-      "version": ["A"]
-    },
-    "DD_TRACE_ETHON_ANALYTICS_SAMPLE_RATE": {
-      "version": ["A"]
-    },
-    "DD_TRACE_ETHON_ENABLED": {
-      "version": ["A"]
-    },
-    "DD_TRACE_ETHON_PEER_SERVICE": {
-      "version": ["A"]
-    },
-    "DD_TRACE_ETHON_SERVICE_NAME": {
-      "version": ["A"]
-    },
-    "DD_TRACE_EXCON_ANALYTICS_ENABLED": {
-      "version": ["A"]
-    },
-    "DD_TRACE_EXCON_ANALYTICS_SAMPLE_RATE": {
-      "version": ["A"]
-    },
-    "DD_TRACE_EXCON_ENABLED": {
-      "version": ["A"]
-    },
-    "DD_TRACE_EXCON_ERROR_STATUS_CODES": {
-      "version": ["A"]
-    },
-    "DD_TRACE_EXCON_PEER_SERVICE": {
-      "version": ["A"]
-    },
-    "DD_TRACE_EXCON_SERVICE_NAME": {
-      "version": ["A"]
-    },
-    "DD_TRACE_FARADAY_ANALYTICS_ENABLED": {
-      "version": ["A"]
-    },
-    "DD_TRACE_FARADAY_ANALYTICS_SAMPLE_RATE": {
-      "version": ["A"]
-    },
-    "DD_TRACE_FARADAY_ENABLED": {
-      "version": ["A"]
-    },
-    "DD_TRACE_FARADAY_ERROR_STATUS_CODES": {
-      "version": ["A"]
-    },
-    "DD_TRACE_FARADAY_PEER_SERVICE": {
-      "version": ["A"]
-    },
-    "DD_TRACE_FARADAY_SERVICE_NAME": {
-      "version": ["A"]
-    },
-    "DD_TRACE_GRAPE_ANALYTICS_ENABLED": {
-      "version": ["A"]
-    },
-    "DD_TRACE_GRAPE_ANALYTICS_SAMPLE_RATE": {
-      "version": ["A"]
-    },
-    "DD_TRACE_GRAPE_ENABLED": {
-      "version": ["A"]
-    },
-    "DD_TRACE_GRAPE_ERROR_STATUS_CODES": {
-      "version": ["A"]
-    },
-    "DD_TRACE_GRAPHQL_ANALYTICS_ENABLED": {
-      "version": ["A"]
-    },
-    "DD_TRACE_GRAPHQL_ANALYTICS_SAMPLE_RATE": {
-      "version": ["A"]
-    },
-    "DD_TRACE_GRAPHQL_ENABLED": {
-      "version": ["A"]
-    },
-    "DD_TRACE_GRAPHQL_ERROR_EXTENSIONS": {
-      "version": ["A"]
-    },
-    "DD_TRACE_GRAPHQL_ERROR_TRACKING": {
-      "version": ["A"]
-    },
-    "DD_TRACE_GRAPHQL_WITH_UNIFIED_TRACER": {
-      "version": ["A"]
-    },
-    "DD_TRACE_GRPC_ANALYTICS_ENABLED": {
-      "version": ["A"]
-    },
-    "DD_TRACE_GRPC_ANALYTICS_SAMPLE_RATE": {
-      "version": ["A"]
-    },
-    "DD_TRACE_GRPC_ENABLED": {
-      "version": ["A"]
-    },
-    "DD_TRACE_GRPC_PEER_SERVICE": {
-      "version": ["A"]
-    },
-    "DD_TRACE_GRPC_SERVICE_NAME": {
-      "version": ["A"]
-    },
-    "DD_TRACE_HANAMI_ENABLED": {
-      "version": ["A"]
-    },
-    "DD_TRACE_HEADER_TAGS": {
-      "version": ["A"]
-    },
-    "DD_TRACE_HTTPCLIENT_ANALYTICS_ENABLED": {
-      "version": ["A"]
-    },
-    "DD_TRACE_HTTPCLIENT_ANALYTICS_SAMPLE_RATE": {
-      "version": ["A"]
-    },
-    "DD_TRACE_HTTPCLIENT_ENABLED": {
-      "version": ["A"]
-    },
-    "DD_TRACE_HTTPCLIENT_ERROR_STATUS_CODES": {
-      "version": ["A"]
-    },
-    "DD_TRACE_HTTPCLIENT_PEER_SERVICE": {
-      "version": ["A"]
-    },
-    "DD_TRACE_HTTPCLIENT_SERVICE_NAME": {
-      "version": ["A"]
-    },
-    "DD_TRACE_HTTPRB_ANALYTICS_ENABLED": {
-      "version": ["A"]
-    },
-    "DD_TRACE_HTTPRB_ANALYTICS_SAMPLE_RATE": {
-      "version": ["A"]
-    },
-    "DD_TRACE_HTTPRB_ENABLED": {
-      "version": ["A"]
-    },
-    "DD_TRACE_HTTPRB_ERROR_STATUS_CODES": {
-      "version": ["A"]
-    },
-    "DD_TRACE_HTTPRB_PEER_SERVICE": {
-      "version": ["A"]
-    },
-    "DD_TRACE_HTTPRB_SERVICE_NAME": {
-      "version": ["A"]
-    },
-    "DD_TRACE_HTTP_ANALYTICS_ENABLED": {
-      "version": ["A"]
-    },
-    "DD_TRACE_HTTP_ANALYTICS_SAMPLE_RATE": {
-      "version": ["A"]
-    },
-    "DD_TRACE_HTTP_CLIENT_ERROR_STATUSES": {
-      "version": ["A"]
-    },
-    "DD_TRACE_HTTP_ENABLED": {
-      "version": ["A"]
-    },
-    "DD_TRACE_HTTP_ERROR_STATUS_CODES": {
-      "version": ["A"]
-    },
-    "DD_TRACE_HTTP_SERVER_ERROR_STATUSES": {
-      "version": ["A"]
-    },
-    "DD_TRACE_KAFKA_ANALYTICS_ENABLED": {
-      "version": ["A"]
-    },
-    "DD_TRACE_KAFKA_ANALYTICS_SAMPLE_RATE": {
-      "version": ["A"]
-    },
-    "DD_TRACE_KAFKA_ENABLED": {
-      "version": ["A"]
-    },
-    "DD_TRACE_KARAFKA_ENABLED": {
-      "version": ["A"]
-    },
-    "DD_TRACE_LOGRAGE_ENABLED": {
-      "version": ["A"]
-    },
-    "DD_TRACE_MEMCACHED_COMMAND_ENABLED": {
-      "version": ["A"]
-    },
-    "DD_TRACE_MONGO_ANALYTICS_ENABLED": {
-      "version": ["A"]
-    },
-    "DD_TRACE_MONGO_ANALYTICS_SAMPLE_RATE": {
-      "version": ["A"]
-    },
-    "DD_TRACE_MONGO_ENABLED": {
-      "version": ["A"]
-    },
-    "DD_TRACE_MONGO_JSON_COMMAND": {
-      "version": ["A"]
-    },
-    "DD_TRACE_MONGO_PEER_SERVICE": {
-      "version": ["A"]
-    },
-    "DD_TRACE_MONGO_SERVICE_NAME": {
-      "version": ["A"]
-    },
-    "DD_TRACE_MYSQL2_ANALYTICS_ENABLED": {
-      "version": ["A"]
-    },
-    "DD_TRACE_MYSQL2_ANALYTICS_SAMPLE_RATE": {
-      "version": ["A"]
-    },
-    "DD_TRACE_MYSQL2_ENABLED": {
-      "version": ["A"]
-    },
-    "DD_TRACE_MYSQL2_PEER_SERVICE": {
-      "version": ["A"]
-    },
-    "DD_TRACE_MYSQL2_SERVICE_NAME": {
-      "version": ["A"]
-    },
-    "DD_TRACE_NATIVE_SPAN_EVENTS": {
-      "version": ["A"]
-    },
-    "DD_TRACE_NET_HTTP_PEER_SERVICE": {
-      "version": ["A"]
-    },
-    "DD_TRACE_NET_HTTP_SERVICE_NAME": {
-      "version": ["A"]
-    },
-    "DD_TRACE_OPENSEARCH_ANALYTICS_ENABLED": {
-      "version": ["A"]
-    },
-    "DD_TRACE_OPENSEARCH_ANALYTICS_SAMPLE_RATE": {
-      "version": ["A"]
-    },
-    "DD_TRACE_OPENSEARCH_ENABLED": {
-      "version": ["A"]
-    },
-    "DD_TRACE_OPENSEARCH_PEER_SERVICE": {
-      "version": ["A"]
-    },
-    "DD_TRACE_OPENSEARCH_RESOURCE_PATTERN": {
-      "version": ["A"]
-    },
-    "DD_TRACE_OPENSEARCH_SERVICE_NAME": {
-      "version": ["A"]
-    },
-    "DD_TRACE_PEER_SERVICE_DEFAULTS_ENABLED": {
-      "version": ["A"]
-    },
-    "DD_TRACE_PEER_SERVICE_MAPPING": {
-      "version": ["A"]
-    },
-    "DD_TRACE_PG_ANALYTICS_ENABLED": {
-      "version": ["A"]
-    },
-    "DD_TRACE_PG_ANALYTICS_SAMPLE_RATE": {
-      "version": ["A"]
-    },
-    "DD_TRACE_PG_ENABLED": {
-      "version": ["A"]
-    },
-    "DD_TRACE_PG_PEER_SERVICE": {
-      "version": ["A"]
-    },
-    "DD_TRACE_PG_SERVICE_NAME": {
-      "version": ["A"]
-    },
-    "DD_TRACE_PRESTO_ANALYTICS_ENABLED": {
-      "version": ["A"]
-    },
-    "DD_TRACE_PRESTO_ANALYTICS_SAMPLE_RATE": {
-      "version": ["A"]
-    },
-    "DD_TRACE_PRESTO_ENABLED": {
-      "version": ["A"]
-    },
-    "DD_TRACE_PRESTO_PEER_SERVICE": {
-      "version": ["A"]
-    },
-    "DD_TRACE_PRESTO_SERVICE_NAME": {
-      "version": ["A"]
-    },
-    "DD_TRACE_PROPAGATION_EXTRACT_FIRST": {
-      "version": ["A"]
-    },
-    "DD_TRACE_PROPAGATION_STYLE": {
-      "version": ["B"]
-    },
-    "DD_TRACE_PROPAGATION_STYLE_EXTRACT": {
-      "version": ["A"]
-    },
-    "DD_TRACE_PROPAGATION_STYLE_INJECT": {
-      "version": ["A"]
-    },
-    "DD_TRACE_QUE_ANALYTICS_ENABLED": {
-      "version": ["A"]
-    },
-    "DD_TRACE_QUE_ANALYTICS_SAMPLE_RATE": {
-      "version": ["A"]
-    },
-    "DD_TRACE_QUE_ENABLED": {
-      "version": ["A"]
-    },
-    "DD_TRACE_QUE_TAG_ARGS_ENABLED": {
-      "version": ["A"]
-    },
-    "DD_TRACE_QUE_TAG_DATA_ENABLED": {
-      "version": ["A"]
-    },
-    "DD_TRACE_RACECAR_ANALYTICS_ENABLED": {
-      "version": ["A"]
-    },
-    "DD_TRACE_RACECAR_ANALYTICS_SAMPLE_RATE": {
-      "version": ["A"]
-    },
-    "DD_TRACE_RACECAR_ENABLED": {
-      "version": ["A"]
-    },
-    "DD_TRACE_RACK_ANALYTICS_ENABLED": {
-      "version": ["A"]
-    },
-    "DD_TRACE_RACK_ANALYTICS_SAMPLE_RATE": {
-      "version": ["A"]
-    },
-    "DD_TRACE_RACK_ENABLED": {
-      "version": ["A"]
-    },
-    "DD_TRACE_RAILS_ANALYTICS_ENABLED": {
-      "version": ["A"]
-    },
-    "DD_TRACE_RAILS_ANALYTICS_SAMPLE_RATE": {
-      "version": ["A"]
-    },
-    "DD_TRACE_RAILS_ENABLED": {
-      "version": ["A"]
-    },
-    "DD_TRACE_RAKE_ANALYTICS_ENABLED": {
-      "version": ["A"]
-    },
-    "DD_TRACE_RAKE_ANALYTICS_SAMPLE_RATE": {
-      "version": ["A"]
-    },
-    "DD_TRACE_RAKE_ENABLED": {
-      "version": ["A"]
-    },
-    "DD_TRACE_RATE_LIMIT": {
-      "version": ["A"]
-    },
-    "DD_TRACE_REDIS_ANALYTICS_ENABLED": {
-      "version": ["A"]
-    },
-    "DD_TRACE_REDIS_ANALYTICS_SAMPLE_RATE": {
-      "version": ["A"]
-    },
-    "DD_TRACE_REDIS_ENABLED": {
-      "version": ["A"]
-    },
-    "DD_TRACE_REDIS_PEER_SERVICE": {
-      "version": ["A"]
-    },
-    "DD_TRACE_REDIS_SERVICE_NAME": {
-      "version": ["A"]
-    },
-    "DD_TRACE_REMOVE_INTEGRATION_SERVICE_NAMES_ENABLED": {
-      "version": ["A"]
-    },
-    "DD_TRACE_REPORT_HOSTNAME": {
-      "version": ["A"]
-    },
-    "DD_TRACE_RESOURCE_RENAMING_ENABLED": {
-      "version": ["A"]
-    },
-    "DD_TRACE_RESOURCE_RENAMING_ALWAYS_SIMPLIFIED_ENDPOINT": {
-      "version": ["A"]
-    },
-    "DD_TRACE_RESQUE_ANALYTICS_ENABLED": {
-      "version": ["A"]
-    },
-    "DD_TRACE_RESQUE_ANALYTICS_SAMPLE_RATE": {
-      "version": ["A"]
-    },
-    "DD_TRACE_RESQUE_ENABLED": {
-      "version": ["A"]
-    },
-    "DD_TRACE_REST_CLIENT_ANALYTICS_ENABLED": {
-      "version": ["A"]
-    },
-    "DD_TRACE_REST_CLIENT_ANALYTICS_SAMPLE_RATE": {
-      "version": ["A"]
-    },
-    "DD_TRACE_REST_CLIENT_ENABLED": {
-      "version": ["A"]
-    },
-    "DD_TRACE_REST_CLIENT_PEER_SERVICE": {
-      "version": ["A"]
-    },
-    "DD_TRACE_REST_CLIENT_SERVICE_NAME": {
-      "version": ["A"]
-    },
-    "DD_TRACE_RODA_ENABLED": {
-      "version": ["A"]
-    },
-    "DD_TRACE_SAMPLE_RATE": {
-      "version": ["B"]
-    },
-    "DD_TRACE_SAMPLING_RULES": {
-      "version": ["A"]
-    },
-    "DD_TRACE_SEMANTIC_LOGGER_ENABLED": {
-      "version": ["A"]
-    },
-    "DD_TRACE_SEQUEL_ANALYTICS_ENABLED": {
-      "version": ["A"]
-    },
-    "DD_TRACE_SEQUEL_ANALYTICS_SAMPLE_RATE": {
-      "version": ["A"]
-    },
-    "DD_TRACE_SEQUEL_ENABLED": {
-      "version": ["A"]
-    },
-    "DD_TRACE_SHORYUKEN_ANALYTICS_ENABLED": {
-      "version": ["A"]
-    },
-    "DD_TRACE_SHORYUKEN_ANALYTICS_SAMPLE_RATE": {
-      "version": ["A"]
-    },
-    "DD_TRACE_SHORYUKEN_ENABLED": {
-      "version": ["A"]
-    },
-    "DD_TRACE_SIDEKIQ_ANALYTICS_ENABLED": {
-      "version": ["A"]
-    },
-    "DD_TRACE_SIDEKIQ_ANALYTICS_SAMPLE_RATE": {
-      "version": ["A"]
-    },
-    "DD_TRACE_SIDEKIQ_ENABLED": {
-      "version": ["A"]
-    },
-    "DD_TRACE_SINATRA_ANALYTICS_ENABLED": {
-      "version": ["A"]
-    },
-    "DD_TRACE_SINATRA_ANALYTICS_SAMPLE_RATE": {
-      "version": ["A"]
-    },
-    "DD_TRACE_SINATRA_ENABLED": {
-      "version": ["A"]
-    },
-    "DD_TRACE_SNEAKERS_ANALYTICS_ENABLED": {
-      "version": ["A"]
-    },
-    "DD_TRACE_SNEAKERS_ANALYTICS_SAMPLE_RATE": {
-      "version": ["A"]
-    },
-    "DD_TRACE_SNEAKERS_ENABLED": {
-      "version": ["A"]
-    },
-    "DD_TRACE_STARTUP_LOGS": {
-      "version": ["A"]
-    },
-    "DD_TRACE_STRIPE_ANALYTICS_ENABLED": {
-      "version": ["A"]
-    },
-    "DD_TRACE_STRIPE_ANALYTICS_SAMPLE_RATE": {
-      "version": ["A"]
-    },
-    "DD_TRACE_STRIPE_ENABLED": {
-      "version": ["A"]
-    },
-    "DD_TRACE_SUCKER_PUNCH_ANALYTICS_ENABLED": {
-      "version": ["A"]
-    },
-    "DD_TRACE_SUCKER_PUNCH_ANALYTICS_SAMPLE_RATE": {
-      "version": ["A"]
-    },
-    "DD_TRACE_SUCKER_PUNCH_ENABLED": {
-      "version": ["A"]
-    },
-    "DD_TRACE_TEST_MODE_ENABLED": {
-      "version": ["A"]
-    },
-    "DD_TRACE_TRILOGY_ANALYTICS_ENABLED": {
-      "version": ["A"]
-    },
-    "DD_TRACE_TRILOGY_ANALYTICS_SAMPLE_RATE": {
-      "version": ["A"]
-    },
-    "DD_TRACE_TRILOGY_ENABLED": {
-      "version": ["A"]
-    },
-    "DD_TRACE_TRILOGY_PEER_SERVICE": {
-      "version": ["A"]
-    },
-    "DD_TRACE_TRILOGY_SERVICE_NAME": {
-      "version": ["A"]
-    },
-    "DD_TRACE_WATERDROP_ENABLED": {
-      "version": ["A"]
-    },
-    "DD_TRACE_X_DATADOG_TAGS_MAX_LENGTH": {
-      "version": ["A"]
-    },
-    "DD_VERSION": {
-      "version": ["A"]
-    },
-    "OTEL_EXPORTER_OTLP_ENDPOINT": {
-      "version": ["A"]
-    },
-    "OTEL_EXPORTER_OTLP_HEADERS": {
-      "version": ["A"]
-    },
-    "OTEL_EXPORTER_OTLP_METRICS_ENDPOINT": {
-      "version": ["A"]
-    },
-    "OTEL_EXPORTER_OTLP_METRICS_HEADERS": {
-      "version": ["A"]
-    },
-    "OTEL_EXPORTER_OTLP_METRICS_PROTOCOL": {
-      "version": ["A"]
-    },
-    "OTEL_EXPORTER_OTLP_METRICS_TEMPORALITY_PREFERENCE": {
-      "version": ["A"]
-    },
-    "OTEL_EXPORTER_OTLP_METRICS_TIMEOUT": {
-      "version": ["A"]
-    },
-    "OTEL_EXPORTER_OTLP_PROTOCOL": {
-      "version": ["A"]
-    },
-    "OTEL_EXPORTER_OTLP_TIMEOUT": {
-      "version": ["A"]
-    },
-    "OTEL_METRIC_EXPORT_INTERVAL": {
-      "version": ["A"]
-    },
-    "OTEL_METRIC_EXPORT_TIMEOUT": {
-      "version": ["A"]
-    },
-    "OTEL_METRICS_EXPORTER": {
-      "version": ["A"]
-    },
-    "OTEL_TRACES_SAMPLER_ARG": {
-      "version": ["A"]
-    }
-  },
-  "aliases": {
-    "DD_DISABLE_DATADOG_RAILS": ["DISABLE_DATADOG_RAILS"],
-    "DD_PROFILING_GVL_ENABLED": ["DD_PROFILING_PREVIEW_GVL_ENABLED"],
-=======
     "DD_AGENT_HOST": [
       {
         "version": "B",
@@ -1215,6 +243,13 @@
         "default": null
       }
     ],
+    "DD_EXTERNAL_ENV": [
+      {
+        "version": "A",
+        "type": "string",
+        "default": null
+      }
+    ],
     "DD_ERROR_TRACKING_HANDLED_ERRORS": [
       {
         "version": "A",
@@ -1522,7 +557,6 @@
         "default": "false"
       }
     ],
->>>>>>> 80b8b5a2
     "DD_RUNTIME_METRICS_RUNTIME_ID_ENABLED": [
       {
         "version": "A",
