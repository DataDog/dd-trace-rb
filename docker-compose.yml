--- conflicted
+++ resolved
@@ -225,11 +225,7 @@
       - bundle-3.1:/usr/local/bundle
       - "ddagent_var_run:${TEST_DDAGENT_VAR_RUN}"
   tracer-3.2:
-<<<<<<< HEAD
-    image: ghcr.io/datadog/dd-trace-rb/ruby:3.2.0-rc1-dd
-=======
     image: ghcr.io/datadog/dd-trace-rb/ruby:3.2.0-dd
->>>>>>> 070cb17a
     command: /bin/bash
     depends_on:
       - ddagent
