require 'bundler/gem_tasks'
require 'ddtrace/version'
require 'rubocop/rake_task' if Gem::Version.new(RUBY_VERSION) >= Gem::Version.new('2.1.0')
require 'rspec/core/rake_task'
require 'rake/testtask'
require 'appraisal'
require 'yard'

Dir.glob('tasks/*.rake').each { |r| import r }

desc 'Run RSpec'
# rubocop:disable Metrics/BlockLength
namespace :spec do
<<<<<<< HEAD
  task all: [:main, :benchmark,
             :rails, :railsredis, :railsactivejob,
=======
  task all: [:main,
             :rails, :railsredis, :railssidekiq, :railsactivejob, :railsactionmailer,
>>>>>>> aa3615a9
             :elasticsearch, :http, :redis, :sidekiq, :sinatra]

  RSpec::Core::RakeTask.new(:main) do |t, args|
    t.pattern = 'spec/**/*_spec.rb'
    t.exclude_pattern = 'spec/**/{contrib,benchmark,redis,opentracer,opentelemetry}/**/*_spec.rb'
    t.rspec_opts = args.to_a.join(' ')
  end

  RSpec::Core::RakeTask.new(:benchmark) do |t, args|
    t.pattern = 'spec/ddtrace/benchmark/**/*_spec.rb'
    t.rspec_opts = args.to_a.join(' ')
  end

  RSpec::Core::RakeTask.new(:opentracer) do |t, args|
    t.pattern = 'spec/ddtrace/opentracer/**/*_spec.rb'
    t.rspec_opts = args.to_a.join(' ')
  end

  RSpec::Core::RakeTask.new(:opentelemetry) do |t, args|
    t.pattern = 'spec/ddtrace/opentelemetry/**/*_spec.rb'
    t.rspec_opts = args.to_a.join(' ')
  end

  RSpec::Core::RakeTask.new(:rails) do |t, args|
    t.pattern = 'spec/ddtrace/contrib/rails/**/*_spec.rb'
    t.exclude_pattern = 'spec/ddtrace/contrib/rails/**/*{active_job,disable_env,redis_cache}*_spec.rb'
    t.rspec_opts = args.to_a.join(' ')
  end

  RSpec::Core::RakeTask.new(:railsredis) do |t, args|
    t.pattern = 'spec/ddtrace/contrib/rails/**/*redis*_spec.rb'
    t.rspec_opts = args.to_a.join(' ')
  end

  RSpec::Core::RakeTask.new(:railsactivejob) do |t, args|
    t.pattern = 'spec/ddtrace/contrib/rails/**/*active_job*_spec.rb'
    t.rspec_opts = args.to_a.join(' ')
  end

  RSpec::Core::RakeTask.new(:railsactionmailer) do |t|
    t.pattern = 'spec/ddtrace/contrib/action_mailer/*_spec.rb'
  end

  RSpec::Core::RakeTask.new(:railsdisableenv) do |t, args|
    t.pattern = 'spec/ddtrace/contrib/rails/**/*disable_env*_spec.rb'
    t.rspec_opts = args.to_a.join(' ')
  end

  RSpec::Core::RakeTask.new(:contrib) do |t, args|
    contrib_paths = [
      'analytics',
      'configurable',
      'configuration/*',
      'configuration/resolvers/*',
      'extensions',
      'integration',
      'patchable',
      'patcher',
      'registerable',
      'registry',
      'registry/*'
    ].join(',')

    t.pattern = "spec/**/contrib/{#{contrib_paths}}_spec.rb"
    t.rspec_opts = args.to_a.join(' ')
    t.exclude_pattern = 'spec/ddtrace/contrib/action_{cable,mailer}/*_spec.rb'
  end

  [
    :action_cable,
    :action_pack,
    :action_view,
    :active_model_serializers,
    :active_record,
    :active_support,
    :aws,
    :concurrent_ruby,
    :cucumber,
    :dalli,
    :delayed_job,
    :elasticsearch,
    :ethon,
    :excon,
    :faraday,
    :grape,
    :graphql,
    :grpc,
    :http,
    :httprb,
    :kafka,
    :mongodb,
    :mysql2,
    :presto,
    :qless,
    :que,
    :racecar,
    :rack,
    :rake,
    :redis,
    :resque,
    :rest_client,
    :rspec,
    :sequel,
    :shoryuken,
    :sidekiq,
    :sinatra,
    :sneakers,
    :sucker_punch,
    :suite
  ].each do |contrib|
    RSpec::Core::RakeTask.new(contrib) do |t, args|
      t.pattern = "spec/ddtrace/contrib/#{contrib}/**/*_spec.rb"
      t.rspec_opts = args.to_a.join(' ')
    end
  end
end

namespace :test do
  task all: [:main,
             :rails,
             :monkey]

  Rake::TestTask.new(:main) do |t|
    t.libs << %w[test lib]
    t.test_files = FileList['test/**/*_test.rb'].reject do |path|
      path.include?('contrib') ||
        path.include?('benchmark') ||
        path.include?('redis') ||
        path.include?('monkey_test.rb')
    end
  end

  Rake::TestTask.new(:rails) do |t|
    t.libs << %w[test lib]
    t.test_files = FileList['test/contrib/rails/**/*_test.rb']
  end

  [
  ].each do |contrib|
    Rake::TestTask.new(contrib) do |t|
      t.libs << %w[test lib]
      t.test_files = FileList["test/contrib/#{contrib}/*_test.rb"]
    end
  end

  Rake::TestTask.new(:monkey) do |t|
    t.libs << %w[test lib]
    t.test_files = FileList['test/monkey_test.rb']
  end
end

Rake::TestTask.new(:benchmark) do |t|
  t.libs << %w[test lib]
  t.test_files = FileList['test/benchmark_test.rb']
end

if Gem::Version.new(RUBY_VERSION) >= Gem::Version.new('2.1.0')
  RuboCop::RakeTask.new(:rubocop) do |t|
    t.options << ['-D', '--force-exclusion']
    t.patterns = ['lib/**/*.rb', 'test/**/*.rb', 'spec/**/*.rb', 'Gemfile', 'Rakefile']
  end
end

YARD::Rake::YardocTask.new(:docs) do |t|
  t.options += ['--title', "ddtrace #{Datadog::VERSION::STRING} documentation"]
  t.options += ['--markup', 'markdown']
  t.options += ['--markup-provider', 'redcarpet']
end

# Deploy tasks
S3_BUCKET = 'gems.datadoghq.com'.freeze
S3_DIR = ENV['S3_DIR']

desc 'release the docs website'
task :'release:docs' => :docs do
  raise 'Missing environment variable S3_DIR' if !S3_DIR || S3_DIR.empty?
  sh "aws s3 cp --recursive doc/ s3://#{S3_BUCKET}/#{S3_DIR}/docs/"
end

# Declare a command for execution.
# Jobs are parallelized if running in CI.
def declare(*args)
  total_executors = ENV.key?('CIRCLE_NODE_TOTAL') ? ENV['CIRCLE_NODE_TOTAL'].to_i : nil
  current_executor = ENV.key?('CIRCLE_NODE_INDEX') ? ENV['CIRCLE_NODE_INDEX'].to_i : nil

  if total_executors && current_executor && total_executors > 1
    @execution_count ||= 0
    @execution_count += 1
    sh(*args) if @execution_count % total_executors == current_executor
  else
    sh(*args)
  end
end

desc 'CI task; it runs all tests for current version of Ruby'
task :ci do
  if Gem::Version.new(RUBY_VERSION) < Gem::Version.new(Datadog::VERSION::MINIMUM_RUBY_VERSION)
    raise NotImplementedError, "Ruby versions < #{Datadog::VERSION::MINIMUM_RUBY_VERSION} are not supported!"
  elsif Gem::Version.new('2.0.0') <= Gem::Version.new(RUBY_VERSION) \
        && Gem::Version.new(RUBY_VERSION) < Gem::Version.new('2.1.0')
    # Main library
    declare 'bundle exec rake test:main'
    declare 'bundle exec rake spec:main'
    declare 'bundle exec rake spec:contrib'

    if RUBY_PLATFORM != 'java'
      # Contrib minitests
      declare 'bundle exec appraisal contrib-old rake test:monkey'
      # Contrib specs
      declare 'bundle exec appraisal contrib-old rake spec:active_model_serializers'
      declare 'bundle exec appraisal contrib-old rake spec:active_record'
      declare 'bundle exec appraisal contrib-old rake spec:active_support'
      declare 'bundle exec appraisal contrib-old rake spec:aws'
      declare 'bundle exec appraisal contrib-old rake spec:concurrent_ruby'
      declare 'bundle exec appraisal contrib-old rake spec:dalli'
      declare 'bundle exec appraisal contrib-old rake spec:delayed_job'
      declare 'bundle exec appraisal contrib-old rake spec:elasticsearch'
      declare 'bundle exec appraisal contrib-old rake spec:ethon'
      declare 'bundle exec appraisal contrib-old rake spec:excon'
      declare 'bundle exec appraisal contrib-old rake spec:faraday'
      declare 'bundle exec appraisal contrib-old rake spec:http'
      declare 'bundle exec appraisal contrib-old rake spec:httprb'
      declare 'bundle exec appraisal contrib-old rake spec:mongodb'
      declare 'bundle exec appraisal contrib-old rake spec:mysql2'
      declare 'bundle exec appraisal contrib-old rake spec:rack'
      declare 'bundle exec appraisal contrib-old rake spec:rake'
      declare 'bundle exec appraisal contrib-old rake spec:redis'
      declare 'bundle exec appraisal contrib-old rake spec:resque'
      declare 'bundle exec appraisal contrib-old rake spec:rest_client'
      declare 'bundle exec appraisal contrib-old rake spec:rspec'
      declare 'bundle exec appraisal contrib-old rake spec:sequel'
      declare 'bundle exec appraisal contrib-old rake spec:sidekiq'
      declare 'bundle exec appraisal contrib-old rake spec:sinatra'
      declare 'bundle exec appraisal contrib-old rake spec:sucker_punch'
      declare 'bundle exec appraisal contrib-old rake spec:suite'
      # Rails minitests
      declare 'bundle exec appraisal rails30-postgres rake test:rails'
      declare 'bundle exec appraisal rails30-postgres rake spec:railsdisableenv'
      declare 'bundle exec appraisal rails32-mysql2 rake test:rails'
      declare 'bundle exec appraisal rails32-postgres rake test:rails'
      declare 'bundle exec appraisal rails32-postgres-redis rake spec:railsredis'
      declare 'bundle exec appraisal rails32-postgres rake spec:railsdisableenv'
      # Rails specs
      declare 'bundle exec appraisal rails30-postgres rake spec:rails'
      declare 'bundle exec appraisal rails32-mysql2 rake spec:rails'
      declare 'bundle exec appraisal rails32-postgres rake spec:rails'
      # Rails suite specs
      declare 'bundle exec appraisal rails32-postgres rake spec:action_pack'
      declare 'bundle exec appraisal rails32-postgres rake spec:action_view'
      declare 'bundle exec appraisal rails32-mysql2 rake spec:active_record'
      declare 'bundle exec appraisal rails32-postgres rake spec:active_support'
    end
  elsif Gem::Version.new('2.1.0') <= Gem::Version.new(RUBY_VERSION) \
        && Gem::Version.new(RUBY_VERSION) < Gem::Version.new('2.2.0')
    # Main library
    declare 'bundle exec rake test:main'
    declare 'bundle exec rake spec:main'
    declare 'bundle exec rake spec:contrib'
    declare 'bundle exec rake spec:opentracer'

    if RUBY_PLATFORM != 'java'
      # Contrib minitests
      declare 'bundle exec appraisal contrib-old rake test:monkey'
      # Contrib specs
      declare 'bundle exec appraisal contrib-old rake spec:active_model_serializers'
      declare 'bundle exec appraisal contrib-old rake spec:active_record'
      declare 'bundle exec appraisal contrib-old rake spec:active_support'
      declare 'bundle exec appraisal contrib-old rake spec:aws'
      declare 'bundle exec appraisal contrib-old rake spec:concurrent_ruby'
      declare 'bundle exec appraisal contrib-old rake spec:dalli'
      declare 'bundle exec appraisal contrib-old rake spec:delayed_job'
      declare 'bundle exec appraisal contrib-old rake spec:elasticsearch'
      declare 'bundle exec appraisal contrib-old rake spec:ethon'
      declare 'bundle exec appraisal contrib-old rake spec:excon'
      declare 'bundle exec appraisal contrib-old rake spec:faraday'
      declare 'bundle exec appraisal contrib-old rake spec:http'
      declare 'bundle exec appraisal contrib-old rake spec:httprb'
      declare 'bundle exec appraisal contrib-old rake spec:kafka'
      declare 'bundle exec appraisal contrib-old rake spec:mongodb'
      declare 'bundle exec appraisal contrib-old rake spec:mysql2'
      declare 'bundle exec appraisal contrib-old rake spec:presto'
      declare 'bundle exec appraisal contrib-old rake spec:rack'
      declare 'bundle exec appraisal contrib-old rake spec:rake'
      declare 'bundle exec appraisal contrib-old rake spec:redis'
      declare 'bundle exec appraisal contrib-old rake spec:resque'
      declare 'bundle exec appraisal contrib-old rake spec:rest_client'
      declare 'bundle exec appraisal contrib-old rake spec:rspec'
      declare 'bundle exec appraisal contrib-old rake spec:sequel'
      declare 'bundle exec appraisal contrib-old rake spec:sidekiq'
      declare 'bundle exec appraisal contrib-old rake spec:sinatra'
      declare 'bundle exec appraisal contrib-old rake spec:sucker_punch'
      declare 'bundle exec appraisal contrib-old rake spec:suite'
      # Rails minitests
      declare 'bundle exec appraisal rails30-postgres rake test:rails'
      declare 'bundle exec appraisal rails30-postgres rake spec:railsdisableenv'
      declare 'bundle exec appraisal rails32-mysql2 rake test:rails'
      declare 'bundle exec appraisal rails32-postgres rake test:rails'
      declare 'bundle exec appraisal rails32-postgres-redis rake spec:railsredis'
      declare 'bundle exec appraisal rails32-postgres rake spec:railsdisableenv'
      declare 'bundle exec appraisal rails4-mysql2 rake test:rails'
      declare 'bundle exec appraisal rails4-postgres rake test:rails'
      declare 'bundle exec appraisal rails4-postgres-redis rake spec:railsredis'
      declare 'bundle exec appraisal rails4-postgres rake spec:railsdisableenv'
      # Rails specs
      declare 'bundle exec appraisal rails30-postgres rake spec:rails'
      declare 'bundle exec appraisal rails32-mysql2 rake spec:rails'
      declare 'bundle exec appraisal rails32-postgres rake spec:rails'
      declare 'bundle exec appraisal rails4-mysql2 rake spec:rails'
      declare 'bundle exec appraisal rails4-postgres rake spec:rails'
      # Rails suite specs
      declare 'bundle exec appraisal rails32-postgres rake spec:action_pack'
      declare 'bundle exec appraisal rails32-postgres rake spec:action_view'
      declare 'bundle exec appraisal rails32-mysql2 rake spec:active_record'
      declare 'bundle exec appraisal rails32-postgres rake spec:active_support'
    end
  elsif Gem::Version.new('2.2.0') <= Gem::Version.new(RUBY_VERSION)\
        && Gem::Version.new(RUBY_VERSION) < Gem::Version.new('2.3.0')
    # Main library
    declare 'bundle exec rake test:main'
    declare 'bundle exec rake spec:main'
    declare 'bundle exec rake spec:contrib'
    declare 'bundle exec rake spec:opentracer'

    if RUBY_PLATFORM != 'java'
      # Contrib minitests
      # Contrib specs
      declare 'bundle exec appraisal contrib rake spec:action_pack'
      declare 'bundle exec appraisal contrib rake spec:action_view'
      declare 'bundle exec appraisal contrib rake spec:active_model_serializers'
      declare 'bundle exec appraisal contrib rake spec:active_record'
      declare 'bundle exec appraisal contrib rake spec:active_support'
      declare 'bundle exec appraisal contrib rake spec:aws'
      declare 'bundle exec appraisal contrib rake spec:concurrent_ruby'
      declare 'bundle exec appraisal contrib rake spec:dalli'
      declare 'bundle exec appraisal contrib rake spec:delayed_job'
      declare 'bundle exec appraisal contrib rake spec:elasticsearch'
      declare 'bundle exec appraisal contrib rake spec:ethon'
      declare 'bundle exec appraisal contrib rake spec:excon'
      declare 'bundle exec appraisal contrib rake spec:faraday'
      declare 'bundle exec appraisal contrib rake spec:grape'
      declare 'bundle exec appraisal contrib rake spec:graphql'
      declare 'bundle exec appraisal contrib rake spec:grpc'
      declare 'bundle exec appraisal contrib rake spec:http'
      declare 'bundle exec appraisal contrib rake spec:httprb'
      declare 'bundle exec appraisal contrib rake spec:kafka'
      declare 'bundle exec appraisal contrib rake spec:mongodb'
      declare 'bundle exec appraisal contrib rake spec:mysql2'
      declare 'bundle exec appraisal contrib rake spec:presto'
      declare 'bundle exec appraisal contrib rake spec:qless'
      declare 'bundle exec appraisal contrib rake spec:que'
      declare 'bundle exec appraisal contrib rake spec:racecar'
      declare 'bundle exec appraisal contrib rake spec:rack'
      declare 'bundle exec appraisal contrib rake spec:rake'
      declare 'bundle exec appraisal contrib rake spec:redis'
      declare 'bundle exec appraisal contrib rake spec:resque'
      declare 'bundle exec appraisal contrib rake spec:rest_client'
      declare 'bundle exec appraisal contrib rake spec:rspec'
      declare 'bundle exec appraisal contrib rake spec:sequel'
      declare 'bundle exec appraisal contrib rake spec:shoryuken'
      declare 'bundle exec appraisal contrib rake spec:sidekiq'
      declare 'bundle exec appraisal contrib rake spec:sinatra'
      declare 'bundle exec appraisal contrib rake spec:sneakers'
      declare 'bundle exec appraisal contrib rake spec:sucker_punch'
      declare 'bundle exec appraisal contrib rake spec:suite'
      # Rails minitests
      declare 'bundle exec appraisal rails30-postgres rake test:rails'
      declare 'bundle exec appraisal rails30-postgres rake spec:railsdisableenv'
      declare 'bundle exec appraisal rails32-mysql2 rake test:rails'
      declare 'bundle exec appraisal rails32-postgres rake test:rails'
      declare 'bundle exec appraisal rails32-postgres-redis rake spec:railsredis'
      declare 'bundle exec appraisal rails32-postgres rake spec:railsdisableenv'
      declare 'bundle exec appraisal rails4-mysql2 rake test:rails'
      declare 'bundle exec appraisal rails4-postgres rake test:rails'
      declare 'bundle exec appraisal rails4-postgres-redis rake spec:railsredis'
      declare 'bundle exec appraisal rails4-postgres rake spec:railsdisableenv'
      declare 'bundle exec appraisal rails4-postgres-sidekiq rake spec:railsactivejob'
      declare 'bundle exec appraisal rails5-mysql2 rake test:rails'
      declare 'bundle exec appraisal rails5-postgres rake test:rails'
      declare 'bundle exec appraisal rails5-postgres-redis rake spec:railsredis'
      declare 'bundle exec appraisal rails5-postgres-redis-activesupport rake spec:railsredis'
      declare 'bundle exec appraisal rails5-postgres-sidekiq rake spec:railsactivejob'
      declare 'bundle exec appraisal rails5-postgres rake spec:railsdisableenv'
      # Rails specs
      declare 'bundle exec appraisal rails30-postgres rake spec:rails'
      declare 'bundle exec appraisal rails32-mysql2 rake spec:rails'
      declare 'bundle exec appraisal rails32-postgres rake spec:rails'
      declare 'bundle exec appraisal rails4-mysql2 rake spec:rails'
      declare 'bundle exec appraisal rails4-postgres rake spec:rails'
      declare 'bundle exec appraisal rails5-mysql2 rake spec:rails'
      declare 'bundle exec appraisal rails5-postgres rake spec:rails'
    end
  elsif Gem::Version.new('2.3.0') <= Gem::Version.new(RUBY_VERSION) \
        && Gem::Version.new(RUBY_VERSION) < Gem::Version.new('2.4.0')
    # Main library
    declare 'bundle exec rake test:main'
    declare 'bundle exec rake spec:main'
    declare 'bundle exec rake spec:contrib'
    declare 'bundle exec rake spec:opentracer'

    if RUBY_PLATFORM != 'java'
      # Contrib minitests
      # Contrib specs
      declare 'bundle exec appraisal contrib rake spec:action_pack'
      declare 'bundle exec appraisal contrib rake spec:action_view'
      declare 'bundle exec appraisal contrib rake spec:active_model_serializers'
      declare 'bundle exec appraisal contrib rake spec:active_record'
      declare 'bundle exec appraisal contrib rake spec:active_support'
      declare 'bundle exec appraisal contrib rake spec:aws'
      declare 'bundle exec appraisal contrib rake spec:concurrent_ruby'
      declare 'bundle exec appraisal contrib rake spec:dalli'
      declare 'bundle exec appraisal contrib rake spec:delayed_job'
      declare 'bundle exec appraisal contrib rake spec:elasticsearch'
      declare 'bundle exec appraisal contrib rake spec:ethon'
      declare 'bundle exec appraisal contrib rake spec:excon'
      declare 'bundle exec appraisal contrib rake spec:faraday'
      declare 'bundle exec appraisal contrib rake spec:grape'
      declare 'bundle exec appraisal contrib rake spec:graphql'
      declare 'bundle exec appraisal contrib rake spec:grpc'
      declare 'bundle exec appraisal contrib rake spec:http'
      declare 'bundle exec appraisal contrib rake spec:httprb'
      declare 'bundle exec appraisal contrib rake spec:kafka'
      declare 'bundle exec appraisal contrib rake spec:mongodb'
      declare 'bundle exec appraisal contrib rake spec:mysql2'
      declare 'bundle exec appraisal contrib rake spec:presto'
      declare 'bundle exec appraisal contrib rake spec:que'
      declare 'bundle exec appraisal contrib rake spec:racecar'
      declare 'bundle exec appraisal contrib rake spec:rack'
      declare 'bundle exec appraisal contrib rake spec:rake'
      declare 'bundle exec appraisal contrib rake spec:redis'
      declare 'bundle exec appraisal contrib rake spec:resque'
      declare 'bundle exec appraisal contrib rake spec:rest_client'
      declare 'bundle exec appraisal contrib rake spec:rspec'
      declare 'bundle exec appraisal contrib rake spec:sequel'
      declare 'bundle exec appraisal contrib rake spec:shoryuken'
      declare 'bundle exec appraisal contrib rake spec:sidekiq'
      declare 'bundle exec appraisal contrib rake spec:sinatra'
      declare 'bundle exec appraisal contrib rake spec:sneakers'
      declare 'bundle exec appraisal contrib rake spec:sucker_punch'
      declare 'bundle exec appraisal contrib rake spec:suite'
      # Contrib specs with old gem versions
      declare 'bundle exec appraisal contrib-old rake spec:faraday'
      # Rails minitests
      declare 'bundle exec appraisal rails30-postgres rake test:rails'
      declare 'bundle exec appraisal rails30-postgres rake spec:railsdisableenv'
      declare 'bundle exec appraisal rails32-mysql2 rake test:rails'
      declare 'bundle exec appraisal rails32-postgres rake test:rails'
      declare 'bundle exec appraisal rails32-postgres-redis rake spec:railsredis'
      declare 'bundle exec appraisal rails32-postgres rake spec:railsdisableenv'
      declare 'bundle exec appraisal rails4-mysql2 rake test:rails'
      declare 'bundle exec appraisal rails4-postgres rake test:rails'
      declare 'bundle exec appraisal rails4-postgres-redis rake spec:railsredis'
      declare 'bundle exec appraisal rails4-postgres rake spec:railsdisableenv'
      declare 'bundle exec appraisal rails4-postgres-sidekiq rake spec:railsactivejob'
      declare 'bundle exec appraisal rails5-mysql2 rake test:rails'
      declare 'bundle exec appraisal rails5-postgres rake test:rails'
      declare 'bundle exec appraisal rails5-postgres-redis rake spec:railsredis'
      declare 'bundle exec appraisal rails5-postgres-redis-activesupport rake spec:railsredis'
      declare 'bundle exec appraisal rails5-postgres-sidekiq rake spec:railsactivejob'
      declare 'bundle exec appraisal rails5-postgres rake spec:railsdisableenv'
      # Rails specs
      declare 'bundle exec appraisal rails30-postgres rake spec:rails'
      declare 'bundle exec appraisal rails32-mysql2 rake spec:rails'
      declare 'bundle exec appraisal rails32-postgres rake spec:rails'
      declare 'bundle exec appraisal rails4-mysql2 rake spec:rails'
      declare 'bundle exec appraisal rails4-postgres rake spec:rails'
      declare 'bundle exec appraisal rails5-mysql2 rake spec:rails'
      declare 'bundle exec appraisal rails5-postgres rake spec:rails'

      # explicitly test resque-2x compatability
      declare 'bundle exec appraisal resque2-redis3 rake spec:resque'
      declare 'bundle exec appraisal resque2-redis4 rake spec:resque'
    end
  elsif Gem::Version.new('2.4.0') <= Gem::Version.new(RUBY_VERSION) \
        && Gem::Version.new(RUBY_VERSION) < Gem::Version.new('2.5.0')
    # Main library
    declare 'bundle exec rake test:main'
    declare 'bundle exec rake spec:main'
    declare 'bundle exec rake spec:contrib'
    declare 'bundle exec rake spec:opentracer'
    declare 'bundle exec rake spec:opentelemetry'

    if RUBY_PLATFORM != 'java'
      # Contrib minitests
      # Contrib specs
      declare 'bundle exec appraisal contrib rake spec:action_pack'
      declare 'bundle exec appraisal contrib rake spec:action_view'
      declare 'bundle exec appraisal contrib rake spec:active_model_serializers'
      declare 'bundle exec appraisal contrib rake spec:active_record'
      declare 'bundle exec appraisal contrib rake spec:active_support'
      declare 'bundle exec appraisal contrib rake spec:aws'
      declare 'bundle exec appraisal contrib rake spec:concurrent_ruby'
      declare 'bundle exec appraisal contrib rake spec:dalli'
      declare 'bundle exec appraisal contrib rake spec:delayed_job'
      declare 'bundle exec appraisal contrib rake spec:elasticsearch'
      declare 'bundle exec appraisal contrib rake spec:ethon'
      declare 'bundle exec appraisal contrib rake spec:excon'
      declare 'bundle exec appraisal contrib rake spec:faraday'
      declare 'bundle exec appraisal contrib rake spec:grape'
      declare 'bundle exec appraisal contrib rake spec:graphql'
      declare 'bundle exec appraisal contrib rake spec:grpc'
      declare 'bundle exec appraisal contrib rake spec:http'
      declare 'bundle exec appraisal contrib rake spec:httprb'
      declare 'bundle exec appraisal contrib rake spec:kafka'
      declare 'bundle exec appraisal contrib rake spec:mongodb'
      declare 'bundle exec appraisal contrib rake spec:mysql2'
      declare 'bundle exec appraisal contrib rake spec:presto'
      declare 'bundle exec appraisal contrib rake spec:que'
      declare 'bundle exec appraisal contrib rake spec:racecar'
      declare 'bundle exec appraisal contrib rake spec:rack'
      declare 'bundle exec appraisal contrib rake spec:rake'
      declare 'bundle exec appraisal contrib rake spec:redis'
      declare 'bundle exec appraisal contrib rake spec:resque'
      declare 'bundle exec appraisal contrib rake spec:rest_client'
      declare 'bundle exec appraisal contrib rake spec:rspec'
      declare 'bundle exec appraisal contrib rake spec:sequel'
      declare 'bundle exec appraisal contrib rake spec:shoryuken'
      declare 'bundle exec appraisal contrib rake spec:sidekiq'
      declare 'bundle exec appraisal contrib rake spec:sinatra'
      declare 'bundle exec appraisal contrib rake spec:sneakers'
      declare 'bundle exec appraisal contrib rake spec:sucker_punch'
      declare 'bundle exec appraisal contrib rake spec:suite'
      # Contrib specs with old gem versions
      declare 'bundle exec appraisal contrib-old rake spec:faraday'
      # Rails minitests
      # We only test Rails 5+ because older versions require Bundler < 2.0
      declare 'bundle exec appraisal rails5-mysql2 rake test:rails'
      declare 'bundle exec appraisal rails5-postgres rake test:rails'
      declare 'bundle exec appraisal rails5-postgres-redis rake spec:railsredis'
      declare 'bundle exec appraisal rails5-postgres-redis-activesupport rake spec:railsredis'
      declare 'bundle exec appraisal rails5-postgres-sidekiq rake spec:railsactivejob'
      declare 'bundle exec appraisal rails5-postgres rake spec:railsdisableenv'
      # Rails specs
      declare 'bundle exec appraisal rails5-mysql2 rake spec:rails'
      declare 'bundle exec appraisal rails5-postgres rake spec:rails'

      # explicitly test resque-2x compatability
      declare 'bundle exec appraisal resque2-redis3 rake spec:resque'
      declare 'bundle exec appraisal resque2-redis4 rake spec:resque'

      # explicitly test cucumber compatibility
      declare 'bundle exec appraisal cucumber3 rake spec:cucumber'
      declare 'bundle exec appraisal cucumber4 rake spec:cucumber'
    end
  elsif Gem::Version.new('2.5.0') <= Gem::Version.new(RUBY_VERSION) \
        && Gem::Version.new(RUBY_VERSION) < Gem::Version.new('2.6.0')
    # Main library
    declare 'bundle exec rake test:main'
    declare 'bundle exec rake spec:main'
    declare 'bundle exec rake spec:contrib'
    declare 'bundle exec rake spec:opentracer'
    declare 'bundle exec rake spec:opentelemetry'
    # Contrib minitests
    # Contrib specs
    declare 'bundle exec appraisal contrib rake spec:action_pack'
    declare 'bundle exec appraisal contrib rake spec:action_view'
    declare 'bundle exec appraisal contrib rake spec:active_model_serializers'
    declare 'bundle exec appraisal contrib rake spec:active_record'
    declare 'bundle exec appraisal contrib rake spec:active_support'
    declare 'bundle exec appraisal contrib rake spec:aws'
    declare 'bundle exec appraisal contrib rake spec:concurrent_ruby'
    declare 'bundle exec appraisal contrib rake spec:cucumber'
    declare 'bundle exec appraisal contrib rake spec:dalli'
    declare 'bundle exec appraisal contrib rake spec:delayed_job'
    declare 'bundle exec appraisal contrib rake spec:elasticsearch'
    declare 'bundle exec appraisal contrib rake spec:ethon'
    declare 'bundle exec appraisal contrib rake spec:excon'
    declare 'bundle exec appraisal contrib rake spec:faraday'
    declare 'bundle exec appraisal contrib rake spec:grape'
    declare 'bundle exec appraisal contrib rake spec:graphql'
    declare 'bundle exec appraisal contrib rake spec:grpc' if RUBY_PLATFORM != 'java' # protobuf not supported
    declare 'bundle exec appraisal contrib rake spec:http'
    declare 'bundle exec appraisal contrib rake spec:httprb'
    declare 'bundle exec appraisal contrib rake spec:kafka'
    declare 'bundle exec appraisal contrib rake spec:mongodb'
    declare 'bundle exec appraisal contrib rake spec:mysql2' if RUBY_PLATFORM != 'java' # built-in jdbc is used instead
    declare 'bundle exec appraisal contrib rake spec:presto'
    declare 'bundle exec appraisal contrib rake spec:qless'
    declare 'bundle exec appraisal contrib rake spec:que'
    declare 'bundle exec appraisal contrib rake spec:racecar'
    declare 'bundle exec appraisal contrib rake spec:rack'
    declare 'bundle exec appraisal contrib rake spec:rake'
    declare 'bundle exec appraisal contrib rake spec:redis'
    declare 'bundle exec appraisal contrib rake spec:resque'
    declare 'bundle exec appraisal contrib rake spec:rest_client'
    declare 'bundle exec appraisal contrib rake spec:rspec'
    declare 'bundle exec appraisal contrib rake spec:sequel'
    declare 'bundle exec appraisal contrib rake spec:shoryuken'
    declare 'bundle exec appraisal contrib rake spec:sidekiq'
    declare 'bundle exec appraisal contrib rake spec:sinatra'
    declare 'bundle exec appraisal contrib rake spec:sneakers'
    declare 'bundle exec appraisal contrib rake spec:sucker_punch'
    declare 'bundle exec appraisal contrib rake spec:suite'
    # Contrib specs with old gem versions
    declare 'bundle exec appraisal contrib-old rake spec:faraday'
    # Rails minitests
    # We only test Rails 5+ because older versions require Bundler < 2.0
    declare 'bundle exec appraisal rails5-mysql2 rake test:rails'
    declare 'bundle exec appraisal rails5-postgres rake test:rails'
    declare 'bundle exec appraisal rails5-postgres-redis rake spec:railsredis'
    declare 'bundle exec appraisal rails5-postgres-redis-activesupport rake spec:railsredis'
    declare 'bundle exec appraisal rails5-postgres-sidekiq rake spec:railsactivejob'
    declare 'bundle exec appraisal rails5-postgres rake spec:railsdisableenv'
    declare 'bundle exec appraisal rails6-mysql2 rake test:rails'
    declare 'bundle exec appraisal rails6-postgres rake test:rails'
    declare 'bundle exec appraisal rails6-postgres-redis rake spec:railsredis'
    declare 'bundle exec appraisal rails6-postgres-redis-activesupport rake spec:railsredis'
    declare 'bundle exec appraisal rails6-postgres-sidekiq rake spec:railsactivejob'
    declare 'bundle exec appraisal rails6-postgres rake spec:railsdisableenv'
    # Rails specs
    declare 'bundle exec appraisal rails5-mysql2 rake spec:action_cable'
    declare 'bundle exec appraisal rails5-mysql2 rake spec:rails'
    declare 'bundle exec appraisal rails5-postgres rake spec:rails'
    # declare 'bundle exec appraisal rails6-mysql2 rake spec:action_cable' # TODO: Hangs CI jobs... fix and re-enable.
    declare 'bundle exec appraisal rails6-mysql2 rake spec:rails'
    declare 'bundle exec appraisal rails6-postgres rake spec:rails'

    # explicitly test resque-2x compatability
    declare 'bundle exec appraisal resque2-redis3 rake spec:resque'
    declare 'bundle exec appraisal resque2-redis4 rake spec:resque'

    # explicitly test cucumber compatibility
    declare 'bundle exec appraisal cucumber3 rake spec:cucumber'
    declare 'bundle exec appraisal cucumber4 rake spec:cucumber'
    declare 'bundle exec appraisal cucumber5 rake spec:cucumber'
  elsif Gem::Version.new('2.6.0') <= Gem::Version.new(RUBY_VERSION) \
      && Gem::Version.new(RUBY_VERSION) < Gem::Version.new('2.7.0')
    # Main library
    declare 'bundle exec rake test:main'
    declare 'bundle exec rake spec:main'
    declare 'bundle exec rake spec:contrib'
    declare 'bundle exec rake spec:opentracer'
    declare 'bundle exec rake spec:opentelemetry'

    if RUBY_PLATFORM != 'java'
      # Contrib minitests
      # Contrib specs
      declare 'bundle exec appraisal contrib rake spec:action_pack'
      declare 'bundle exec appraisal contrib rake spec:action_view'
      declare 'bundle exec appraisal contrib rake spec:active_model_serializers'
      declare 'bundle exec appraisal contrib rake spec:active_record'
      declare 'bundle exec appraisal contrib rake spec:active_support'
      declare 'bundle exec appraisal contrib rake spec:aws'
      declare 'bundle exec appraisal contrib rake spec:concurrent_ruby'
      declare 'bundle exec appraisal contrib rake spec:cucumber'
      declare 'bundle exec appraisal contrib rake spec:dalli'
      declare 'bundle exec appraisal contrib rake spec:delayed_job'
      declare 'bundle exec appraisal contrib rake spec:elasticsearch'
      declare 'bundle exec appraisal contrib rake spec:ethon'
      declare 'bundle exec appraisal contrib rake spec:excon'
      declare 'bundle exec appraisal contrib rake spec:faraday'
      declare 'bundle exec appraisal contrib rake spec:grape'
      declare 'bundle exec appraisal contrib rake spec:graphql'
      declare 'bundle exec appraisal contrib rake spec:grpc'
      declare 'bundle exec appraisal contrib rake spec:http'
      declare 'bundle exec appraisal contrib rake spec:httprb'
      declare 'bundle exec appraisal contrib rake spec:kafka'
      declare 'bundle exec appraisal contrib rake spec:mongodb'
      declare 'bundle exec appraisal contrib rake spec:mysql2'
      declare 'bundle exec appraisal contrib rake spec:presto'
      declare 'bundle exec appraisal contrib rake spec:qless'
      declare 'bundle exec appraisal contrib rake spec:que'
      declare 'bundle exec appraisal contrib rake spec:racecar'
      declare 'bundle exec appraisal contrib rake spec:rack'
      declare 'bundle exec appraisal contrib rake spec:rake'
      declare 'bundle exec appraisal contrib rake spec:redis'
      declare 'bundle exec appraisal contrib rake spec:resque'
      declare 'bundle exec appraisal contrib rake spec:rest_client'
      declare 'bundle exec appraisal contrib rake spec:rspec'
      declare 'bundle exec appraisal contrib rake spec:sequel'
      declare 'bundle exec appraisal contrib rake spec:shoryuken'
      declare 'bundle exec appraisal contrib rake spec:sidekiq'
      declare 'bundle exec appraisal contrib rake spec:sinatra'
      declare 'bundle exec appraisal contrib rake spec:sneakers'
      declare 'bundle exec appraisal contrib rake spec:sucker_punch'
      declare 'bundle exec appraisal contrib rake spec:suite'

      # Contrib specs with old gem versions
      declare 'bundle exec appraisal contrib-old rake spec:faraday'
      # Rails minitests
      # We only test Rails 5+ because older versions require Bundler < 2.0
      declare 'bundle exec appraisal rails5-mysql2 rake test:rails'
      declare 'bundle exec appraisal rails5-postgres rake test:rails'
      declare 'bundle exec appraisal rails5-postgres-redis rake spec:railsredis'
      declare 'bundle exec appraisal rails5-postgres-redis-activesupport rake spec:railsredis'
      declare 'bundle exec appraisal rails5-postgres-sidekiq rake spec:railsactivejob'
      declare 'bundle exec appraisal rails5-postgres rake spec:railsdisableenv'
      declare 'bundle exec appraisal rails6-mysql2 rake test:rails'
      declare 'bundle exec appraisal rails6-postgres rake test:rails'
      declare 'bundle exec appraisal rails6-postgres-redis rake spec:railsredis'
      declare 'bundle exec appraisal rails6-postgres-redis-activesupport rake spec:railsredis'
      declare 'bundle exec appraisal rails6-postgres-sidekiq rake spec:railsactivejob'
      declare 'bundle exec appraisal rails6-postgres rake spec:railsdisableenv'
      # Rails specs
<<<<<<< HEAD
      declare 'bundle exec appraisal rails5-mysql2 rake spec:action_cable'
      declare 'bundle exec appraisal rails5-mysql2 rake spec:rails'
      declare 'bundle exec appraisal rails5-postgres rake spec:rails'
      # declare 'bundle exec appraisal rails6-mysql2 rake spec:action_cable' # TODO: Hangs CI jobs... fix and re-enable.
      declare 'bundle exec appraisal rails6-mysql2 rake spec:rails'
      declare 'bundle exec appraisal rails6-postgres rake spec:rails'

      # explicitly test resque-2x compatability
      declare 'bundle exec appraisal resque2-redis3 rake spec:resque'
      declare 'bundle exec appraisal resque2-redis4 rake spec:resque'

      # explicitly test cucumber compatibility
      declare 'bundle exec appraisal cucumber3 rake spec:cucumber'
      declare 'bundle exec appraisal cucumber4 rake spec:cucumber'
      declare 'bundle exec appraisal cucumber5 rake spec:cucumber'
=======
      sh 'bundle exec appraisal rails30-postgres rake spec:rails'
      sh 'bundle exec appraisal rails32-mysql2 rake spec:rails'
      sh 'bundle exec appraisal rails32-postgres rake spec:rails'
      sh 'bundle exec appraisal rails4-mysql2 rake spec:rails'
      sh 'bundle exec appraisal rails4-postgres rake spec:rails'
      sh 'bundle exec appraisal rails5-mysql2 rake spec:rails'
      sh 'bundle exec appraisal rails5-mysql2 rake spec:railsactionmailer'
      sh 'bundle exec appraisal rails5-postgres rake spec:rails'
      sh 'bundle exec appraisal rails5-postgres rake spec:railsactionmailer'
>>>>>>> aa3615a9
    end
  elsif Gem::Version.new('2.7.0') <= Gem::Version.new(RUBY_VERSION)
    # Main library
    declare 'bundle exec rake test:main'
    declare 'bundle exec rake spec:main'
    declare 'bundle exec rake spec:contrib'
    declare 'bundle exec rake spec:opentracer'
    declare 'bundle exec rake spec:opentelemetry'

    if RUBY_PLATFORM != 'java'
      # Contrib minitests
      # Contrib specs
      declare 'bundle exec appraisal contrib rake spec:action_pack'
      declare 'bundle exec appraisal contrib rake spec:action_view'
      declare 'bundle exec appraisal contrib rake spec:active_model_serializers'
      declare 'bundle exec appraisal contrib rake spec:active_record'
      declare 'bundle exec appraisal contrib rake spec:active_support'
      declare 'bundle exec appraisal contrib rake spec:aws'
      declare 'bundle exec appraisal contrib rake spec:concurrent_ruby'
      declare 'bundle exec appraisal contrib rake spec:cucumber'
      declare 'bundle exec appraisal contrib rake spec:dalli'
      declare 'bundle exec appraisal contrib rake spec:delayed_job'
      declare 'bundle exec appraisal contrib rake spec:elasticsearch'
      declare 'bundle exec appraisal contrib rake spec:ethon'
      declare 'bundle exec appraisal contrib rake spec:excon'
      declare 'bundle exec appraisal contrib rake spec:faraday'
      declare 'bundle exec appraisal contrib rake spec:grape'
      declare 'bundle exec appraisal contrib rake spec:graphql'
      declare 'bundle exec appraisal contrib rake spec:grpc'
      declare 'bundle exec appraisal contrib rake spec:http'
      declare 'bundle exec appraisal contrib rake spec:httprb'
      declare 'bundle exec appraisal contrib rake spec:kafka'
      declare 'bundle exec appraisal contrib rake spec:mongodb'
      declare 'bundle exec appraisal contrib rake spec:mysql2'
      declare 'bundle exec appraisal contrib rake spec:presto'
      declare 'bundle exec appraisal contrib rake spec:qless'
      declare 'bundle exec appraisal contrib rake spec:que'
      declare 'bundle exec appraisal contrib rake spec:racecar'
      declare 'bundle exec appraisal contrib rake spec:rack'
      declare 'bundle exec appraisal contrib rake spec:rake'
      declare 'bundle exec appraisal contrib rake spec:redis'
      declare 'bundle exec appraisal contrib rake spec:resque'
      declare 'bundle exec appraisal contrib rake spec:rest_client'
      declare 'bundle exec appraisal contrib rake spec:rspec'
      declare 'bundle exec appraisal contrib rake spec:sequel'
      declare 'bundle exec appraisal contrib rake spec:shoryuken'
      declare 'bundle exec appraisal contrib rake spec:sidekiq'
      declare 'bundle exec appraisal contrib rake spec:sinatra'
      declare 'bundle exec appraisal contrib rake spec:sneakers'
      declare 'bundle exec appraisal contrib rake spec:sucker_punch'
      declare 'bundle exec appraisal contrib rake spec:suite'

      # Contrib specs with old gem versions
      declare 'bundle exec appraisal contrib-old rake spec:faraday'
      # Rails minitests
      # We only test Rails 5+ because older versions require Bundler < 2.0
      declare 'bundle exec appraisal rails5-mysql2 rake test:rails'
      declare 'bundle exec appraisal rails5-postgres rake test:rails'
      declare 'bundle exec appraisal rails5-postgres-redis rake spec:railsredis'
      declare 'bundle exec appraisal rails5-postgres-redis-activesupport rake spec:railsredis'
      declare 'bundle exec appraisal rails5-postgres-sidekiq rake spec:railsactivejob'
      declare 'bundle exec appraisal rails5-postgres rake spec:railsdisableenv'
      declare 'bundle exec appraisal rails6-mysql2 rake test:rails'
      declare 'bundle exec appraisal rails6-postgres rake test:rails'
      declare 'bundle exec appraisal rails6-postgres-redis rake spec:railsredis'
      declare 'bundle exec appraisal rails6-postgres-redis-activesupport rake spec:railsredis'
      declare 'bundle exec appraisal rails6-postgres-sidekiq rake spec:railsactivejob'
      declare 'bundle exec appraisal rails6-postgres rake spec:railsdisableenv'
      # Rails specs
      declare 'bundle exec appraisal rails5-mysql2 rake spec:rails'
      declare 'bundle exec appraisal rails5-postgres rake spec:rails'
      declare 'bundle exec appraisal rails6-mysql2 rake spec:rails'
      declare 'bundle exec appraisal rails6-postgres rake spec:rails'

      # explicitly test resque-2x compatability
      declare 'bundle exec appraisal resque2-redis3 rake spec:resque'
      declare 'bundle exec appraisal resque2-redis4 rake spec:resque'

      # explicitly test cucumber compatibility
      declare 'bundle exec appraisal cucumber3 rake spec:cucumber'
      declare 'bundle exec appraisal cucumber4 rake spec:cucumber'
      declare 'bundle exec appraisal cucumber5 rake spec:cucumber'
    end
  end
end

namespace :coverage do
  # Generates one global report for all tracer tests
  task :report do
    require 'simplecov'

    resultset_files = Dir["#{ENV.fetch('COVERAGE_DIR', 'coverage')}/.resultset.json"] +
                      Dir["#{ENV.fetch('COVERAGE_DIR', 'coverage')}/versions/**/.resultset.json"]

    SimpleCov.collate resultset_files do
      coverage_dir "#{ENV.fetch('COVERAGE_DIR', 'coverage')}/report"
      formatter SimpleCov::Formatter::HTMLFormatter
    end
  end

  # Generates one report for each Ruby version
  task :report_per_ruby_version do
    require 'simplecov'

    versions = Dir["#{ENV.fetch('COVERAGE_DIR', 'coverage')}/versions/*"].map { |f| File.basename(f) }
    versions.map do |version|
      puts "Generating report for: #{version}"
      SimpleCov.collate Dir["#{ENV.fetch('COVERAGE_DIR', 'coverage')}/versions/#{version}/**/.resultset.json"] do
        coverage_dir "#{ENV.fetch('COVERAGE_DIR', 'coverage')}/report/versions/#{version}"
        formatter SimpleCov::Formatter::HTMLFormatter
      end
    end
  end
end

task default: :test<|MERGE_RESOLUTION|>--- conflicted
+++ resolved
@@ -11,13 +11,8 @@
 desc 'Run RSpec'
 # rubocop:disable Metrics/BlockLength
 namespace :spec do
-<<<<<<< HEAD
   task all: [:main, :benchmark,
              :rails, :railsredis, :railsactivejob,
-=======
-  task all: [:main,
-             :rails, :railsredis, :railssidekiq, :railsactivejob, :railsactionmailer,
->>>>>>> aa3615a9
              :elasticsearch, :http, :redis, :sidekiq, :sinatra]
 
   RSpec::Core::RakeTask.new(:main) do |t, args|
@@ -55,10 +50,6 @@
   RSpec::Core::RakeTask.new(:railsactivejob) do |t, args|
     t.pattern = 'spec/ddtrace/contrib/rails/**/*active_job*_spec.rb'
     t.rspec_opts = args.to_a.join(' ')
-  end
-
-  RSpec::Core::RakeTask.new(:railsactionmailer) do |t|
-    t.pattern = 'spec/ddtrace/contrib/action_mailer/*_spec.rb'
   end
 
   RSpec::Core::RakeTask.new(:railsdisableenv) do |t, args|
@@ -83,11 +74,11 @@
 
     t.pattern = "spec/**/contrib/{#{contrib_paths}}_spec.rb"
     t.rspec_opts = args.to_a.join(' ')
-    t.exclude_pattern = 'spec/ddtrace/contrib/action_{cable,mailer}/*_spec.rb'
   end
 
   [
     :action_cable,
+    :action_mailer,
     :action_pack,
     :action_view,
     :active_model_serializers,
@@ -628,9 +619,11 @@
     declare 'bundle exec appraisal rails6-postgres rake spec:railsdisableenv'
     # Rails specs
     declare 'bundle exec appraisal rails5-mysql2 rake spec:action_cable'
+    declare 'bundle exec appraisal rails5-mysql2 rake spec:action_mailer'
     declare 'bundle exec appraisal rails5-mysql2 rake spec:rails'
     declare 'bundle exec appraisal rails5-postgres rake spec:rails'
     # declare 'bundle exec appraisal rails6-mysql2 rake spec:action_cable' # TODO: Hangs CI jobs... fix and re-enable.
+    declare 'bundle exec appraisal rails6-mysql2 rake spec:action_mailer'
     declare 'bundle exec appraisal rails6-mysql2 rake spec:rails'
     declare 'bundle exec appraisal rails6-postgres rake spec:rails'
 
@@ -711,11 +704,12 @@
       declare 'bundle exec appraisal rails6-postgres-sidekiq rake spec:railsactivejob'
       declare 'bundle exec appraisal rails6-postgres rake spec:railsdisableenv'
       # Rails specs
-<<<<<<< HEAD
       declare 'bundle exec appraisal rails5-mysql2 rake spec:action_cable'
+      declare 'bundle exec appraisal rails5-mysql2 rake spec:action_mailer'
       declare 'bundle exec appraisal rails5-mysql2 rake spec:rails'
       declare 'bundle exec appraisal rails5-postgres rake spec:rails'
       # declare 'bundle exec appraisal rails6-mysql2 rake spec:action_cable' # TODO: Hangs CI jobs... fix and re-enable.
+      declare 'bundle exec appraisal rails6-mysql2 rake spec:action_mailer'
       declare 'bundle exec appraisal rails6-mysql2 rake spec:rails'
       declare 'bundle exec appraisal rails6-postgres rake spec:rails'
 
@@ -727,17 +721,6 @@
       declare 'bundle exec appraisal cucumber3 rake spec:cucumber'
       declare 'bundle exec appraisal cucumber4 rake spec:cucumber'
       declare 'bundle exec appraisal cucumber5 rake spec:cucumber'
-=======
-      sh 'bundle exec appraisal rails30-postgres rake spec:rails'
-      sh 'bundle exec appraisal rails32-mysql2 rake spec:rails'
-      sh 'bundle exec appraisal rails32-postgres rake spec:rails'
-      sh 'bundle exec appraisal rails4-mysql2 rake spec:rails'
-      sh 'bundle exec appraisal rails4-postgres rake spec:rails'
-      sh 'bundle exec appraisal rails5-mysql2 rake spec:rails'
-      sh 'bundle exec appraisal rails5-mysql2 rake spec:railsactionmailer'
-      sh 'bundle exec appraisal rails5-postgres rake spec:rails'
-      sh 'bundle exec appraisal rails5-postgres rake spec:railsactionmailer'
->>>>>>> aa3615a9
     end
   elsif Gem::Version.new('2.7.0') <= Gem::Version.new(RUBY_VERSION)
     # Main library
@@ -809,8 +792,10 @@
       # Rails specs
       declare 'bundle exec appraisal rails5-mysql2 rake spec:rails'
       declare 'bundle exec appraisal rails5-postgres rake spec:rails'
+      declare 'bundle exec appraisal rails5-mysql2 rake spec:action_mailer'
       declare 'bundle exec appraisal rails6-mysql2 rake spec:rails'
       declare 'bundle exec appraisal rails6-postgres rake spec:rails'
+      declare 'bundle exec appraisal rails6-mysql2 rake spec:action_mailer'
 
       # explicitly test resque-2x compatability
       declare 'bundle exec appraisal resque2-redis3 rake spec:resque'
