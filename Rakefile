require 'bundler/gem_tasks'
require 'datadog/version'
require 'rubocop/rake_task' if Gem.loaded_specs.key? 'rubocop'
require 'standard/rake' if Gem.loaded_specs.key? 'standard'
require 'rspec/core/rake_task'
require 'rake/extensiontask'
require 'os'
if Gem.loaded_specs.key? 'ruby_memcheck'
  require 'ruby_memcheck'
  require 'ruby_memcheck/rspec/rake_task'

  RubyMemcheck.config(
    # If there's an error, print the suppression for that error, to allow us to easily skip such an error if it's
    # a false-positive / something in the VM we can't fix.
    valgrind_generate_suppressions: true,
    # This feature provides better quality data -- I couldn't get good output out of ruby_memcheck without it.
    use_only_ruby_free_at_exit: true,
  )
end

Dir.glob('tasks/*.rake').each { |r| import r }

TEST_METADATA = eval(File.read('Matrixfile')).freeze # rubocop:disable Security/Eval

CORE_WITH_LIBDATADOG_API = [
  'spec/datadog/core/crashtracking/**/*_spec.rb',
  'spec/datadog/core/process_discovery_spec.rb',
  'spec/datadog/core/configuration/stable_config_spec.rb',
  'spec/datadog/core/feature_flags_spec.rb',
  'spec/datadog/core/ddsketch_spec.rb',
  'spec/datadog/data_streams/**/*_spec.rb',
  'spec/datadog/open_feature_spec.rb',
].freeze

# Data Streams Monitoring (DSM) requires libdatadog_api for DDSketch
# Add new instrumentation libraries here as they gain DSM support
DSM_ENABLED_LIBRARIES = [
  :kafka,
  :karafka
].freeze

# rubocop:disable Metrics/BlockLength
namespace :test do
  desc 'Run all tests'
  task all: TEST_METADATA.map { |k, _| "test:#{k}" }

  TEST_METADATA.each do |key, spec_metadata|
    spec_task = "spec:#{key}"

    desc "Run #{spec_task} tests"
    task key, [:task_args] do |_, args|
      spec_arguments = args.task_args

      candidates = spec_metadata.select do |_group, rubies|
        RuntimeMatcher.match?(rubies)
      end

      candidates.each_key do |group|
        env = if group.empty?
          {}
        else
          gemfile = AppraisalConversion.to_bundle_gemfile(group)
          {'BUNDLE_GEMFILE' => gemfile}
        end
        command = "bundle check || bundle install && bundle exec rake #{spec_task}"
        command += "'[#{spec_arguments}]'" if spec_arguments

        total_executors = ENV.key?('CIRCLE_NODE_TOTAL') ? ENV['CIRCLE_NODE_TOTAL'].to_i : nil
        current_executor = ENV.key?('CIRCLE_NODE_INDEX') ? ENV['CIRCLE_NODE_INDEX'].to_i : nil

        if total_executors && current_executor && total_executors > 1
          @execution_count ||= 0
          @execution_count += 1
          Bundler.with_unbundled_env { sh(env, command) } if @execution_count % total_executors == current_executor
        else
          Bundler.with_unbundled_env { sh(env, command) }
        end
      end
    end
  end
end

desc 'Run RSpec'
namespace :spec do
  # REMINDER: If adding a new task here, make sure also add it to the `Matrixfile`
  task all: [:main, :benchmark, :custom_cop,
    :graphql, :graphql_unified_trace_patcher, :graphql_trace_patcher, :graphql_tracing_patcher,
    :rails, :railsredis, :railsredis_activesupport, :railsactivejob,
    :elasticsearch, :http, :redis, :sidekiq, :sinatra, :hanami, :hanami_autoinstrument,
    :profiling, :core_with_libdatadog_api, :error_tracking, :open_feature]

  desc '' # "Explicitly hiding from `rake -T`"
  RSpec::Core::RakeTask.new(:main) do |t, args|
    t.pattern = 'spec/**/*_spec.rb'
    t.exclude_pattern = 'spec/**/{appsec/integration,contrib,benchmark,redis,auto_instrument,opentelemetry,open_feature,profiling,crashtracking,error_tracking,rubocop,data_streams}/**/*_spec.rb,' \
                        ' spec/**/{auto_instrument,opentelemetry,process_discovery,stable_config,ddsketch,open_feature,feature_flags}_spec.rb,' \
                        ' spec/datadog/gem_packaging_spec.rb'
    t.rspec_opts = args.to_a.join(' ')
  end

  RSpec::Core::RakeTask.new(:benchmark) do |t, args|
    t.pattern = 'spec/datadog/benchmark/**/*_spec.rb'
    t.rspec_opts = args.to_a.join(' ')
  end

  RSpec::Core::RakeTask.new(:custom_cop) do |t, args|
    t.pattern = 'spec/rubocop/**/*_spec.rb'
    t.rspec_opts = args.to_a.join(' ')
  end

  RSpec::Core::RakeTask.new(:graphql) do |t, args|
    t.pattern = 'spec/datadog/tracing/contrib/graphql/**/*_spec.rb'
    t.exclude_pattern = 'spec/datadog/tracing/contrib/graphql/{unified_trace,trace,tracing}_patcher_spec.rb'
    t.rspec_opts = args.to_a.join(' ')
  end

  RSpec::Core::RakeTask.new(:graphql_unified_trace_patcher) do |t, args|
    t.pattern = 'spec/datadog/tracing/contrib/graphql/unified_trace_patcher_spec.rb'
    t.rspec_opts = args.to_a.join(' ')
  end

  RSpec::Core::RakeTask.new(:graphql_trace_patcher) do |t, args|
    t.pattern = 'spec/datadog/tracing/contrib/graphql/trace_patcher_spec.rb'
    t.rspec_opts = args.to_a.join(' ')
  end

  RSpec::Core::RakeTask.new(:graphql_tracing_patcher) do |t, args|
    t.pattern = 'spec/datadog/tracing/contrib/graphql/tracing_patcher_spec.rb'
    t.rspec_opts = args.to_a.join(' ')
  end

  desc '' # "Explicitly hiding from `rake -T`"
  RSpec::Core::RakeTask.new(:opentelemetry) do |t, args|
    t.pattern = 'spec/datadog/opentelemetry/**/*_spec.rb,spec/datadog/opentelemetry_spec.rb'
    t.rspec_opts = args.to_a.join(' ')
  end

  desc '' # "Explicitly hiding from `rake -T`"
  RSpec::Core::RakeTask.new(:open_feature) do |t, args|
    t.pattern = 'spec/datadog/open_feature/**/*_spec.rb'
    t.rspec_opts = args.to_a.join(' ')
  end

  desc '' # "Explicitly hiding from `rake -T`"
  RSpec::Core::RakeTask.new(:rails) do |t, args|
    t.pattern = 'spec/datadog/tracing/contrib/rails/**/*_spec.rb'
    t.exclude_pattern = 'spec/datadog/tracing/contrib/rails/**/*{active_job,disable_env,redis_cache,auto_instrument,' \
                        'semantic_logger}*_spec.rb'
    t.rspec_opts = args.to_a.join(' ')
  end

  desc '' # "Explicitly hiding from `rake -T`"
  RSpec::Core::RakeTask.new(:railsredis) do |t, args|
    t.pattern = 'spec/datadog/tracing/contrib/rails/**/*redis*_spec.rb'
    t.rspec_opts = args.to_a.join(' ')
  end

  desc '' # "Explicitly hiding from `rake -T`"
  RSpec::Core::RakeTask.new(:railsredis_activesupport) do |t, args|
    t.pattern = 'spec/datadog/tracing/contrib/rails/**/*redis*_spec.rb'
    t.rspec_opts = args.to_a.join(' ')

    # Flag used to tell specs the expected configuration (so that they break if they're not being setup correctly)
    ENV['EXPECT_RAILS_ACTIVESUPPORT'] = 'true'
  end

  desc '' # "Explicitly hiding from `rake -T`"
  RSpec::Core::RakeTask.new(:railsactivejob) do |t, args|
    t.pattern = 'spec/datadog/tracing/contrib/rails/**/*active_job*_spec.rb'
    t.rspec_opts = args.to_a.join(' ')
  end

  desc '' # "Explicitly hiding from `rake -T`"
  RSpec::Core::RakeTask.new(:railsdisableenv) do |t, args|
    t.pattern = 'spec/datadog/tracing/contrib/rails/**/*disable_env*_spec.rb'
    t.rspec_opts = args.to_a.join(' ')
  end

  desc '' # "Explicitly hiding from `rake -T`"
  RSpec::Core::RakeTask.new(:railsautoinstrument) do |t, args|
    t.pattern = 'spec/datadog/tracing/contrib/rails/**/*auto_instrument*_spec.rb'
    t.rspec_opts = args.to_a.join(' ')
  end

  # Tests if Datadog::Tracing::Contrib::ActiveSupport::Cache::Redis::Patcher does not eager load
  # ActiveSupport::Cache::RedisCacheStore when the version of Redis present is too old to be compatible.
  # @see Datadog::Tracing::Contrib::ActiveSupport::Cache::Redis::Patcher#patch_redis_cache_store?
  desc '' # "Explicitly hiding from `rake -T`"
  RSpec::Core::RakeTask.new(:rails_old_redis) do |t, args|
    t.pattern = 'spec/datadog/tracing/contrib/rails/cache_spec.rb'
    t.rspec_opts = args.to_a.join(' ')
  end

  desc '' # "Explicitly hiding from `rake -T`"
  RSpec::Core::RakeTask.new(:hanami) do |t, args|
    t.pattern = 'spec/datadog/tracing/contrib/hanami/**/*_spec.rb'
    t.rspec_opts = args.to_a.join(' ')
  end

  desc '' # "Explicitly hiding from `rake -T`"
  RSpec::Core::RakeTask.new(:hanami_autoinstrument) do |t, args|
    t.pattern = 'spec/datadog/tracing/contrib/hanami/**/*_spec.rb'
    t.rspec_opts = args.to_a.join(' ')

    ENV['TEST_AUTO_INSTRUMENT'] = 'true'
  end

  desc '' # "Explicitly hiding from `rake -T`"
  RSpec::Core::RakeTask.new(:autoinstrument) do |t, args|
    t.pattern = 'spec/datadog/auto_instrument_spec.rb'
    t.rspec_opts = args.to_a.join(' ')
  end

  RSpec::Core::RakeTask.new(:yjit) do |t, args|
    t.pattern = 'spec/datadog/core/runtime/metrics_spec.rb'
    t.rspec_opts = args.to_a.join(' ')
  end

  # rails_semantic_logger is the dog at the dog park that doesnt play nicely with other
  # logging gems, aka it tries to bite/monkeypatch them, so we have to put it in its own appraisal and rake task
  # in order to isolate its effects for rails logs auto injection
  desc '' # "Explicitly hiding from `rake -T`"
  RSpec::Core::RakeTask.new(:railssemanticlogger) do |t, args|
    t.pattern = 'spec/datadog/tracing/contrib/rails/**/*rails_semantic_logger*_spec.rb'
    t.rspec_opts = args.to_a.join(' ')
  end

  # rubocop:disable Style/MultilineBlockChain
  RSpec::Core::RakeTask.new(:core_with_libdatadog_api) do |t, args|
    t.pattern = CORE_WITH_LIBDATADOG_API.join(', ')
    t.rspec_opts = args.to_a.join(' ')
  end.tap do |t|
    Rake::Task[t.name].enhance(["compile:libdatadog_api.#{RUBY_VERSION[/\d+.\d+/]}_#{RUBY_PLATFORM}"])
  end
  # rubocop:enable Style/MultilineBlockChain

  desc '' # "Explicitly hiding from `rake -T`"
  RSpec::Core::RakeTask.new(:error_tracking) do |t, args|
    t.pattern = 'spec/datadog/error_tracking/**/*_spec.rb'
    t.rspec_opts = args.to_a.join(' ')
  end

  desc '' # "Explicitly hiding from `rake -T`"
  RSpec::Core::RakeTask.new(:contrib) do |t, args|
    contrib_paths = [
      '*',
      'configuration/*',
      'configuration/resolvers/*',
      'registry/*',
      'propagation/**/*',
    ].join(',')

    t.pattern = "spec/**/contrib/{#{contrib_paths}}_spec.rb"
    t.rspec_opts = args.to_a.join(' ')
  end

  # Datadog Tracing integrations
  # REMINDER: If adding a new task here, make sure also add it to the `Matrixfile`
  [
    :action_cable,
    :action_mailer,
    :action_pack,
    :action_view,
    :active_model_serializers,
    :active_record,
    :active_support,
    :aws,
    :concurrent_ruby,
    :dalli,
    :delayed_job,
    :elasticsearch,
    :ethon,
    :excon,
    :faraday,
    :grape,
    :grpc,
    :http,
    :httpclient,
    :httprb,
    :kafka,
    :karafka,
    :lograge,
    :mongodb,
    :mysql2,
    :opensearch,
    :pg,
    :presto,
    :que,
    :racecar,
    :rack,
    :rake,
    :redis,
    :resque,
    :roda,
    :rest_client,
    :semantic_logger,
    :sequel,
    :shoryuken,
    :sidekiq,
    :sinatra,
    :sneakers,
    :stripe,
    :sucker_punch,
    :suite,
    :trilogy,
<<<<<<< HEAD
    :view_component
=======
    :waterdrop
>>>>>>> a6848170
  ].each do |contrib|
    desc '' # "Explicitly hiding from `rake -T`"
    RSpec::Core::RakeTask.new(contrib) do |t, args|
      t.pattern = "spec/datadog/tracing/contrib/#{contrib}/**/*_spec.rb"
      t.rspec_opts = args.to_a.join(' ')
    end
  end

  # Ensure DSM-enabled contrib tests compile libdatadog_api before running (MRI Ruby only)
  # If compilation fails (e.g., new Ruby version without prebuilt extension), tests will skip via DDSketch.supported?
  unless RUBY_PLATFORM == 'java'
    task :compile_libdatadog_for_dsm do
      Rake::Task["compile:libdatadog_api.#{RUBY_VERSION[/\d+.\d+/]}_#{RUBY_PLATFORM}"].invoke
    rescue => e
      # Compilation failed (likely unsupported Ruby version) - tests will skip gracefully
      puts "Warning: libdatadog_api compilation failed: #{e.class}: #{e}"
      puts "DSM tests will be skipped for this Ruby version"
    end

    DSM_ENABLED_LIBRARIES.each do |task_name|
      Rake::Task["spec:#{task_name}"].enhance([:compile_libdatadog_for_dsm])
    end
  end

  namespace :appsec do
    task all: [
      :main,
      :active_record,
      :rack,
      :rails,
      :sinatra,
      :devise,
      :graphql,
      :faraday,
      :excon,
      :rest_client,
      :integration
    ]

    # Datadog AppSec main specs
    desc '' # "Explicitly hiding from `rake -T`"
    RSpec::Core::RakeTask.new(:main) do |t, args|
      t.pattern = 'spec/datadog/appsec/**/*_spec.rb'
      t.exclude_pattern = 'spec/datadog/appsec/**/{integration,contrib,auto_instrument}/**/*_spec.rb,' \
                          ' spec/datadog/appsec/**/{auto_instrument,autoload}_spec.rb'
      t.rspec_opts = args.to_a.join(' ')
    end

    # Datadog AppSec integration specs (syntetic rails application)
    desc '' # "Explicitly hiding from `rake -T`"
    RSpec::Core::RakeTask.new(:integration) do |t, args|
      t.pattern = 'spec/datadog/appsec/integration/**/*_spec.rb'
      t.rspec_opts = args.to_a.join(' ')
    end

    # Datadog AppSec integrations
    [
      :active_record,
      :rack,
      :sinatra,
      :rails,
      :devise,
      :graphql,
      :faraday,
      :excon,
      :rest_client
    ].each do |contrib|
      desc '' # "Explicitly hiding from `rake -T`"
      RSpec::Core::RakeTask.new(contrib) do |t, args|
        t.pattern = "spec/datadog/appsec/contrib/#{contrib}/**/*_spec.rb"
        t.rspec_opts = args.to_a.join(' ')
      end
    end
  end

  task appsec: [:"appsec:all"]

  namespace :di do
    # Datadog DI integrations
    [
      :active_record,
      :rails,
    ].each do |contrib|
      desc '' # "Explicitly hiding from `rake -T`"
      RSpec::Core::RakeTask.new(contrib) do |t, args|
        t.pattern = "spec/datadog/di/contrib/#{contrib}/**/*_spec.rb"
        t.rspec_opts = args.to_a.join(' ')
      end
    end
  end

  namespace :profiling do
    task all: [:main, :ractors]

    task :compile_native_extensions do
      # "bundle exec rake compile" currently only works on MRI Ruby on Linux
      if RUBY_ENGINE == 'ruby' && OS.linux? && Gem::Version.new(RUBY_VERSION) >= Gem::Version.new('2.3.0')
        Rake::Task[:clean].invoke
        Rake::Task[:compile].invoke
      end
    end

    # Datadog Profiling main specs without Ractor creation
    # NOTE: Ractor creation will transition the entire Ruby VM into multi-ractor mode. This cannot be undone
    #       and, as such, may introduce side-effects between tests and make them flaky depending on order of
    #       execution. By splitting in two separate suites, the side-effect impact should be mitigated as
    #       the non-ractor VM will never trigger the transition into multi-ractor mode.
    desc '' # "Explicitly hiding from `rake -T`"
    RSpec::Core::RakeTask.new(:main) do |t, args|
      t.pattern = 'spec/datadog/profiling/**/*_spec.rb,spec/datadog/profiling_spec.rb'
      t.rspec_opts = [*args.to_a, '-t ~ractors'].join(' ')
    end

    desc '' # "Explicitly hiding from `rake -T`"
    RSpec::Core::RakeTask.new(:ractors) do |t, args|
      t.pattern = 'spec/datadog/profiling/**/*_spec.rb'
      t.rspec_opts = [*args.to_a, '-t ractors'].join(' ')
    end

    desc 'Run spec:profiling:main tests with memory leak checking'
    if Gem.loaded_specs.key?('ruby_memcheck')
      RubyMemcheck::RSpec::RakeTask.new(:memcheck) do |t, args|
        t.pattern = 'spec/datadog/profiling/**/*_spec.rb,spec/datadog/profiling_spec.rb'
        # Some of our specs use multi-threading + busy looping, or multiple processes, or are just really really slow.
        # We skip running these when running under valgrind.
        # (As a reminder, by default valgrind simulates a sequential/single-threaded execution).
        #
        # @ivoanjo: I previously tried https://github.com/Shopify/ruby_memcheck/issues/51 but in some cases valgrind
        # would give incomplete output, causing a "FATAL: Premature end of data in tag valgrindoutput line 3" error in
        # ruby_memcheck. I did not figure out why exactly.
        t.rspec_opts = [*args.to_a, '-t ~ractors -t ~memcheck_valgrind_skip'].join(' ')
      end
    else
      task :memcheck do
        raise 'Memcheck requires the ruby_memcheck gem to be installed'
      end
    end

    # Make sure each profiling test suite has a dependency on compiled native extensions
    Rake::Task[:all].prerequisite_tasks.each { |t| t.enhance([:compile_native_extensions]) }
  end

  task profiling: [:"profiling:all"]
end

if defined?(RuboCop::RakeTask)
  RuboCop::RakeTask.new(:rubocop) do |_t|
  end
end

# Jobs are parallelized if running in CI.
desc 'CI task; it runs all tests for current version of Ruby'
task ci: 'test:all'

namespace :coverage do
  # Generates one global report for all tracer tests
  task :report do
    require 'simplecov'

    resultset_files = Dir["#{ENV.fetch("COVERAGE_DIR", "coverage")}/.resultset.json"] +
      Dir["#{ENV.fetch("COVERAGE_DIR", "coverage")}/versions/**/.resultset.json"]

    SimpleCov.collate resultset_files do
      coverage_dir "#{ENV.fetch("COVERAGE_DIR", "coverage")}/report"
      formatter SimpleCov::Formatter::HTMLFormatter
    end
  end

  # Generates one report for each Ruby version
  task :report_per_ruby_version do
    require 'simplecov'
    require_relative 'spec/support/simplecov_fix'

    versions = Dir["#{ENV.fetch("COVERAGE_DIR", "coverage")}/versions/*"].map { |f| File.basename(f) }
    versions.map do |version|
      puts "Generating report for: #{version}"
      SimpleCov.collate Dir["#{ENV.fetch("COVERAGE_DIR", "coverage")}/versions/#{version}/**/.resultset.json"] do
        coverage_dir "#{ENV.fetch("COVERAGE_DIR", "coverage")}/report/versions/#{version}"
        formatter SimpleCov::Formatter::HTMLFormatter
      end
    end
  end
end

namespace :changelog do
  task :format do
    require 'pimpmychangelog'

    PimpMyChangelog::CLI.run!
  end
end

NATIVE_EXTS = [
  Rake::ExtensionTask.new("libdatadog_api.#{RUBY_VERSION[/\d+.\d+/]}_#{RUBY_PLATFORM}") do |ext|
    ext.ext_dir = 'ext/libdatadog_api'
  end,

  Rake::ExtensionTask.new("datadog_profiling_native_extension.#{RUBY_VERSION}_#{RUBY_PLATFORM}") do |ext|
    ext.ext_dir = 'ext/datadog_profiling_native_extension'
  end,
].freeze

NATIVE_CLEAN = ::Rake::FileList[]
namespace :native_dev do
  compile_commands_tasks = NATIVE_EXTS.map do |ext|
    tmp_dir_dd_native_dev = "#{ext.tmp_dir}/dd_native_dev"
    directory tmp_dir_dd_native_dev
    NATIVE_CLEAN << tmp_dir_dd_native_dev

    compile_commands_task = file "#{ext.ext_dir}/compile_commands.json" => [tmp_dir_dd_native_dev] do |t|
      puts "Generating #{t.name}"
      root_dir = Dir.pwd
      cmd = ext.make_makefile_cmd(root_dir, tmp_dir_dd_native_dev, "#{ext.ext_dir}/#{ext.config_script}", nil)
      abs_ext_dir = (Pathname.new(root_dir) + ext.ext_dir).realpath
      chdir tmp_dir_dd_native_dev do
        sh(*cmd)
        sh('make clean; bear -- make; make clean')
        cp('compile_commands.json', "#{abs_ext_dir}/compile_commands.json")
      end
    end

    NATIVE_CLEAN << compile_commands_task.name

    compile_commands_task
  end

  desc 'Setup dev environment for native extensions.'
  task setup: compile_commands_tasks

  CLEAN.concat(NATIVE_CLEAN)
end

desc 'Runs rubocop + main test suite'
task default: ['lint:all', 'rubocop', 'standard', 'typecheck', 'spec:main']

desc 'Runs the default task in parallel'
multitask fastdefault: ['lint:all', 'rubocop', 'standard', 'typecheck', 'spec:main']<|MERGE_RESOLUTION|>--- conflicted
+++ resolved
@@ -303,11 +303,8 @@
     :sucker_punch,
     :suite,
     :trilogy,
-<<<<<<< HEAD
-    :view_component
-=======
-    :waterdrop
->>>>>>> a6848170
+    :view_component,
+    :waterdrop,
   ].each do |contrib|
     desc '' # "Explicitly hiding from `rake -T`"
     RSpec::Core::RakeTask.new(contrib) do |t, args|
