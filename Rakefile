--- conflicted
+++ resolved
@@ -538,7 +538,6 @@
     sh 'bundle exec rake spec:opentracer'
     sh 'bundle exec rake spec:opentelemetry'
     # Benchmarks
-<<<<<<< HEAD
     sh 'bundle exec rake spec:benchmark' if RUBY_PLATFORM != 'java' # Too slow due to repeated JVM instantiation
     sh 'bundle exec rake benchmark'
     # Contrib minitests
@@ -576,6 +575,7 @@
     sh 'bundle exec appraisal contrib rake spec:shoryuken'
     sh 'bundle exec appraisal contrib rake spec:sidekiq'
     sh 'bundle exec appraisal contrib rake spec:sinatra'
+    sh 'bundle exec appraisal contrib rake spec:sneakers'
     sh 'bundle exec appraisal contrib rake spec:sucker_punch'
     sh 'bundle exec appraisal contrib rake spec:suite'
     # Contrib specs with old gem versions
@@ -601,7 +601,15 @@
     # sh 'bundle exec appraisal rails6-mysql2 rake spec:action_cable' # TODO: Hangs CI jobs... fix and re-enable.
     sh 'bundle exec appraisal rails6-mysql2 rake spec:rails'
     sh 'bundle exec appraisal rails6-postgres rake spec:rails'
-=======
+  elsif Gem::Version.new('2.6.0') <= Gem::Version.new(RUBY_VERSION) \
+      && Gem::Version.new(RUBY_VERSION) < Gem::Version.new('2.7.0')
+    # Main library
+    sh 'bundle exec rake test:main'
+    sh 'bundle exec rake spec:main'
+    sh 'bundle exec rake spec:contrib'
+    sh 'bundle exec rake spec:opentracer'
+    sh 'bundle exec rake spec:opentelemetry'
+    # Benchmarks
     sh 'bundle exec rake spec:benchmark'
 
     if RUBY_PLATFORM != 'java'
@@ -669,83 +677,6 @@
       sh 'bundle exec appraisal rails6-mysql2 rake spec:rails'
       sh 'bundle exec appraisal rails6-postgres rake spec:rails'
     end
->>>>>>> 63b1dc95
-  elsif Gem::Version.new('2.6.0') <= Gem::Version.new(RUBY_VERSION) \
-      && Gem::Version.new(RUBY_VERSION) < Gem::Version.new('2.7.0')
-    # Main library
-    sh 'bundle exec rake test:main'
-    sh 'bundle exec rake spec:main'
-    sh 'bundle exec rake spec:contrib'
-    sh 'bundle exec rake spec:opentracer'
-    sh 'bundle exec rake spec:opentelemetry'
-    # Benchmarks
-    sh 'bundle exec rake spec:benchmark'
-
-    if RUBY_PLATFORM != 'java'
-      # Benchmarks
-      sh 'bundle exec rake benchmark'
-      # Contrib minitests
-      sh 'bundle exec appraisal contrib rake test:grape'
-      sh 'bundle exec appraisal contrib rake test:sucker_punch'
-      # Contrib specs
-      sh 'bundle exec appraisal contrib rake spec:action_pack'
-      sh 'bundle exec appraisal contrib rake spec:action_view'
-      sh 'bundle exec appraisal contrib rake spec:active_model_serializers'
-      sh 'bundle exec appraisal contrib rake spec:active_record'
-      sh 'bundle exec appraisal contrib rake spec:active_support'
-      sh 'bundle exec appraisal contrib rake spec:aws'
-      sh 'bundle exec appraisal contrib rake spec:concurrent_ruby'
-      sh 'bundle exec appraisal contrib rake spec:dalli'
-      sh 'bundle exec appraisal contrib rake spec:delayed_job'
-      sh 'bundle exec appraisal contrib rake spec:elasticsearch'
-      sh 'bundle exec appraisal contrib rake spec:ethon'
-      sh 'bundle exec appraisal contrib rake spec:excon'
-      sh 'bundle exec appraisal contrib rake spec:faraday'
-      sh 'bundle exec appraisal contrib rake spec:grape'
-      sh 'bundle exec appraisal contrib rake spec:graphql'
-      sh 'bundle exec appraisal contrib rake spec:grpc'
-      sh 'bundle exec appraisal contrib rake spec:http'
-      sh 'bundle exec appraisal contrib rake spec:httprb'
-      sh 'bundle exec appraisal contrib rake spec:mongodb'
-      sh 'bundle exec appraisal contrib rake spec:mysql2'
-      sh 'bundle exec appraisal contrib rake spec:presto'
-      sh 'bundle exec appraisal contrib rake spec:racecar'
-      sh 'bundle exec appraisal contrib rake spec:rack'
-      sh 'bundle exec appraisal contrib rake spec:rake'
-      sh 'bundle exec appraisal contrib rake spec:redis'
-      sh 'bundle exec appraisal contrib rake spec:resque'
-      sh 'bundle exec appraisal contrib rake spec:rest_client'
-      sh 'bundle exec appraisal contrib rake spec:sequel'
-      sh 'bundle exec appraisal contrib rake spec:shoryuken'
-      sh 'bundle exec appraisal contrib rake spec:sidekiq'
-      sh 'bundle exec appraisal contrib rake spec:sinatra'
-      sh 'bundle exec appraisal contrib rake spec:sneakers'
-      sh 'bundle exec appraisal contrib rake spec:sucker_punch'
-      sh 'bundle exec appraisal contrib rake spec:suite'
-      # Contrib specs with old gem versions
-      sh 'bundle exec appraisal contrib-old rake spec:faraday'
-      # Rails minitests
-      # We only test Rails 5+ because older versions require Bundler < 2.0
-      sh 'bundle exec appraisal rails5-mysql2 rake test:rails'
-      sh 'bundle exec appraisal rails5-postgres rake test:rails'
-      sh 'bundle exec appraisal rails5-postgres-redis rake spec:railsredis'
-      sh 'bundle exec appraisal rails5-postgres-redis-activesupport rake spec:railsredis'
-      sh 'bundle exec appraisal rails5-postgres-sidekiq rake spec:railsactivejob'
-      sh 'bundle exec appraisal rails5-postgres rake spec:railsdisableenv'
-      sh 'bundle exec appraisal rails6-mysql2 rake test:rails'
-      sh 'bundle exec appraisal rails6-postgres rake test:rails'
-      sh 'bundle exec appraisal rails6-postgres-redis rake spec:railsredis'
-      sh 'bundle exec appraisal rails6-postgres-redis-activesupport rake spec:railsredis'
-      sh 'bundle exec appraisal rails6-postgres-sidekiq rake spec:railsactivejob'
-      sh 'bundle exec appraisal rails6-postgres rake spec:railsdisableenv'
-      # Rails specs
-      sh 'bundle exec appraisal rails5-mysql2 rake spec:action_cable'
-      sh 'bundle exec appraisal rails5-mysql2 rake spec:rails'
-      sh 'bundle exec appraisal rails5-postgres rake spec:rails'
-      # sh 'bundle exec appraisal rails6-mysql2 rake spec:action_cable' # TODO: Hangs CI jobs... fix and re-enable.
-      sh 'bundle exec appraisal rails6-mysql2 rake spec:rails'
-      sh 'bundle exec appraisal rails6-postgres rake spec:rails'
-    end
   elsif Gem::Version.new('2.7.0') <= Gem::Version.new(RUBY_VERSION)
     # Main library
     sh 'bundle exec rake test:main'
