require 'bundler/gem_tasks'
require 'ddtrace/version'
require 'rubocop/rake_task' if Gem::Version.new(RUBY_VERSION) >= Gem::Version.new('2.1.0')
require 'rspec/core/rake_task'
require 'rake/testtask'
require 'appraisal'
require 'yard'

Dir.glob('tasks/*.rake').each { |r| import r }

desc 'Run RSpec'
# rubocop:disable Metrics/BlockLength
namespace :spec do
  task all: [:main,
             :rails, :railsredis, :railssidekiq, :railsactivejob, :railsactioncable,
             :elasticsearch, :http, :redis, :sidekiq, :sinatra]

  RSpec::Core::RakeTask.new(:main) do |t, args|
    t.pattern = 'spec/**/*_spec.rb'
    t.exclude_pattern = 'spec/**/{contrib,benchmark,redis,opentracer}/**/*_spec.rb'
    t.rspec_opts = args.to_a.join(' ')
  end

  RSpec::Core::RakeTask.new(:opentracer) do |t, args|
    t.pattern = 'spec/ddtrace/opentracer/**/*_spec.rb'
    t.rspec_opts = args.to_a.join(' ')
  end

  RSpec::Core::RakeTask.new(:rails) do |t, args|
    t.pattern = 'spec/ddtrace/contrib/rails/**/*_spec.rb'
    t.exclude_pattern = 'spec/ddtrace/contrib/rails/**/*{sidekiq,active_job,disable_env}*_spec.rb'
    t.rspec_opts = args.to_a.join(' ')
  end

  RSpec::Core::RakeTask.new(:railsredis) do |t, args|
    t.pattern = 'spec/ddtrace/contrib/rails/**/*redis*_spec.rb'
    t.rspec_opts = args.to_a.join(' ')
  end

  RSpec::Core::RakeTask.new(:railssidekiq) do |t, args|
    t.pattern = 'spec/ddtrace/contrib/rails/**/*sidekiq*_spec.rb'
    t.rspec_opts = args.to_a.join(' ')
  end

  RSpec::Core::RakeTask.new(:railsactivejob) do |t, args|
    t.pattern = 'spec/ddtrace/contrib/rails/**/*active_job*_spec.rb'
    t.rspec_opts = args.to_a.join(' ')
  end

<<<<<<< HEAD
  RSpec::Core::RakeTask.new(:railsdisableenv) do |t, args|
=======
  RSpec::Core::RakeTask.new(:railsactioncable) do |t|
    t.pattern = 'spec/ddtrace/contrib/action_cable/*_spec.rb'
  end

  RSpec::Core::RakeTask.new(:railsdisableenv) do |t|
>>>>>>> 8aabc5ab
    t.pattern = 'spec/ddtrace/contrib/rails/**/*disable_env*_spec.rb'
    t.rspec_opts = args.to_a.join(' ')
  end

  RSpec::Core::RakeTask.new(:contrib) do |t, args|
    # rubocop:disable Metrics/LineLength
    t.pattern = 'spec/**/contrib/{analytics,configurable,integration,patchable,patcher,registerable,registry,configuration/*}_spec.rb'
<<<<<<< HEAD
    t.rspec_opts = args.to_a.join(' ')
=======
    t.exclude_pattern = 'spec/ddtrace/contrib/action_cable/*_spec.rb'
>>>>>>> 8aabc5ab
  end

  [
    :action_pack,
    :action_view,
    :active_model_serializers,
    :active_record,
    :active_support,
    :aws,
    :concurrent_ruby,
    :dalli,
    :delayed_job,
    :elasticsearch,
    :ethon,
    :excon,
    :faraday,
    :grape,
    :graphql,
    :grpc,
    :http,
    :mongodb,
    :mysql2,
    :racecar,
    :rack,
    :rake,
    :redis,
    :resque,
    :rest_client,
    :sequel,
    :sidekiq,
    :sinatra,
    :sucker_punch,
    :shoryuken
  ].each do |contrib|
    RSpec::Core::RakeTask.new(contrib) do |t, args|
      t.pattern = "spec/ddtrace/contrib/#{contrib}/**/*_spec.rb"
      t.rspec_opts = args.to_a.join(' ')
    end
  end
end

namespace :test do
  task all: [:main,
             :rails, :railsredis, :railssidekiq, :railsactivejob,
             :sidekiq, :monkey]

  Rake::TestTask.new(:main) do |t|
    t.libs << %w[test lib]
    t.test_files = FileList['test/**/*_test.rb'].reject do |path|
      path.include?('contrib') ||
        path.include?('benchmark') ||
        path.include?('redis') ||
        path.include?('monkey_test.rb')
    end
  end

  Rake::TestTask.new(:rails) do |t|
    t.libs << %w[test lib]
    t.test_files = FileList['test/contrib/rails/**/*_test.rb'].reject do |path|
      path.include?('redis') ||
        path.include?('sidekiq') ||
        path.include?('active_job') ||
        path.include?('disable_env')
    end
  end

  Rake::TestTask.new(:railsredis) do |t|
    t.libs << %w[test lib]
    t.test_files = FileList['test/contrib/rails/**/*redis*_test.rb']
  end

  Rake::TestTask.new(:railssidekiq) do |t|
    t.libs << %w[test lib]
    t.test_files = FileList['test/contrib/rails/**/*sidekiq*_test.rb']
  end

  Rake::TestTask.new(:railsactivejob) do |t|
    t.libs << %w[test lib]
    t.test_files = FileList['test/contrib/rails/**/*active_job*_test.rb']
  end

  Rake::TestTask.new(:railsdisableenv) do |t|
    t.libs << %w[test lib]
    t.test_files = FileList['test/contrib/rails/**/*disable_env*_test.rb']
  end

  [
    :grape,
    :sidekiq,
    :sucker_punch
  ].each do |contrib|
    Rake::TestTask.new(contrib) do |t|
      t.libs << %w[test lib]
      t.test_files = FileList["test/contrib/#{contrib}/*_test.rb"]
    end
  end

  Rake::TestTask.new(:monkey) do |t|
    t.libs << %w[test lib]
    t.test_files = FileList['test/monkey_test.rb']
  end
end

Rake::TestTask.new(:benchmark) do |t|
  t.libs << %w[test lib]
  t.test_files = FileList['test/benchmark_test.rb']
end

if Gem::Version.new(RUBY_VERSION) >= Gem::Version.new('2.1.0')
  RuboCop::RakeTask.new(:rubocop) do |t|
    t.options << ['-D', '--force-exclusion']
    t.patterns = ['lib/**/*.rb', 'test/**/*.rb', 'spec/**/*.rb', 'Gemfile', 'Rakefile']
  end
end

YARD::Rake::YardocTask.new(:docs) do |t|
  t.options += ['--title', "ddtrace #{Datadog::VERSION::STRING} documentation"]
  t.options += ['--markup', 'markdown']
  t.options += ['--markup-provider', 'redcarpet']
end

# Deploy tasks
S3_BUCKET = 'gems.datadoghq.com'.freeze
S3_DIR = ENV['S3_DIR']

desc 'release the docs website'
task :'release:docs' => :docs do
  raise 'Missing environment variable S3_DIR' if !S3_DIR || S3_DIR.empty?
  sh "aws s3 cp --recursive doc/ s3://#{S3_BUCKET}/#{S3_DIR}/docs/"
end

desc 'CI task; it runs all tests for current version of Ruby'
task :ci do
  if Gem::Version.new(RUBY_VERSION) < Gem::Version.new('2.0.0')
    raise NotImplementedError, 'Ruby versions < 2.0.0 are not supported!'
  elsif Gem::Version.new('2.0.0') <= Gem::Version.new(RUBY_VERSION) \
        && Gem::Version.new(RUBY_VERSION) < Gem::Version.new('2.1.0')
    # Main library
    sh 'bundle exec rake test:main'
    sh 'bundle exec rake spec:main'
    sh 'bundle exec rake spec:contrib'

    if RUBY_PLATFORM != 'java'
      # Contrib minitests
      sh 'bundle exec appraisal contrib-old rake test:monkey'
      sh 'bundle exec appraisal contrib-old rake test:sidekiq'
      sh 'bundle exec appraisal contrib-old rake test:sucker_punch'
      # Contrib specs
      sh 'bundle exec appraisal contrib-old rake spec:active_model_serializers'
      sh 'bundle exec appraisal contrib-old rake spec:active_record'
      sh 'bundle exec appraisal contrib-old rake spec:active_support'
      sh 'bundle exec appraisal contrib-old rake spec:aws'
      sh 'bundle exec appraisal contrib-old rake spec:concurrent_ruby'
      sh 'bundle exec appraisal contrib-old rake spec:dalli'
      sh 'bundle exec appraisal contrib-old rake spec:delayed_job'
      sh 'bundle exec appraisal contrib-old rake spec:elasticsearch'
      sh 'bundle exec appraisal contrib-old rake spec:excon'
      sh 'bundle exec appraisal contrib-old rake spec:faraday'
      sh 'bundle exec appraisal contrib-old rake spec:http'
      sh 'bundle exec appraisal contrib-old rake spec:mongodb'
      sh 'bundle exec appraisal contrib-old rake spec:mysql2'
      sh 'bundle exec appraisal contrib-old rake spec:rack'
      sh 'bundle exec appraisal contrib-old rake spec:rake'
      sh 'bundle exec appraisal contrib-old rake spec:redis'
      sh 'bundle exec appraisal contrib-old rake spec:resque'
      sh 'bundle exec appraisal contrib-old rake spec:rest_client'
      sh 'bundle exec appraisal contrib-old rake spec:sequel'
      sh 'bundle exec appraisal contrib-old rake spec:sinatra'
      sh 'bundle exec appraisal contrib-old rake spec:ethon'
      # Rails minitests
      sh 'bundle exec appraisal rails30-postgres rake test:rails'
      sh 'bundle exec appraisal rails30-postgres rake test:railsdisableenv'
      sh 'bundle exec appraisal rails32-mysql2 rake test:rails'
      sh 'bundle exec appraisal rails32-postgres rake test:rails'
      sh 'bundle exec appraisal rails32-postgres-redis rake test:railsredis'
      sh 'bundle exec appraisal rails32-postgres rake test:railsdisableenv'
      sh 'bundle exec appraisal rails30-postgres-sidekiq rake test:railssidekiq'
      sh 'bundle exec appraisal rails32-postgres-sidekiq rake test:railssidekiq'
      # Rails specs
      sh 'bundle exec appraisal rails30-postgres rake spec:rails'
      sh 'bundle exec appraisal rails32-mysql2 rake spec:rails'
      sh 'bundle exec appraisal rails32-postgres rake spec:rails'
      # Rails suite specs
      sh 'bundle exec appraisal rails32-postgres rake spec:action_pack'
      sh 'bundle exec appraisal rails32-postgres rake spec:action_view'
      sh 'bundle exec appraisal rails32-mysql2 rake spec:active_record'
      sh 'bundle exec appraisal rails32-postgres rake spec:active_support'
    end
  elsif Gem::Version.new('2.1.0') <= Gem::Version.new(RUBY_VERSION) \
        && Gem::Version.new(RUBY_VERSION) < Gem::Version.new('2.2.0')
    # Main library
    sh 'bundle exec rake test:main'
    sh 'bundle exec rake spec:main'
    sh 'bundle exec rake spec:contrib'
    sh 'bundle exec rake spec:opentracer'

    if RUBY_PLATFORM != 'java'
      # Contrib minitests
      sh 'bundle exec appraisal contrib-old rake test:monkey'
      sh 'bundle exec appraisal contrib-old rake test:sidekiq'
      sh 'bundle exec appraisal contrib-old rake test:sucker_punch'
      # Contrib specs
      sh 'bundle exec appraisal contrib-old rake spec:active_model_serializers'
      sh 'bundle exec appraisal contrib-old rake spec:active_record'
      sh 'bundle exec appraisal contrib-old rake spec:active_support'
      sh 'bundle exec appraisal contrib-old rake spec:aws'
      sh 'bundle exec appraisal contrib-old rake spec:concurrent_ruby'
      sh 'bundle exec appraisal contrib-old rake spec:dalli'
      sh 'bundle exec appraisal contrib-old rake spec:delayed_job'
      sh 'bundle exec appraisal contrib-old rake spec:elasticsearch'
      sh 'bundle exec appraisal contrib-old rake spec:excon'
      sh 'bundle exec appraisal contrib-old rake spec:faraday'
      sh 'bundle exec appraisal contrib-old rake spec:http'
      sh 'bundle exec appraisal contrib-old rake spec:mongodb'
      sh 'bundle exec appraisal contrib-old rake spec:mysql2'
      sh 'bundle exec appraisal contrib-old rake spec:rack'
      sh 'bundle exec appraisal contrib-old rake spec:rake'
      sh 'bundle exec appraisal contrib-old rake spec:redis'
      sh 'bundle exec appraisal contrib-old rake spec:resque'
      sh 'bundle exec appraisal contrib-old rake spec:rest_client'
      sh 'bundle exec appraisal contrib-old rake spec:sequel'
      sh 'bundle exec appraisal contrib-old rake spec:sinatra'
      sh 'bundle exec appraisal contrib-old rake spec:ethon'
      # Rails minitests
      sh 'bundle exec appraisal rails30-postgres rake test:rails'
      sh 'bundle exec appraisal rails30-postgres rake test:railsdisableenv'
      sh 'bundle exec appraisal rails32-mysql2 rake test:rails'
      sh 'bundle exec appraisal rails32-postgres rake test:rails'
      sh 'bundle exec appraisal rails32-postgres-redis rake test:railsredis'
      sh 'bundle exec appraisal rails32-postgres rake test:railsdisableenv'
      sh 'bundle exec appraisal rails4-mysql2 rake test:rails'
      sh 'bundle exec appraisal rails4-postgres rake test:rails'
      sh 'bundle exec appraisal rails4-postgres-redis rake test:railsredis'
      sh 'bundle exec appraisal rails4-postgres rake test:railsdisableenv'
      sh 'bundle exec appraisal rails30-postgres-sidekiq rake test:railssidekiq'
      sh 'bundle exec appraisal rails32-postgres-sidekiq rake test:railssidekiq'
      # Rails specs
      sh 'bundle exec appraisal rails30-postgres rake spec:rails'
      sh 'bundle exec appraisal rails32-mysql2 rake spec:rails'
      sh 'bundle exec appraisal rails32-postgres rake spec:rails'
      sh 'bundle exec appraisal rails4-mysql2 rake spec:rails'
      sh 'bundle exec appraisal rails4-postgres rake spec:rails'
      # Rails suite specs
      sh 'bundle exec appraisal rails32-postgres rake spec:action_pack'
      sh 'bundle exec appraisal rails32-postgres rake spec:action_view'
      sh 'bundle exec appraisal rails32-mysql2 rake spec:active_record'
      sh 'bundle exec appraisal rails32-postgres rake spec:active_support'
    end
  elsif Gem::Version.new('2.2.0') <= Gem::Version.new(RUBY_VERSION)\
        && Gem::Version.new(RUBY_VERSION) < Gem::Version.new('2.3.0')
    # Main library
    sh 'bundle exec rake test:main'
    sh 'bundle exec rake spec:main'
    sh 'bundle exec rake spec:contrib'
    sh 'bundle exec rake spec:opentracer'

    if RUBY_PLATFORM != 'java'
      # Contrib minitests
      sh 'bundle exec appraisal contrib rake test:grape'
      sh 'bundle exec appraisal contrib rake test:sidekiq'
      sh 'bundle exec appraisal contrib rake test:sucker_punch'
      # Contrib specs
      sh 'bundle exec appraisal contrib rake spec:action_pack'
      sh 'bundle exec appraisal contrib rake spec:action_view'
      sh 'bundle exec appraisal contrib rake spec:active_model_serializers'
      sh 'bundle exec appraisal contrib rake spec:active_record'
      sh 'bundle exec appraisal contrib rake spec:active_support'
      sh 'bundle exec appraisal contrib rake spec:aws'
      sh 'bundle exec appraisal contrib rake spec:concurrent_ruby'
      sh 'bundle exec appraisal contrib rake spec:dalli'
      sh 'bundle exec appraisal contrib rake spec:delayed_job'
      sh 'bundle exec appraisal contrib rake spec:elasticsearch'
      sh 'bundle exec appraisal contrib rake spec:excon'
      sh 'bundle exec appraisal contrib rake spec:faraday'
      sh 'bundle exec appraisal contrib rake spec:graphql'
      sh 'bundle exec appraisal contrib rake spec:grpc'
      sh 'bundle exec appraisal contrib rake spec:http'
      sh 'bundle exec appraisal contrib rake spec:mongodb'
      sh 'bundle exec appraisal contrib rake spec:mysql2'
      sh 'bundle exec appraisal contrib rake spec:racecar'
      sh 'bundle exec appraisal contrib rake spec:rack'
      sh 'bundle exec appraisal contrib rake spec:rake'
      sh 'bundle exec appraisal contrib rake spec:redis'
      sh 'bundle exec appraisal contrib rake spec:resque'
      sh 'bundle exec appraisal contrib rake spec:rest_client'
      sh 'bundle exec appraisal contrib rake spec:sequel'
      sh 'bundle exec appraisal contrib rake spec:shoryuken'
      sh 'bundle exec appraisal contrib rake spec:sinatra'
      sh 'bundle exec appraisal contrib rake spec:ethon'
      # Rails minitests
      sh 'bundle exec appraisal rails30-postgres rake test:rails'
      sh 'bundle exec appraisal rails30-postgres rake test:railsdisableenv'
      sh 'bundle exec appraisal rails32-mysql2 rake test:rails'
      sh 'bundle exec appraisal rails32-postgres rake test:rails'
      sh 'bundle exec appraisal rails32-postgres-redis rake test:railsredis'
      sh 'bundle exec appraisal rails32-postgres rake test:railsdisableenv'
      sh 'bundle exec appraisal rails4-mysql2 rake test:rails'
      sh 'bundle exec appraisal rails4-postgres rake test:rails'
      sh 'bundle exec appraisal rails4-postgres-redis rake test:railsredis'
      sh 'bundle exec appraisal rails4-postgres rake test:railsdisableenv'
      sh 'bundle exec appraisal rails4-postgres-sidekiq rake test:railssidekiq'
      sh 'bundle exec appraisal rails4-postgres-sidekiq rake test:railsactivejob'
      sh 'bundle exec appraisal rails5-mysql2 rake test:rails'
      sh 'bundle exec appraisal rails5-postgres rake test:rails'
      sh 'bundle exec appraisal rails5-postgres-redis rake test:railsredis'
      sh 'bundle exec appraisal rails5-postgres-redis-activesupport rake test:railsredis'
      sh 'bundle exec appraisal rails5-postgres-sidekiq rake test:railssidekiq'
      sh 'bundle exec appraisal rails5-postgres-sidekiq rake test:railsactivejob'
      sh 'bundle exec appraisal rails5-postgres rake test:railsdisableenv'
      # Rails specs
      sh 'bundle exec appraisal rails30-postgres rake spec:rails'
      sh 'bundle exec appraisal rails32-mysql2 rake spec:rails'
      sh 'bundle exec appraisal rails32-postgres rake spec:rails'
      sh 'bundle exec appraisal rails4-mysql2 rake spec:rails'
      sh 'bundle exec appraisal rails4-postgres rake spec:rails'
      sh 'bundle exec appraisal rails5-mysql2 rake spec:rails'
      sh 'bundle exec appraisal rails5-postgres rake spec:rails'
    end
  elsif Gem::Version.new('2.3.0') <= Gem::Version.new(RUBY_VERSION) \
        && Gem::Version.new(RUBY_VERSION) < Gem::Version.new('2.4.0')
    # Main library
    sh 'bundle exec rake test:main'
    sh 'bundle exec rake spec:main'
    sh 'bundle exec rake spec:contrib'
    sh 'bundle exec rake spec:opentracer'

    if RUBY_PLATFORM != 'java'
      # Contrib minitests
      sh 'bundle exec appraisal contrib rake test:grape'
      sh 'bundle exec appraisal contrib rake test:sidekiq'
      sh 'bundle exec appraisal contrib rake test:sucker_punch'
      # Contrib specs
      sh 'bundle exec appraisal contrib rake spec:action_pack'
      sh 'bundle exec appraisal contrib rake spec:action_view'
      sh 'bundle exec appraisal contrib rake spec:active_model_serializers'
      sh 'bundle exec appraisal contrib rake spec:active_record'
      sh 'bundle exec appraisal contrib rake spec:active_support'
      sh 'bundle exec appraisal contrib rake spec:aws'
      sh 'bundle exec appraisal contrib rake spec:concurrent_ruby'
      sh 'bundle exec appraisal contrib rake spec:dalli'
      sh 'bundle exec appraisal contrib rake spec:delayed_job'
      sh 'bundle exec appraisal contrib rake spec:elasticsearch'
      sh 'bundle exec appraisal contrib rake spec:excon'
      sh 'bundle exec appraisal contrib rake spec:faraday'
      sh 'bundle exec appraisal contrib rake spec:graphql'
      sh 'bundle exec appraisal contrib rake spec:grpc'
      sh 'bundle exec appraisal contrib rake spec:http'
      sh 'bundle exec appraisal contrib rake spec:mongodb'
      sh 'bundle exec appraisal contrib rake spec:mysql2'
      sh 'bundle exec appraisal contrib rake spec:racecar'
      sh 'bundle exec appraisal contrib rake spec:rack'
      sh 'bundle exec appraisal contrib rake spec:rake'
      sh 'bundle exec appraisal contrib rake spec:redis'
      sh 'bundle exec appraisal contrib rake spec:resque'
      sh 'bundle exec appraisal contrib rake spec:rest_client'
      sh 'bundle exec appraisal contrib rake spec:sequel'
      sh 'bundle exec appraisal contrib rake spec:shoryuken'
      sh 'bundle exec appraisal contrib rake spec:sinatra'
      sh 'bundle exec appraisal contrib rake spec:ethon'
      # Rails minitests
      sh 'bundle exec appraisal rails30-postgres rake test:rails'
      sh 'bundle exec appraisal rails30-postgres rake test:railsdisableenv'
      sh 'bundle exec appraisal rails32-mysql2 rake test:rails'
      sh 'bundle exec appraisal rails32-postgres rake test:rails'
      sh 'bundle exec appraisal rails32-postgres-redis rake test:railsredis'
      sh 'bundle exec appraisal rails32-postgres rake test:railsdisableenv'
      sh 'bundle exec appraisal rails4-mysql2 rake test:rails'
      sh 'bundle exec appraisal rails4-postgres rake test:rails'
      sh 'bundle exec appraisal rails4-postgres-redis rake test:railsredis'
      sh 'bundle exec appraisal rails4-postgres rake test:railsdisableenv'
      sh 'bundle exec appraisal rails4-postgres-sidekiq rake test:railssidekiq'
      sh 'bundle exec appraisal rails4-postgres-sidekiq rake test:railsactivejob'
      sh 'bundle exec appraisal rails5-mysql2 rake test:rails'
      sh 'bundle exec appraisal rails5-postgres rake test:rails'
      sh 'bundle exec appraisal rails5-postgres-redis rake test:railsredis'
      sh 'bundle exec appraisal rails5-postgres-redis-activesupport rake test:railsredis'
      sh 'bundle exec appraisal rails5-postgres-sidekiq rake test:railssidekiq'
      sh 'bundle exec appraisal rails5-postgres-sidekiq rake test:railsactivejob'
      sh 'bundle exec appraisal rails5-postgres rake test:railsdisableenv'
      # Rails specs
      sh 'bundle exec appraisal rails30-postgres rake spec:rails'
      sh 'bundle exec appraisal rails32-mysql2 rake spec:rails'
      sh 'bundle exec appraisal rails32-postgres rake spec:rails'
      sh 'bundle exec appraisal rails4-mysql2 rake spec:rails'
      sh 'bundle exec appraisal rails4-postgres rake spec:rails'
      sh 'bundle exec appraisal rails5-mysql2 rake spec:rails'
      sh 'bundle exec appraisal rails5-postgres rake spec:rails'
      sh 'bundle exec appraisal rails5-postgres rake spec:railsactioncable'
    end
  elsif Gem::Version.new('2.4.0') <= Gem::Version.new(RUBY_VERSION) \
        && Gem::Version.new(RUBY_VERSION) < Gem::Version.new('2.5.0')
    # Main library
    sh 'bundle exec rake test:main'
    sh 'bundle exec rake spec:main'
    sh 'bundle exec rake spec:contrib'
    sh 'bundle exec rake spec:opentracer'

    if RUBY_PLATFORM != 'java'
      # Benchmarks
      sh 'bundle exec rake benchmark'
      # Contrib minitests
      sh 'bundle exec appraisal contrib rake test:grape'
      sh 'bundle exec appraisal contrib rake test:sidekiq'
      sh 'bundle exec appraisal contrib rake test:sucker_punch'
      # Contrib specs
      sh 'bundle exec appraisal contrib rake spec:action_pack'
      sh 'bundle exec appraisal contrib rake spec:action_view'
      sh 'bundle exec appraisal contrib rake spec:active_model_serializers'
      sh 'bundle exec appraisal contrib rake spec:active_record'
      sh 'bundle exec appraisal contrib rake spec:active_support'
      sh 'bundle exec appraisal contrib rake spec:aws'
      sh 'bundle exec appraisal contrib rake spec:concurrent_ruby'
      sh 'bundle exec appraisal contrib rake spec:dalli'
      sh 'bundle exec appraisal contrib rake spec:delayed_job'
      sh 'bundle exec appraisal contrib rake spec:elasticsearch'
      sh 'bundle exec appraisal contrib rake spec:excon'
      sh 'bundle exec appraisal contrib rake spec:faraday'
      sh 'bundle exec appraisal contrib rake spec:graphql'
      sh 'bundle exec appraisal contrib rake spec:grpc'
      sh 'bundle exec appraisal contrib rake spec:http'
      sh 'bundle exec appraisal contrib rake spec:mongodb'
      sh 'bundle exec appraisal contrib rake spec:mysql2'
      sh 'bundle exec appraisal contrib rake spec:racecar'
      sh 'bundle exec appraisal contrib rake spec:rack'
      sh 'bundle exec appraisal contrib rake spec:rake'
      sh 'bundle exec appraisal contrib rake spec:redis'
      sh 'bundle exec appraisal contrib rake spec:resque'
      sh 'bundle exec appraisal contrib rake spec:rest_client'
      sh 'bundle exec appraisal contrib rake spec:sequel'
      sh 'bundle exec appraisal contrib rake spec:shoryuken'
      sh 'bundle exec appraisal contrib rake spec:sinatra'
      sh 'bundle exec appraisal contrib rake spec:ethon'
      # Rails minitests
      # We only test Rails 5+ because older versions require Bundler < 2.0
      sh 'bundle exec appraisal rails5-mysql2 rake test:rails'
      sh 'bundle exec appraisal rails5-postgres rake test:rails'
      sh 'bundle exec appraisal rails5-postgres-redis rake test:railsredis'
      sh 'bundle exec appraisal rails5-postgres-redis-activesupport rake test:railsredis'
      sh 'bundle exec appraisal rails5-postgres-sidekiq rake test:railssidekiq'
      sh 'bundle exec appraisal rails5-postgres-sidekiq rake test:railsactivejob'
      sh 'bundle exec appraisal rails5-postgres rake test:railsdisableenv'
      # Rails specs
      sh 'bundle exec appraisal rails5-mysql2 rake spec:rails'
      sh 'bundle exec appraisal rails5-postgres rake spec:rails'
    end
  elsif Gem::Version.new('2.5.0') <= Gem::Version.new(RUBY_VERSION) \
        && Gem::Version.new(RUBY_VERSION) < Gem::Version.new('2.6.0')
    # Main library
    sh 'bundle exec rake test:main'
    sh 'bundle exec rake spec:main'
    sh 'bundle exec rake spec:contrib'
    sh 'bundle exec rake spec:opentracer'

    if RUBY_PLATFORM != 'java'
      # Benchmarks
      sh 'bundle exec rake benchmark'
      # Contrib minitests
      sh 'bundle exec appraisal contrib rake test:grape'
      sh 'bundle exec appraisal contrib rake test:sidekiq'
      sh 'bundle exec appraisal contrib rake test:sucker_punch'
      # Contrib specs
      sh 'bundle exec appraisal contrib rake spec:action_pack'
      sh 'bundle exec appraisal contrib rake spec:action_view'
      sh 'bundle exec appraisal contrib rake spec:active_model_serializers'
      sh 'bundle exec appraisal contrib rake spec:active_record'
      sh 'bundle exec appraisal contrib rake spec:active_support'
      sh 'bundle exec appraisal contrib rake spec:aws'
      sh 'bundle exec appraisal contrib rake spec:concurrent_ruby'
      sh 'bundle exec appraisal contrib rake spec:dalli'
      sh 'bundle exec appraisal contrib rake spec:delayed_job'
      sh 'bundle exec appraisal contrib rake spec:elasticsearch'
      sh 'bundle exec appraisal contrib rake spec:excon'
      sh 'bundle exec appraisal contrib rake spec:faraday'
      sh 'bundle exec appraisal contrib rake spec:graphql'
      sh 'bundle exec appraisal contrib rake spec:grpc'
      sh 'bundle exec appraisal contrib rake spec:http'
      sh 'bundle exec appraisal contrib rake spec:mongodb'
      sh 'bundle exec appraisal contrib rake spec:mysql2'
      sh 'bundle exec appraisal contrib rake spec:racecar'
      sh 'bundle exec appraisal contrib rake spec:rack'
      sh 'bundle exec appraisal contrib rake spec:rake'
      sh 'bundle exec appraisal contrib rake spec:redis'
      sh 'bundle exec appraisal contrib rake spec:resque'
      sh 'bundle exec appraisal contrib rake spec:rest_client'
      sh 'bundle exec appraisal contrib rake spec:sequel'
      sh 'bundle exec appraisal contrib rake spec:shoryuken'
      sh 'bundle exec appraisal contrib rake spec:sinatra'
      sh 'bundle exec appraisal contrib rake spec:ethon'
      # Rails minitests
      # We only test Rails 5+ because older versions require Bundler < 2.0
      sh 'bundle exec appraisal rails5-mysql2 rake test:rails'
      sh 'bundle exec appraisal rails5-postgres rake test:rails'
      sh 'bundle exec appraisal rails5-postgres-redis rake test:railsredis'
      sh 'bundle exec appraisal rails5-postgres-redis-activesupport rake test:railsredis'
      sh 'bundle exec appraisal rails5-postgres-sidekiq rake test:railssidekiq'
      sh 'bundle exec appraisal rails5-postgres-sidekiq rake test:railsactivejob'
      sh 'bundle exec appraisal rails5-postgres rake test:railsdisableenv'
      # Rails specs
      sh 'bundle exec appraisal rails5-mysql2 rake spec:rails'
      sh 'bundle exec appraisal rails5-postgres rake spec:rails'
    end
  elsif Gem::Version.new('2.6.0') <= Gem::Version.new(RUBY_VERSION)
    # Main library
    sh 'bundle exec rake test:main'
    sh 'bundle exec rake spec:main'
    sh 'bundle exec rake spec:contrib'
    sh 'bundle exec rake spec:opentracer'

    if RUBY_PLATFORM != 'java'
      # Benchmarks
      sh 'bundle exec rake benchmark'
      # Contrib minitests
      sh 'bundle exec appraisal contrib rake test:grape'
      sh 'bundle exec appraisal contrib rake test:sidekiq'
      sh 'bundle exec appraisal contrib rake test:sucker_punch'
      # Contrib specs
      sh 'bundle exec appraisal contrib rake spec:action_pack'
      sh 'bundle exec appraisal contrib rake spec:action_view'
      sh 'bundle exec appraisal contrib rake spec:active_model_serializers'
      sh 'bundle exec appraisal contrib rake spec:active_record'
      sh 'bundle exec appraisal contrib rake spec:active_support'
      sh 'bundle exec appraisal contrib rake spec:aws'
      sh 'bundle exec appraisal contrib rake spec:concurrent_ruby'
      sh 'bundle exec appraisal contrib rake spec:dalli'
      sh 'bundle exec appraisal contrib rake spec:delayed_job'
      sh 'bundle exec appraisal contrib rake spec:elasticsearch'
      sh 'bundle exec appraisal contrib rake spec:excon'
      sh 'bundle exec appraisal contrib rake spec:faraday'
      sh 'bundle exec appraisal contrib rake spec:graphql'
      sh 'bundle exec appraisal contrib rake spec:grpc'
      sh 'bundle exec appraisal contrib rake spec:http'
      sh 'bundle exec appraisal contrib rake spec:mongodb'
      sh 'bundle exec appraisal contrib rake spec:mysql2'
      sh 'bundle exec appraisal contrib rake spec:racecar'
      sh 'bundle exec appraisal contrib rake spec:rack'
      sh 'bundle exec appraisal contrib rake spec:rake'
      sh 'bundle exec appraisal contrib rake spec:redis'
      sh 'bundle exec appraisal contrib rake spec:resque'
      sh 'bundle exec appraisal contrib rake spec:rest_client'
      sh 'bundle exec appraisal contrib rake spec:sequel'
      sh 'bundle exec appraisal contrib rake spec:shoryuken'
      sh 'bundle exec appraisal contrib rake spec:sinatra'
      sh 'bundle exec appraisal contrib rake spec:ethon'
      # Rails minitests
      # We only test Rails 5+ because older versions require Bundler < 2.0
      sh 'bundle exec appraisal rails5-mysql2 rake test:rails'
      sh 'bundle exec appraisal rails5-postgres rake test:rails'
      sh 'bundle exec appraisal rails5-postgres-redis rake test:railsredis'
      sh 'bundle exec appraisal rails5-postgres-redis-activesupport rake test:railsredis'
      sh 'bundle exec appraisal rails5-postgres-sidekiq rake test:railssidekiq'
      sh 'bundle exec appraisal rails5-postgres-sidekiq rake test:railsactivejob'
      sh 'bundle exec appraisal rails5-postgres rake test:railsdisableenv'
      # Rails specs
      sh 'bundle exec appraisal rails5-mysql2 rake spec:rails'
      sh 'bundle exec appraisal rails5-postgres rake spec:rails'
    end
  end
end

task default: :test<|MERGE_RESOLUTION|>--- conflicted
+++ resolved
@@ -47,15 +47,7 @@
     t.rspec_opts = args.to_a.join(' ')
   end
 
-<<<<<<< HEAD
   RSpec::Core::RakeTask.new(:railsdisableenv) do |t, args|
-=======
-  RSpec::Core::RakeTask.new(:railsactioncable) do |t|
-    t.pattern = 'spec/ddtrace/contrib/action_cable/*_spec.rb'
-  end
-
-  RSpec::Core::RakeTask.new(:railsdisableenv) do |t|
->>>>>>> 8aabc5ab
     t.pattern = 'spec/ddtrace/contrib/rails/**/*disable_env*_spec.rb'
     t.rspec_opts = args.to_a.join(' ')
   end
@@ -63,11 +55,7 @@
   RSpec::Core::RakeTask.new(:contrib) do |t, args|
     # rubocop:disable Metrics/LineLength
     t.pattern = 'spec/**/contrib/{analytics,configurable,integration,patchable,patcher,registerable,registry,configuration/*}_spec.rb'
-<<<<<<< HEAD
-    t.rspec_opts = args.to_a.join(' ')
-=======
-    t.exclude_pattern = 'spec/ddtrace/contrib/action_cable/*_spec.rb'
->>>>>>> 8aabc5ab
+    t.rspec_opts = args.to_a.join(' ')
   end
 
   [
