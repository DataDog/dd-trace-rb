--- conflicted
+++ resolved
@@ -331,13 +331,8 @@
   desc '' # "Explicitly hiding from `rake -T`"
   RSpec::Core::RakeTask.new(:main) do |t, args|
     t.pattern = 'spec/**/*_spec.rb'
-<<<<<<< HEAD
     t.exclude_pattern = 'spec/**/{contrib,benchmark,redis,auto_instrument,opentelemetry,profiling}/**/*_spec.rb,'\
-                        ' spec/**/{auto_instrument,opentelemetry}_spec.rb'
-=======
-    t.exclude_pattern = 'spec/**/{contrib,benchmark,redis,opentracer,auto_instrument,opentelemetry,profiling}/**/*_spec.rb,'\
-                        ' spec/**/{auto_instrument,opentelemetry}_spec.rb, spec/ddtrace/gem_packaging_spec.rb'
->>>>>>> 210ed968
+                        ' spec/**/{auto_instrument,opentelemetry}_spec.rb, spec/datadog/gem_packaging_spec.rb'
     t.rspec_opts = args.to_a.join(' ')
   end
 
