--- conflicted
+++ resolved
@@ -1,6 +1,6 @@
-if RUBY_VERSION < '1.9.3'
+if Gem::Version.new(RUBY_VERSION) < Gem::Version.new('1.9.3')
   raise NotImplementedError, 'Ruby versions < 1.9.3 are not supported!'
-elsif '1.9.3' <= RUBY_VERSION && RUBY_VERSION < '2.0.0'
+elsif Gem::Version.new('1.9.3') <= Gem::Version.new(RUBY_VERSION) && Gem::Version.new(RUBY_VERSION) < Gem::Version.new('2.0.0')
   if RUBY_PLATFORM != 'java'
     appraise 'rails30-postgres' do
       gem 'test-unit'
@@ -56,26 +56,30 @@
     end
 
     appraise 'contrib-old' do
+      gem 'active_model_serializers', '~> 0.9.0'
+      gem 'activerecord', '3.2.22.5'
+      gem 'activerecord-mysql-adapter', platform: :ruby
+      gem 'aws-sdk', '~> 2.0'
+      gem 'dalli'
       gem 'elasticsearch-transport'
+      gem 'excon'
+      gem 'hiredis'
       gem 'mongo', '< 2.5'
-      gem 'redis', '< 4.0'
-      gem 'hiredis'
+      gem 'mysql2', '0.3.21', platform: :ruby
       gem 'rack', '1.4.7'
+      gem 'rack-cache', '1.7.1'
       gem 'rack-test', '0.7.0'
-      gem 'rack-cache', '1.7.1'
+      gem 'rake', '< 12.3'
+      gem 'redis', '< 4.0'
+      gem 'resque', '< 2.0'
+      gem 'sequel', '~> 4.0', '< 4.37'
+      gem 'sidekiq', '4.0.0'
       gem 'sinatra', '1.4.5'
       gem 'sqlite3'
-      gem 'activerecord', '3.2.22.5'
-      gem 'sidekiq', '4.0.0'
-      gem 'aws-sdk', '~> 2.0'
       gem 'sucker_punch'
-      gem 'dalli'
-      gem 'resque', '< 2.0'
-      gem 'mysql2', '0.3.21', platform: :ruby
-      gem 'activerecord-mysql-adapter', platform: :ruby
     end
   end
-elsif '2.0.0' <= RUBY_VERSION && RUBY_VERSION < '2.1.0'
+elsif Gem::Version.new('2.0.0') <= Gem::Version.new(RUBY_VERSION) && Gem::Version.new(RUBY_VERSION) < Gem::Version.new('2.1.0')
   if RUBY_PLATFORM != 'java'
     appraise 'rails30-postgres' do
       gem 'test-unit'
@@ -131,26 +135,30 @@
     end
 
     appraise 'contrib-old' do
+      gem 'active_model_serializers', '~> 0.9.0'
+      gem 'activerecord', '3.2.22.5'
+      gem 'activerecord-mysql-adapter', platform: :ruby
+      gem 'aws-sdk', '~> 2.0'
+      gem 'dalli'
       gem 'elasticsearch-transport'
+      gem 'excon'
+      gem 'hiredis'
       gem 'mongo', '< 2.5'
-      gem 'redis', '< 4.0'
-      gem 'hiredis'
+      gem 'mysql2', '0.3.21', platform: :ruby
       gem 'rack', '1.4.7'
+      gem 'rack-cache', '1.7.1'
       gem 'rack-test', '0.7.0'
-      gem 'rack-cache', '1.7.1'
+      gem 'rake', '< 12.3'
+      gem 'redis', '< 4.0'
+      gem 'resque', '< 2.0'
+      gem 'sequel', '~> 4.0', '< 4.37'
+      gem 'sidekiq', '4.0.0'
       gem 'sinatra', '1.4.5'
       gem 'sqlite3'
-      gem 'activerecord', '3.2.22.5'
-      gem 'sidekiq', '4.0.0'
-      gem 'aws-sdk', '~> 2.0'
       gem 'sucker_punch'
-      gem 'dalli'
-      gem 'resque', '< 2.0'
-      gem 'mysql2', '0.3.21', platform: :ruby
-      gem 'activerecord-mysql-adapter', platform: :ruby
     end
   end
-elsif '2.1.0' <= RUBY_VERSION && RUBY_VERSION < '2.2.0'
+elsif Gem::Version.new('2.1.0') <= Gem::Version.new(RUBY_VERSION) && Gem::Version.new(RUBY_VERSION) < Gem::Version.new('2.2.0')
   if RUBY_PLATFORM != 'java'
     appraise 'rails30-postgres' do
       gem 'test-unit'
@@ -226,26 +234,30 @@
     end
 
     appraise 'contrib-old' do
+      gem 'active_model_serializers', '~> 0.9.0'
+      gem 'activerecord', '3.2.22.5'
+      gem 'activerecord-mysql-adapter', platform: :ruby
+      gem 'aws-sdk', '~> 2.0'
+      gem 'dalli'
       gem 'elasticsearch-transport'
+      gem 'excon'
+      gem 'hiredis'
       gem 'mongo', '< 2.5'
-      gem 'redis', '< 4.0'
-      gem 'hiredis'
+      gem 'mysql2', '0.3.21', platform: :ruby
       gem 'rack', '1.4.7'
+      gem 'rack-cache', '1.7.1'
       gem 'rack-test', '0.7.0'
-      gem 'rack-cache', '1.7.1'
+      gem 'rake', '< 12.3'
+      gem 'redis', '< 4.0'
+      gem 'resque', '< 2.0'
+      gem 'sequel', '~> 4.0', '< 4.37'
+      gem 'sidekiq', '4.0.0'
       gem 'sinatra', '1.4.5'
       gem 'sqlite3'
-      gem 'activerecord', '3.2.22.5'
-      gem 'sidekiq', '4.0.0'
-      gem 'aws-sdk', '~> 2.0'
       gem 'sucker_punch'
-      gem 'dalli'
-      gem 'resque', '< 2.0'
-      gem 'mysql2', '0.3.21', platform: :ruby
-      gem 'activerecord-mysql-adapter', platform: :ruby
     end
   end
-elsif '2.2.0' <= RUBY_VERSION && RUBY_VERSION < '2.3.0'
+elsif Gem::Version.new('2.2.0') <= Gem::Version.new(RUBY_VERSION) && Gem::Version.new(RUBY_VERSION) < Gem::Version.new('2.3.0')
   if RUBY_PLATFORM != 'java'
     appraise 'rails30-postgres' do
       gem 'test-unit'
@@ -353,27 +365,32 @@
     end
 
     appraise 'contrib' do
+      gem 'active_model_serializers', '>= 0.10.0'
+      gem 'activerecord', '< 5.1.5'
+      gem 'aws-sdk'
+      gem 'dalli'
       gem 'elasticsearch-transport'
+      gem 'excon'
+      gem 'grape'
+      gem 'graphql'
+      gem 'grpc'
+      gem 'hiredis'
       gem 'mongo', '< 2.5'
-      gem 'graphql'
-      gem 'grape'
+      gem 'mysql2', '< 0.5', platform: :ruby
+      gem 'racecar', '>= 0.3.5'
       gem 'rack'
       gem 'rack-test'
-      gem 'redis', '< 4.0'
-      gem 'hiredis'
+      gem 'rake', '>= 12.3'
+      gem 'redis', '< 4.0'
+      gem 'resque', '< 2.0'
+      gem 'sequel'
+      gem 'sidekiq'
       gem 'sinatra'
       gem 'sqlite3'
-      gem 'activerecord', '< 5.1.5'
-      gem 'sidekiq'
-      gem 'aws-sdk'
       gem 'sucker_punch'
-      gem 'dalli'
-      gem 'resque', '< 2.0'
-      gem 'racecar', '>= 0.3.5'
-      gem 'mysql2', '< 0.5', platform: :ruby
     end
   end
-elsif '2.3.0' <= RUBY_VERSION && RUBY_VERSION < '2.4.0'
+elsif Gem::Version.new('2.3.0') <= Gem::Version.new(RUBY_VERSION) && Gem::Version.new(RUBY_VERSION) < Gem::Version.new('2.4.0')
   if RUBY_PLATFORM != 'java'
     appraise 'rails30-postgres' do
       gem 'test-unit'
@@ -481,101 +498,57 @@
     end
 
     appraise 'contrib' do
+      gem 'active_model_serializers', '>= 0.10.0'
+      gem 'activerecord', '< 5.1.5'
+      gem 'aws-sdk'
+      gem 'dalli'
       gem 'elasticsearch-transport'
+      gem 'excon'
+      gem 'grape'
+      gem 'graphql'
+      gem 'grpc'
+      gem 'hiredis'
       gem 'mongo', '< 2.5'
-      gem 'graphql'
-      gem 'grape'
+      gem 'mysql2', '< 0.5', platform: :ruby
+      gem 'racecar', '>= 0.3.5'
       gem 'rack'
       gem 'rack-test'
-      gem 'redis', '< 4.0'
-      gem 'hiredis'
+      gem 'rake', '>= 12.3'
+      gem 'redis', '< 4.0'
+      gem 'resque', '< 2.0'
+      gem 'sequel'
+      gem 'sidekiq'
       gem 'sinatra'
       gem 'sqlite3'
-      gem 'activerecord', '< 5.1.5'
-      gem 'sidekiq'
-      gem 'aws-sdk'
       gem 'sucker_punch'
-      gem 'dalli'
-      gem 'resque', '< 2.0'
-      gem 'racecar', '>= 0.3.5'
-      gem 'mysql2', '< 0.5', platform: :ruby
     end
   end
-<<<<<<< HEAD
-end
-
-if RUBY_VERSION >= '2.2.2' && RUBY_PLATFORM != 'java'
-  appraise 'contrib' do
-    gem 'active_model_serializers', '>= 0.10.0'
-    gem 'elasticsearch-transport'
-    gem 'excon'
-    gem 'mongo', '< 2.5'
-    gem 'graphql'
-    gem 'grape'
-    gem 'grpc'
-    gem 'rack'
-    gem 'rack-test'
-    gem 'redis', '< 4.0'
-    gem 'hiredis'
-    gem 'sinatra'
-    gem 'sqlite3'
-    gem 'activerecord', '< 5.1.5'
-    gem 'sequel'
-    gem 'sidekiq'
-    gem 'aws-sdk'
-    gem 'sucker_punch'
-    gem 'dalli'
-    gem 'rake'
-    gem 'resque', '< 2.0'
-    gem 'racecar', '>= 0.3.5'
-    gem 'mysql2', '< 0.5', platform: :ruby
-  end
-else
-  appraise 'contrib-old' do
-    gem 'active_model_serializers', '~> 0.9.0'
-    gem 'elasticsearch-transport'
-    gem 'excon'
-    gem 'mongo', '< 2.5'
-    gem 'redis', '< 4.0'
-    gem 'hiredis'
-    gem 'rack', '1.4.7'
-    gem 'rack-test', '0.7.0'
-    gem 'rack-cache', '1.7.1'
-    gem 'sinatra', '1.4.5'
-    gem 'sqlite3'
-    gem 'sequel', '~> 4.0', '< 4.37'
-    gem 'activerecord', '3.2.22.5'
-    gem 'sidekiq', '4.0.0'
-    gem 'aws-sdk', '~> 2.0'
-    gem 'sucker_punch'
-    gem 'dalli'
-    gem 'rake', '< 12.3'
-    gem 'resque', '< 2.0'
-    gem 'mysql2', '0.3.21', platform: :ruby
-    gem 'activerecord-mysql-adapter', platform: :ruby
-=======
-elsif '2.4.0' <= RUBY_VERSION
+elsif Gem::Version.new('2.4.0') <= Gem::Version.new(RUBY_VERSION)
   if RUBY_PLATFORM != 'java'
     appraise 'contrib' do
+      gem 'active_model_serializers', '>= 0.10.0'
+      gem 'activerecord', '< 5.1.5'
+      gem 'aws-sdk'
+      gem 'dalli'
       gem 'elasticsearch-transport'
+      gem 'excon'
+      gem 'grape'
+      gem 'graphql'
+      gem 'grpc'
+      gem 'hiredis'
       gem 'mongo', '< 2.5'
-      gem 'graphql'
-      gem 'grape'
+      gem 'mysql2', '< 0.5', platform: :ruby
+      gem 'racecar', '>= 0.3.5'
       gem 'rack'
       gem 'rack-test'
-      gem 'redis', '< 4.0'
-      gem 'hiredis'
+      gem 'rake', '>= 12.3'
+      gem 'redis', '< 4.0'
+      gem 'resque', '< 2.0'
+      gem 'sequel'
+      gem 'sidekiq'
       gem 'sinatra'
       gem 'sqlite3'
-      gem 'activerecord', '< 5.1.5'
-      gem 'sidekiq'
-      gem 'aws-sdk'
       gem 'sucker_punch'
-      gem 'dalli'
-      gem 'resque', '< 2.0'
-      gem 'racecar', '>= 0.3.5'
-      gem 'mysql2', '< 0.5', platform: :ruby
-    end
->>>>>>> 80b00f11
+    end
   end
 end