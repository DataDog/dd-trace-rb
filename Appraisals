--- conflicted
+++ resolved
@@ -89,7 +89,6 @@
   end
 end
 
-<<<<<<< HEAD
 if RUBY_VERSION >= '2.2.2'
   appraise 'contrib' do
     gem 'elasticsearch-transport'
@@ -98,19 +97,6 @@
     gem 'rack-test'
     gem 'sinatra'
     gem 'activerecord'
-=======
-appraise 'contrib' do
-  gem 'elasticsearch-transport'
-  gem 'redis'
-  gem 'hiredis'
-  gem 'rack-test'
-  gem 'sinatra'
-  gem 'sidekiq'
-end
-
-if RUBY_VERSION >= '2.0.0'
-  appraise 'contrib-sidekiq' do
->>>>>>> a651e1d9
     gem 'sidekiq'
   end
 else
