--- conflicted
+++ resolved
@@ -312,12 +312,7 @@
     appraise 'rails5-postgres-redis-activesupport' do
       gem 'rails', '~> 5.2.1'
       gem 'pg', '< 1.0', platform: :ruby
-<<<<<<< HEAD
-      gem 'redis-rails'
-      gem 'redis', '~> 4'
-=======
-      gem 'redis'
->>>>>>> 4a2f1a09
+      gem 'redis', '~> 4'
       gem 'sprockets', '< 4'
     end
 
@@ -475,12 +470,7 @@
     appraise 'rails5-postgres-redis-activesupport' do
       gem 'rails', '~> 5.2.1'
       gem 'pg', '< 1.0', platform: :ruby
-<<<<<<< HEAD
-      gem 'redis-rails'
-      gem 'redis', '~> 4'
-=======
-      gem 'redis'
->>>>>>> 4a2f1a09
+      gem 'redis', '~> 4'
       gem 'sprockets', '< 4'
     end
 
@@ -546,24 +536,14 @@
     appraise 'rails5-postgres-redis' do
       gem 'rails', '~> 5.2.1'
       gem 'pg', '< 1.0', platform: :ruby
-<<<<<<< HEAD
-      gem 'redis-rails'
-      gem 'redis', '~> 4'
-=======
-      gem 'redis'
->>>>>>> 4a2f1a09
+      gem 'redis', '~> 4'
       gem 'sprockets', '< 4'
     end
 
     appraise 'rails5-postgres-redis-activesupport' do
       gem 'rails', '~> 5.2.1'
       gem 'pg', '< 1.0', platform: :ruby
-<<<<<<< HEAD
-      gem 'redis-rails'
-      gem 'redis', '~> 4'
-=======
-      gem 'redis'
->>>>>>> 4a2f1a09
+      gem 'redis', '~> 4'
       gem 'sprockets', '< 4'
     end
 
@@ -629,24 +609,14 @@
     appraise 'rails5-postgres-redis' do
       gem 'rails', '~> 5.2.1'
       gem 'pg', '< 1.0', platform: :ruby
-<<<<<<< HEAD
-      gem 'redis-rails'
-      gem 'redis', '~> 4'
-=======
-      gem 'redis'
->>>>>>> 4a2f1a09
+      gem 'redis', '~> 4'
       gem 'sprockets', '< 4'
     end
 
     appraise 'rails5-postgres-redis-activesupport' do
       gem 'rails', '~> 5.2.1'
       gem 'pg', '< 1.0', platform: :ruby
-<<<<<<< HEAD
-      gem 'redis-rails'
-      gem 'redis', '~> 4'
-=======
-      gem 'redis'
->>>>>>> 4a2f1a09
+      gem 'redis', '~> 4'
       gem 'sprockets', '< 4'
     end
 
@@ -673,24 +643,14 @@
     appraise 'rails6-postgres-redis' do
       gem 'rails', '~> 6.0.0'
       gem 'pg', '< 1.0', platform: :ruby
-<<<<<<< HEAD
-      gem 'redis-rails'
-      gem 'redis', '~> 4'
-=======
-      gem 'redis'
->>>>>>> 4a2f1a09
+      gem 'redis', '~> 4'
       gem 'sprockets', '< 4'
     end
 
     appraise 'rails6-postgres-redis-activesupport' do
       gem 'rails', '~> 6.0.0'
       gem 'pg', '< 1.0', platform: :ruby
-<<<<<<< HEAD
-      gem 'redis-rails'
-      gem 'redis', '~> 4'
-=======
-      gem 'redis'
->>>>>>> 4a2f1a09
+      gem 'redis', '~> 4'
       gem 'sprockets', '< 4'
     end
 
@@ -755,24 +715,14 @@
     appraise 'rails5-postgres-redis' do
       gem 'rails', '~> 5.2.1'
       gem 'pg', '< 1.0', platform: :ruby
-<<<<<<< HEAD
-      gem 'redis-rails'
-      gem 'redis', '~> 4'
-=======
-      gem 'redis'
->>>>>>> 4a2f1a09
+      gem 'redis', '~> 4'
       gem 'sprockets', '< 4'
     end
 
     appraise 'rails5-postgres-redis-activesupport' do
       gem 'rails', '~> 5.2.1'
       gem 'pg', '< 1.0', platform: :ruby
-<<<<<<< HEAD
-      gem 'redis-rails'
-      gem 'redis', '~> 4'
-=======
-      gem 'redis'
->>>>>>> 4a2f1a09
+      gem 'redis', '~> 4'
       gem 'sprockets', '< 4'
     end
 
@@ -799,24 +749,14 @@
     appraise 'rails6-postgres-redis' do
       gem 'rails', '~> 6.0.0'
       gem 'pg', '< 1.0', platform: :ruby
-<<<<<<< HEAD
-      gem 'redis-rails'
-      gem 'redis', '~> 4'
-=======
-      gem 'redis'
->>>>>>> 4a2f1a09
+      gem 'redis', '~> 4'
       gem 'sprockets', '< 4'
     end
 
     appraise 'rails6-postgres-redis-activesupport' do
       gem 'rails', '~> 6.0.0'
       gem 'pg', '< 1.0', platform: :ruby
-<<<<<<< HEAD
-      gem 'redis-rails'
-      gem 'redis', '~> 4'
-=======
-      gem 'redis'
->>>>>>> 4a2f1a09
+      gem 'redis', '~> 4'
       gem 'sprockets', '< 4'
     end
 
