lib = File.expand_path('../lib', __FILE__)
$LOAD_PATH.unshift(lib) unless $LOAD_PATH.include?(lib)
require 'ddtrace/version'

if Gem::Version.new(RUBY_VERSION) < Gem::Version.new(Datadog::VERSION::MINIMUM_RUBY_VERSION)
  raise NotImplementedError, "Ruby versions < #{Datadog::VERSION::MINIMUM_RUBY_VERSION} are not supported!"
elsif Gem::Version.new('2.0.0') <= Gem::Version.new(RUBY_VERSION) \
      && Gem::Version.new(RUBY_VERSION) < Gem::Version.new('2.1.0')
  if RUBY_PLATFORM != 'java'
    appraise 'rails30-postgres' do
      gem 'test-unit'
      gem 'rails', '3.0.20'
      gem 'pg', '0.15.1', platform: :ruby
      gem 'activerecord-jdbcpostgresql-adapter', platform: :jruby
      gem 'rack-cache', '1.7.1'
    end

    appraise 'rails30-postgres-sidekiq' do
      gem 'test-unit'
      gem 'rails', '3.0.20'
      gem 'pg', '0.15.1', platform: :ruby
      gem 'activerecord-jdbcpostgresql-adapter', platform: :jruby
      gem 'sidekiq', '4.0.0'
      gem 'rack-cache', '1.7.1'
    end

    appraise 'rails32-mysql2' do
      gem 'test-unit'
      gem 'rails', '3.2.22.5'
      gem 'mysql2', '0.3.21', platform: :ruby
      gem 'activerecord-mysql-adapter', platform: :ruby
      gem 'activerecord-jdbcmysql-adapter', platform: :jruby
      gem 'rack-cache', '1.7.1'
    end

    appraise 'rails32-postgres' do
      gem 'test-unit'
      gem 'rails', '3.2.22.5'
      gem 'pg', '0.15.1', platform: :ruby
      gem 'activerecord-jdbcpostgresql-adapter', platform: :jruby
      gem 'rack-cache', '1.7.1'
    end

    appraise 'rails32-postgres-redis' do
      gem 'test-unit'
      gem 'rails', '3.2.22.5'
      gem 'pg', '0.15.1', platform: :ruby
      gem 'activerecord-jdbcpostgresql-adapter', platform: :jruby
      gem 'redis-rails'
      gem 'redis', '< 4.0'
      gem 'rack-cache', '1.7.1'
    end

    appraise 'rails32-postgres-sidekiq' do
      gem 'test-unit'
      gem 'rails', '3.2.22.5'
      gem 'pg', '0.15.1', platform: :ruby
      gem 'activerecord-jdbcpostgresql-adapter', platform: :jruby
      gem 'sidekiq', '4.0.0'
      gem 'rack-cache', '1.7.1'
    end

    appraise 'contrib-old' do
      gem 'active_model_serializers', '~> 0.9.0'
      gem 'activerecord', '3.2.22.5'
      gem 'activerecord-mysql-adapter', platform: :ruby
      gem 'aws-sdk', '~> 2.0'
      gem 'concurrent-ruby'
      gem 'dalli'
      gem 'delayed_job'
      gem 'delayed_job_active_record'
      gem 'elasticsearch-transport'
      gem 'ethon'
      gem 'excon'
      gem 'hiredis'
      gem 'mongo', '< 2.5'
      gem 'mysql2', '0.3.21', platform: :ruby
      gem 'rack', '1.4.7'
      gem 'rack-cache', '1.7.1'
      gem 'rack-test', '0.7.0'
      gem 'rake', '< 12.3'
      gem 'redis', '< 4.0'
      gem 'rest-client'
      gem 'resque', '< 2.0'
      gem 'sequel', '~> 4.0', '< 4.37'
      gem 'sidekiq', '~> 3.5.4'
      gem 'sinatra', '1.4.5'
      gem 'sqlite3', '~> 1.3.6'
      gem 'sucker_punch'
      gem 'timers', '< 4.2'
      gem 'typhoeus'
    end
  end
elsif Gem::Version.new('2.1.0') <= Gem::Version.new(RUBY_VERSION) \
      && Gem::Version.new(RUBY_VERSION) < Gem::Version.new('2.2.0')
  if RUBY_PLATFORM != 'java'
    appraise 'rails30-postgres' do
      gem 'test-unit'
      gem 'rails', '3.0.20'
      gem 'pg', '0.15.1', platform: :ruby
      gem 'activerecord-jdbcpostgresql-adapter', platform: :jruby
      gem 'rack-cache', '1.7.1'
    end

    appraise 'rails30-postgres-sidekiq' do
      gem 'test-unit'
      gem 'rails', '3.0.20'
      gem 'pg', '0.15.1', platform: :ruby
      gem 'activerecord-jdbcpostgresql-adapter', platform: :jruby
      gem 'sidekiq', '4.0.0'
      gem 'rack-cache', '1.7.1'
    end

    appraise 'rails32-mysql2' do
      gem 'test-unit'
      gem 'rails', '3.2.22.5'
      gem 'mysql2', '0.3.21', platform: :ruby
      gem 'activerecord-mysql-adapter', platform: :ruby
      gem 'activerecord-jdbcmysql-adapter', platform: :jruby
      gem 'rack-cache', '1.7.1'
    end

    appraise 'rails32-postgres' do
      gem 'test-unit'
      gem 'rails', '3.2.22.5'
      gem 'pg', '0.15.1', platform: :ruby
      gem 'activerecord-jdbcpostgresql-adapter', platform: :jruby
      gem 'rack-cache', '1.7.1'
    end

    appraise 'rails32-postgres-redis' do
      gem 'test-unit'
      gem 'rails', '3.2.22.5'
      gem 'pg', '0.15.1', platform: :ruby
      gem 'activerecord-jdbcpostgresql-adapter', platform: :jruby
      gem 'redis-rails'
      gem 'redis', '< 4.0'
      gem 'rack-cache', '1.7.1'
    end

    appraise 'rails32-postgres-sidekiq' do
      gem 'test-unit'
      gem 'rails', '3.2.22.5'
      gem 'pg', '0.15.1', platform: :ruby
      gem 'activerecord-jdbcpostgresql-adapter', platform: :jruby
      gem 'sidekiq', '4.0.0'
      gem 'rack-cache', '1.7.1'
    end

    appraise 'rails4-mysql2' do
      gem 'rails', '4.2.7.1'
      gem 'mysql2', '< 0.6', platform: :ruby
      gem 'activerecord-jdbcmysql-adapter', platform: :jruby
      gem 'sprockets', '< 4'
    end

    appraise 'rails4-postgres' do
      gem 'rails', '4.2.7.1'
      gem 'pg', '< 1.0', platform: :ruby
      gem 'activerecord-jdbcpostgresql-adapter', platform: :jruby
      gem 'sprockets', '< 4'
    end

    appraise 'rails4-postgres-redis' do
      gem 'rails', '4.2.7.1'
      gem 'pg', '< 1.0', platform: :ruby
      gem 'activerecord-jdbcpostgresql-adapter', platform: :jruby
      gem 'redis-rails'
      gem 'redis', '< 4.0'
      gem 'sprockets', '< 4'
    end

    appraise 'contrib-old' do
      gem 'active_model_serializers', '~> 0.9.0'
      gem 'activerecord', '3.2.22.5'
      gem 'activerecord-mysql-adapter', platform: :ruby
      gem 'aws-sdk', '~> 2.0'
      gem 'concurrent-ruby'
      gem 'dalli'
      gem 'delayed_job'
      gem 'delayed_job_active_record'
      gem 'elasticsearch-transport'
      gem 'ethon'
      gem 'excon'
      gem 'hiredis'
      gem 'mongo', '< 2.5'
      gem 'mysql2', '0.3.21', platform: :ruby
      gem 'rack', '1.4.7'
      gem 'rack-cache', '1.7.1'
      gem 'rack-test', '0.7.0'
      gem 'rake', '< 12.3'
      gem 'redis', '< 4.0'
      gem 'rest-client'
      gem 'resque', '< 2.0'
      gem 'sequel', '~> 4.0', '< 4.37'
      gem 'shoryuken'
      gem 'sidekiq', '~> 3.5.4'
      gem 'sinatra', '1.4.5'
      gem 'sqlite3', '~> 1.3.6'
      gem 'sucker_punch'
      gem 'timers', '< 4.2'
      gem 'typhoeus'
    end
  end
elsif Gem::Version.new('2.2.0') <= Gem::Version.new(RUBY_VERSION) \
      && Gem::Version.new(RUBY_VERSION) < Gem::Version.new('2.3.0')
  if RUBY_PLATFORM != 'java'
    appraise 'rails30-postgres' do
      gem 'test-unit'
      gem 'rails', '3.0.20'
      gem 'pg', '0.15.1', platform: :ruby
      gem 'activerecord-jdbcpostgresql-adapter', platform: :jruby
      gem 'rack-cache', '1.7.1'
    end

    appraise 'rails30-postgres-sidekiq' do
      gem 'test-unit'
      gem 'rails', '3.0.20'
      gem 'pg', '0.15.1', platform: :ruby
      gem 'activerecord-jdbcpostgresql-adapter', platform: :jruby
      gem 'sidekiq', '4.0.0'
      gem 'rack-cache', '1.7.1'
    end

    appraise 'rails32-mysql2' do
      gem 'test-unit'
      gem 'rails', '3.2.22.5'
      gem 'mysql2', '0.3.21', platform: :ruby
      gem 'activerecord-mysql-adapter', platform: :ruby
      gem 'activerecord-jdbcmysql-adapter', platform: :jruby
      gem 'rack-cache', '1.7.1'
    end

    appraise 'rails32-postgres' do
      gem 'test-unit'
      gem 'rails', '3.2.22.5'
      gem 'pg', '0.15.1', platform: :ruby
      gem 'activerecord-jdbcpostgresql-adapter', platform: :jruby
      gem 'rack-cache', '1.7.1'
    end

    appraise 'rails32-postgres-redis' do
      gem 'test-unit'
      gem 'rails', '3.2.22.5'
      gem 'pg', '0.15.1', platform: :ruby
      gem 'activerecord-jdbcpostgresql-adapter', platform: :jruby
      gem 'redis-rails'
      gem 'redis', '< 4.0'
      gem 'rack-cache', '1.7.1'
    end

    appraise 'rails32-postgres-sidekiq' do
      gem 'test-unit'
      gem 'rails', '3.2.22.5'
      gem 'pg', '0.15.1', platform: :ruby
      gem 'activerecord-jdbcpostgresql-adapter', platform: :jruby
      gem 'sidekiq', '4.0.0'
      gem 'rack-cache', '1.7.1'
    end

    appraise 'rails4-mysql2' do
      gem 'rails', '4.2.7.1'
      gem 'mysql2', '< 0.6', platform: :ruby
      gem 'activerecord-jdbcmysql-adapter', platform: :jruby
      gem 'sprockets', '< 4'
    end

    appraise 'rails4-postgres' do
      gem 'rails', '4.2.7.1'
      gem 'pg', '< 1.0', platform: :ruby
      gem 'activerecord-jdbcpostgresql-adapter', platform: :jruby
      gem 'sprockets', '< 4'
    end

    appraise 'rails4-postgres-redis' do
      gem 'rails', '4.2.7.1'
      gem 'pg', '< 1.0', platform: :ruby
      gem 'activerecord-jdbcpostgresql-adapter', platform: :jruby
      gem 'redis-rails'
      gem 'redis', '< 4.0'
      gem 'sprockets', '< 4'
    end

    appraise 'rails4-postgres-sidekiq' do
      gem 'rails', '4.2.7.1'
      gem 'pg', '< 1.0', platform: :ruby
      gem 'activerecord-jdbcpostgresql-adapter', platform: :jruby
      gem 'sidekiq'
      gem 'activejob'
      gem 'sprockets', '< 4'
    end

    appraise 'rails5-mysql2' do
      gem 'rails', '~> 5.2.1'
<<<<<<< HEAD
      gem 'mysql2', '< 0.6', platform: :ruby
=======
      gem 'mysql2', '< 0.5', platform: :ruby
      gem 'sprockets', '< 4'
>>>>>>> e14b5c70
    end

    appraise 'rails5-postgres' do
      gem 'rails', '~> 5.2.1'
      gem 'pg', '< 1.0', platform: :ruby
      gem 'sprockets', '< 4'
    end

    appraise 'rails5-postgres-redis' do
      gem 'rails', '~> 5.2.1'
      gem 'pg', '< 1.0', platform: :ruby
      gem 'redis'
      gem 'sprockets', '< 4'
    end

    appraise 'rails5-postgres-redis-activesupport' do
      gem 'rails', '~> 5.2.1'
      gem 'pg', '< 1.0', platform: :ruby
      gem 'redis-rails'
      gem 'redis'
      gem 'sprockets', '< 4'
    end

    appraise 'rails5-postgres-sidekiq' do
      gem 'rails', '~> 5.2.1'
      gem 'pg', '< 1.0', platform: :ruby
      gem 'sidekiq'
      gem 'activejob'
      gem 'sprockets', '< 4'
    end

    appraise 'contrib' do
      gem 'actionpack'
      gem 'actionview'
      gem 'active_model_serializers', '>= 0.10.0'
      gem 'activerecord', '< 5.1.5'
      gem 'aws-sdk'
      gem 'concurrent-ruby'
      gem 'dalli'
      gem 'delayed_job'
      gem 'delayed_job_active_record'
      gem 'elasticsearch-transport'
      gem 'ethon'
      gem 'excon'
      gem 'faraday'
      gem 'grape'
      gem 'graphql', '< 1.9.4'
      gem 'grpc'
      gem 'hiredis'
      gem 'mongo', '>= 2.8.0'
      gem 'mysql2', '< 0.5', platform: :ruby
      gem 'racecar', '>= 0.3.5'
      gem 'rack'
      gem 'rack-test'
      gem 'rake', '>= 12.3'
      gem 'redis', '< 4.0'
      gem 'rest-client'
      gem 'resque', '< 2.0'
      gem 'sequel'
      gem 'shoryuken'
      gem 'sidekiq'
      gem 'sinatra'
      gem 'sqlite3', '~> 1.3.6'
      gem 'sucker_punch'
      gem 'typhoeus'
    end
  end
elsif Gem::Version.new('2.3.0') <= Gem::Version.new(RUBY_VERSION) \
      && Gem::Version.new(RUBY_VERSION) < Gem::Version.new('2.4.0')
  if RUBY_PLATFORM != 'java'
    appraise 'rails30-postgres' do
      gem 'test-unit'
      gem 'rails', '3.0.20'
      gem 'pg', '0.15.1', platform: :ruby
      gem 'activerecord-jdbcpostgresql-adapter', platform: :jruby
      gem 'rack-cache', '1.7.1'
    end

    appraise 'rails30-postgres-sidekiq' do
      gem 'test-unit'
      gem 'rails', '3.0.20'
      gem 'pg', '0.15.1', platform: :ruby
      gem 'activerecord-jdbcpostgresql-adapter', platform: :jruby
      gem 'sidekiq', '4.0.0'
      gem 'rack-cache', '1.7.1'
    end

    appraise 'rails32-mysql2' do
      gem 'test-unit'
      gem 'rails', '3.2.22.5'
      gem 'mysql2', '0.3.21', platform: :ruby
      gem 'activerecord-mysql-adapter', platform: :ruby
      gem 'activerecord-jdbcmysql-adapter', platform: :jruby
      gem 'rack-cache', '1.7.1'
    end

    appraise 'rails32-postgres' do
      gem 'test-unit'
      gem 'rails', '3.2.22.5'
      gem 'pg', '0.15.1', platform: :ruby
      gem 'activerecord-jdbcpostgresql-adapter', platform: :jruby
      gem 'rack-cache', '1.7.1'
    end

    appraise 'rails32-postgres-redis' do
      gem 'test-unit'
      gem 'rails', '3.2.22.5'
      gem 'pg', '0.15.1', platform: :ruby
      gem 'activerecord-jdbcpostgresql-adapter', platform: :jruby
      gem 'redis-rails'
      gem 'redis', '< 4.0'
      gem 'rack-cache', '1.7.1'
    end

    appraise 'rails32-postgres-sidekiq' do
      gem 'test-unit'
      gem 'rails', '3.2.22.5'
      gem 'pg', '0.15.1', platform: :ruby
      gem 'activerecord-jdbcpostgresql-adapter', platform: :jruby
      gem 'sidekiq', '4.0.0'
      gem 'rack-cache', '1.7.1'
    end

    appraise 'rails4-mysql2' do
      gem 'rails', '4.2.7.1'
      gem 'mysql2', '< 0.6', platform: :ruby
      gem 'activerecord-jdbcmysql-adapter', platform: :jruby
      gem 'sprockets', '< 4'
    end

    appraise 'rails4-postgres' do
      gem 'rails', '4.2.7.1'
      gem 'pg', '< 1.0', platform: :ruby
      gem 'activerecord-jdbcpostgresql-adapter', platform: :jruby
      gem 'sprockets', '< 4'
    end

    appraise 'rails4-postgres-redis' do
      gem 'rails', '4.2.7.1'
      gem 'pg', '< 1.0', platform: :ruby
      gem 'activerecord-jdbcpostgresql-adapter', platform: :jruby
      gem 'redis-rails'
      gem 'redis', '< 4.0'
      gem 'sprockets', '< 4'
    end

    appraise 'rails4-postgres-sidekiq' do
      gem 'rails', '4.2.7.1'
      gem 'pg', '< 1.0', platform: :ruby
      gem 'activerecord-jdbcpostgresql-adapter', platform: :jruby
      gem 'sidekiq'
      gem 'activejob'
      gem 'sprockets', '< 4'
    end

    appraise 'rails5-mysql2' do
      gem 'rails', '~> 5.2.1'
<<<<<<< HEAD
      gem 'mysql2', '< 0.6', platform: :ruby
=======
      gem 'mysql2', '< 0.5', platform: :ruby
      gem 'sprockets', '< 4'
>>>>>>> e14b5c70
    end

    appraise 'rails5-postgres' do
      gem 'rails', '~> 5.2.1'
      gem 'pg', '< 1.0', platform: :ruby
      gem 'sprockets', '< 4'
    end

    appraise 'rails5-postgres-redis' do
      gem 'rails', '~> 5.2.1'
      gem 'pg', '< 1.0', platform: :ruby
      gem 'redis'
      gem 'sprockets', '< 4'
    end

    appraise 'rails5-postgres-redis-activesupport' do
      gem 'rails', '~> 5.2.1'
      gem 'pg', '< 1.0', platform: :ruby
      gem 'redis-rails'
      gem 'redis'
      gem 'sprockets', '< 4'
    end

    appraise 'rails5-postgres-sidekiq' do
      gem 'rails', '~> 5.2.1'
      gem 'pg', '< 1.0', platform: :ruby
      gem 'sidekiq'
      gem 'activejob'
      gem 'sprockets', '< 4'
    end

    appraise 'contrib' do
      gem 'actionpack'
      gem 'actionview'
      gem 'active_model_serializers', '>= 0.10.0'
      gem 'activerecord', '< 5.1.5'
      gem 'aws-sdk'
      gem 'concurrent-ruby'
      gem 'dalli'
      gem 'delayed_job'
      gem 'delayed_job_active_record'
      gem 'elasticsearch-transport'
      gem 'ethon'
      gem 'excon'
      gem 'faraday'
      gem 'grape'
      gem 'graphql'
      gem 'grpc'
      gem 'hiredis'
      gem 'mongo', '>= 2.8.0'
      gem 'mysql2', '< 0.5', platform: :ruby
      gem 'racecar', '>= 0.3.5'
      gem 'rack'
      gem 'rack-test'
      gem 'rake', '>= 12.3'
      gem 'redis', '< 4.0'
      gem 'rest-client'
      gem 'resque', '< 2.0'
      gem 'sequel'
      gem 'shoryuken'
      gem 'sidekiq'
      gem 'sinatra'
      gem 'sqlite3', '~> 1.3.6'
      gem 'sucker_punch'
      gem 'typhoeus'
    end
  end
elsif Gem::Version.new('2.4.0') <= Gem::Version.new(RUBY_VERSION) \
      && Gem::Version.new(RUBY_VERSION) < Gem::Version.new('2.5.0')
  if RUBY_PLATFORM != 'java'
    appraise 'rails5-mysql2' do
      gem 'rails', '~> 5.2.1'
<<<<<<< HEAD
      gem 'mysql2', '< 0.6', platform: :ruby
=======
      gem 'mysql2', '< 0.5', platform: :ruby
      gem 'sprockets', '< 4'
>>>>>>> e14b5c70
    end

    appraise 'rails5-postgres' do
      gem 'rails', '~> 5.2.1'
      gem 'pg', '< 1.0', platform: :ruby
      gem 'sprockets', '< 4'
    end

    appraise 'rails5-postgres-redis' do
      gem 'rails', '~> 5.2.1'
      gem 'pg', '< 1.0', platform: :ruby
      gem 'redis-rails'
      gem 'redis'
      gem 'sprockets', '< 4'
    end

    appraise 'rails5-postgres-redis-activesupport' do
      gem 'rails', '~> 5.2.1'
      gem 'pg', '< 1.0', platform: :ruby
      gem 'redis-rails'
      gem 'redis'
      gem 'sprockets', '< 4'
    end

    appraise 'rails5-postgres-sidekiq' do
      gem 'rails', '~> 5.2.1'
      gem 'pg', '< 1.0', platform: :ruby
      gem 'sidekiq'
      gem 'activejob'
      gem 'sprockets', '< 4'
    end

    appraise 'contrib' do
      gem 'actionpack'
      gem 'actionview'
      gem 'active_model_serializers', '>= 0.10.0'
      gem 'activerecord', '< 5.1.5'
      gem 'aws-sdk'
      gem 'concurrent-ruby'
      gem 'dalli'
      gem 'delayed_job'
      gem 'delayed_job_active_record'
      gem 'elasticsearch-transport'
      gem 'ethon'
      gem 'excon'
      gem 'faraday'
      gem 'grape'
      gem 'graphql'
      gem 'grpc'
      gem 'hiredis'
      gem 'mongo', '>= 2.8.0'
      gem 'mysql2', '< 0.5', platform: :ruby
      gem 'racecar', '>= 0.3.5'
      gem 'rack'
      gem 'rack-test'
      gem 'rake', '>= 12.3'
      gem 'redis', '< 4.0'
      gem 'rest-client'
      gem 'resque', '< 2.0'
      gem 'sequel'
      gem 'shoryuken'
      gem 'sidekiq'
      gem 'sinatra'
      gem 'sqlite3', '~> 1.3.6'
      gem 'sucker_punch'
      gem 'typhoeus'
    end
  end
elsif Gem::Version.new('2.5.0') <= Gem::Version.new(RUBY_VERSION) \
      && Gem::Version.new(RUBY_VERSION) < Gem::Version.new('2.6.0')
  if RUBY_PLATFORM != 'java'
    appraise 'rails5-mysql2' do
      gem 'rails', '~> 5.2.1'
<<<<<<< HEAD
      gem 'mysql2', '< 0.6', platform: :ruby
=======
      gem 'mysql2', '< 0.5', platform: :ruby
      gem 'sprockets', '< 4'
>>>>>>> e14b5c70
    end

    appraise 'rails5-postgres' do
      gem 'rails', '~> 5.2.1'
      gem 'pg', '< 1.0', platform: :ruby
      gem 'sprockets', '< 4'
    end

    appraise 'rails5-postgres-redis' do
      gem 'rails', '~> 5.2.1'
      gem 'pg', '< 1.0', platform: :ruby
      gem 'redis-rails'
      gem 'redis'
      gem 'sprockets', '< 4'
    end

    appraise 'rails5-postgres-redis-activesupport' do
      gem 'rails', '~> 5.2.1'
      gem 'pg', '< 1.0', platform: :ruby
      gem 'redis-rails'
      gem 'redis'
      gem 'sprockets', '< 4'
    end

    appraise 'rails5-postgres-sidekiq' do
      gem 'rails', '~> 5.2.1'
      gem 'pg', '< 1.0', platform: :ruby
      gem 'sidekiq'
      gem 'activejob'
      gem 'sprockets', '< 4'
    end

    appraise 'rails6-mysql2' do
      gem 'rails', '~> 6.0.0'
      gem 'mysql2', '< 0.6', platform: :ruby
      gem 'sprockets', '< 4'
    end

    appraise 'rails6-postgres' do
      gem 'rails', '~> 6.0.0'
      gem 'pg', '< 1.0', platform: :ruby
      gem 'sprockets', '< 4'
    end

    appraise 'rails6-postgres-redis' do
      gem 'rails', '~> 6.0.0'
      gem 'pg', '< 1.0', platform: :ruby
      gem 'redis-rails'
      gem 'redis'
      gem 'sprockets', '< 4'
    end

    appraise 'rails6-postgres-redis-activesupport' do
      gem 'rails', '~> 6.0.0'
      gem 'pg', '< 1.0', platform: :ruby
      gem 'redis-rails'
      gem 'redis'
      gem 'sprockets', '< 4'
    end

    appraise 'rails6-postgres-sidekiq' do
      gem 'rails', '~> 6.0.0'
      gem 'pg', '< 1.0', platform: :ruby
      gem 'sidekiq'
      gem 'activejob'
      gem 'sprockets', '< 4'
    end

    appraise 'contrib' do
      gem 'actionpack'
      gem 'actionview'
      gem 'active_model_serializers', '>= 0.10.0'
      gem 'activerecord'
      gem 'aws-sdk'
      gem 'concurrent-ruby'
      gem 'dalli'
      gem 'delayed_job'
      gem 'delayed_job_active_record'
      gem 'elasticsearch-transport'
      gem 'ethon'
      gem 'excon'
      gem 'faraday'
      gem 'grape'
      gem 'graphql'
      gem 'grpc'
      gem 'hiredis'
      gem 'mongo', '>= 2.8.0'
      gem 'mysql2', '< 0.5', platform: :ruby
      gem 'racecar', '>= 0.3.5'
      gem 'rack'
      gem 'rack-test'
      gem 'rake', '>= 12.3'
      gem 'redis', '< 4.0'
      gem 'rest-client'
      gem 'resque', '< 2.0'
      gem 'sequel'
      gem 'shoryuken'
      gem 'sidekiq'
      gem 'sinatra'
      gem 'sqlite3', '~> 1.4.1'
      gem 'sucker_punch'
      gem 'typhoeus'
    end
  end
elsif Gem::Version.new('2.6.0') <= Gem::Version.new(RUBY_VERSION)
  if RUBY_PLATFORM != 'java'
    appraise 'rails5-mysql2' do
      gem 'rails', '~> 5.2.1'
<<<<<<< HEAD
      gem 'mysql2', '< 0.6', platform: :ruby
=======
      gem 'mysql2', '< 0.5', platform: :ruby
      gem 'sprockets', '< 4'
>>>>>>> e14b5c70
    end

    appraise 'rails5-postgres' do
      gem 'rails', '~> 5.2.1'
      gem 'pg', '< 1.0', platform: :ruby
      gem 'sprockets', '< 4'
    end

    appraise 'rails5-postgres-redis' do
      gem 'rails', '~> 5.2.1'
      gem 'pg', '< 1.0', platform: :ruby
      gem 'redis-rails'
      gem 'redis'
      gem 'sprockets', '< 4'
    end

    appraise 'rails5-postgres-redis-activesupport' do
      gem 'rails', '~> 5.2.1'
      gem 'pg', '< 1.0', platform: :ruby
      gem 'redis-rails'
      gem 'redis'
      gem 'sprockets', '< 4'
    end

    appraise 'rails5-postgres-sidekiq' do
      gem 'rails', '~> 5.2.1'
      gem 'pg', '< 1.0', platform: :ruby
      gem 'sidekiq'
      gem 'activejob'
      gem 'sprockets', '< 4'
    end

    appraise 'rails6-mysql2' do
      gem 'rails', '~> 6.0.0'
      gem 'mysql2', '< 0.6', platform: :ruby
      gem 'sprockets', '< 4'
    end

    appraise 'rails6-postgres' do
      gem 'rails', '~> 6.0.0'
      gem 'pg', '< 1.0', platform: :ruby
      gem 'sprockets', '< 4'
    end

    appraise 'rails6-postgres-redis' do
      gem 'rails', '~> 6.0.0'
      gem 'pg', '< 1.0', platform: :ruby
      gem 'redis-rails'
      gem 'redis'
      gem 'sprockets', '< 4'
    end

    appraise 'rails6-postgres-redis-activesupport' do
      gem 'rails', '~> 6.0.0'
      gem 'pg', '< 1.0', platform: :ruby
      gem 'redis-rails'
      gem 'redis'
      gem 'sprockets', '< 4'
    end

    appraise 'rails6-postgres-sidekiq' do
      gem 'rails', '~> 6.0.0'
      gem 'pg', '< 1.0', platform: :ruby
      gem 'sidekiq'
      gem 'activejob'
      gem 'sprockets', '< 4'
    end

    appraise 'contrib' do
      gem 'actionpack'
      gem 'actionview'
      gem 'active_model_serializers', '>= 0.10.0'
      gem 'activerecord'
      gem 'aws-sdk'
      gem 'concurrent-ruby'
      gem 'dalli'
      gem 'delayed_job'
      gem 'delayed_job_active_record'
      gem 'elasticsearch-transport'
      gem 'ethon'
      gem 'excon'
      gem 'faraday'
      gem 'grape'
      gem 'graphql'
      gem 'grpc'
      gem 'hiredis'
      gem 'mongo', '>= 2.8.0'
      gem 'mysql2', '< 0.5', platform: :ruby
      gem 'racecar', '>= 0.3.5'
      gem 'rack'
      gem 'rack-test'
      gem 'rake', '>= 12.3'
      gem 'redis', '< 4.0'
      gem 'rest-client'
      gem 'resque', '< 2.0'
      gem 'sequel'
      gem 'shoryuken'
      gem 'sidekiq'
      gem 'sinatra'
      gem 'sqlite3', '~> 1.4.1'
      gem 'sucker_punch'
      gem 'typhoeus'
    end
  end
end
<|MERGE_RESOLUTION|>--- conflicted
+++ resolved
@@ -292,12 +292,8 @@
 
     appraise 'rails5-mysql2' do
       gem 'rails', '~> 5.2.1'
-<<<<<<< HEAD
-      gem 'mysql2', '< 0.6', platform: :ruby
-=======
-      gem 'mysql2', '< 0.5', platform: :ruby
-      gem 'sprockets', '< 4'
->>>>>>> e14b5c70
+      gem 'mysql2', '< 0.6', platform: :ruby
+      gem 'sprockets', '< 4'
     end
 
     appraise 'rails5-postgres' do
@@ -455,12 +451,8 @@
 
     appraise 'rails5-mysql2' do
       gem 'rails', '~> 5.2.1'
-<<<<<<< HEAD
-      gem 'mysql2', '< 0.6', platform: :ruby
-=======
-      gem 'mysql2', '< 0.5', platform: :ruby
-      gem 'sprockets', '< 4'
->>>>>>> e14b5c70
+      gem 'mysql2', '< 0.6', platform: :ruby
+      gem 'sprockets', '< 4'
     end
 
     appraise 'rails5-postgres' do
@@ -533,12 +525,8 @@
   if RUBY_PLATFORM != 'java'
     appraise 'rails5-mysql2' do
       gem 'rails', '~> 5.2.1'
-<<<<<<< HEAD
-      gem 'mysql2', '< 0.6', platform: :ruby
-=======
-      gem 'mysql2', '< 0.5', platform: :ruby
-      gem 'sprockets', '< 4'
->>>>>>> e14b5c70
+      gem 'mysql2', '< 0.6', platform: :ruby
+      gem 'sprockets', '< 4'
     end
 
     appraise 'rails5-postgres' do
@@ -612,12 +600,8 @@
   if RUBY_PLATFORM != 'java'
     appraise 'rails5-mysql2' do
       gem 'rails', '~> 5.2.1'
-<<<<<<< HEAD
-      gem 'mysql2', '< 0.6', platform: :ruby
-=======
-      gem 'mysql2', '< 0.5', platform: :ruby
-      gem 'sprockets', '< 4'
->>>>>>> e14b5c70
+      gem 'mysql2', '< 0.6', platform: :ruby
+      gem 'sprockets', '< 4'
     end
 
     appraise 'rails5-postgres' do
@@ -726,12 +710,8 @@
   if RUBY_PLATFORM != 'java'
     appraise 'rails5-mysql2' do
       gem 'rails', '~> 5.2.1'
-<<<<<<< HEAD
-      gem 'mysql2', '< 0.6', platform: :ruby
-=======
-      gem 'mysql2', '< 0.5', platform: :ruby
-      gem 'sprockets', '< 4'
->>>>>>> e14b5c70
+      gem 'mysql2', '< 0.6', platform: :ruby
+      gem 'sprockets', '< 4'
     end
 
     appraise 'rails5-postgres' do
