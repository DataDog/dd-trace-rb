if RUBY_VERSION < '1.9.3'
  raise NotImplementedError, 'Ruby versions < 1.9.3 are not supported!'
elsif '1.9.3' <= RUBY_VERSION && RUBY_VERSION < '2.0.0'
  if RUBY_PLATFORM != 'java'
    appraise 'rails30-postgres' do
      gem 'test-unit'
      gem 'rails', '3.0.20'
      gem 'pg', '0.15.1', platform: :ruby
      gem 'activerecord-jdbcpostgresql-adapter', platform: :jruby
      gem 'rack-cache', '1.7.1'
    end

    appraise 'rails30-postgres-sidekiq' do
      gem 'test-unit'
      gem 'rails', '3.0.20'
      gem 'pg', '0.15.1', platform: :ruby
      gem 'activerecord-jdbcpostgresql-adapter', platform: :jruby
      gem 'sidekiq', '4.0.0'
      gem 'rack-cache', '1.7.1'
    end

    appraise 'rails32-mysql2' do
      gem 'test-unit'
      gem 'rails', '3.2.22.5'
      gem 'mysql2', '0.3.21', platform: :ruby
      gem 'activerecord-mysql-adapter', platform: :ruby
      gem 'activerecord-jdbcmysql-adapter', platform: :jruby
      gem 'rack-cache', '1.7.1'
    end

    appraise 'rails32-postgres' do
      gem 'test-unit'
      gem 'rails', '3.2.22.5'
      gem 'pg', '0.15.1', platform: :ruby
      gem 'activerecord-jdbcpostgresql-adapter', platform: :jruby
      gem 'rack-cache', '1.7.1'
    end

    appraise 'rails32-postgres-redis' do
      gem 'test-unit'
      gem 'rails', '3.2.22.5'
      gem 'pg', '0.15.1', platform: :ruby
      gem 'activerecord-jdbcpostgresql-adapter', platform: :jruby
      gem 'redis-rails'
      gem 'redis', '< 4.0'
      gem 'rack-cache', '1.7.1'
    end

    appraise 'rails32-postgres-sidekiq' do
      gem 'test-unit'
      gem 'rails', '3.2.22.5'
      gem 'pg', '0.15.1', platform: :ruby
      gem 'activerecord-jdbcpostgresql-adapter', platform: :jruby
      gem 'sidekiq', '4.0.0'
      gem 'rack-cache', '1.7.1'
    end

    appraise 'contrib-old' do
      gem 'elasticsearch-transport'
      gem 'mongo', '< 2.5'
      gem 'redis', '< 4.0'
      gem 'hiredis'
      gem 'rack', '1.4.7'
      gem 'rack-test', '0.7.0'
      gem 'rack-cache', '1.7.1'
      gem 'sinatra', '1.4.5'
      gem 'sqlite3'
      gem 'activerecord', '3.2.22.5'
      gem 'sidekiq', '4.0.0'
      gem 'aws-sdk', '~> 2.0'
      gem 'sucker_punch'
      gem 'dalli'
      gem 'resque', '< 2.0'
      gem 'mysql2', '0.3.21', platform: :ruby
      gem 'activerecord-mysql-adapter', platform: :ruby
    end
  end
elsif '2.0.0' <= RUBY_VERSION && RUBY_VERSION < '2.1.0'
  if RUBY_PLATFORM != 'java'
    appraise 'rails30-postgres' do
      gem 'test-unit'
      gem 'rails', '3.0.20'
      gem 'pg', '0.15.1', platform: :ruby
      gem 'activerecord-jdbcpostgresql-adapter', platform: :jruby
      gem 'rack-cache', '1.7.1'
    end

    appraise 'rails30-postgres-sidekiq' do
      gem 'test-unit'
      gem 'rails', '3.0.20'
      gem 'pg', '0.15.1', platform: :ruby
      gem 'activerecord-jdbcpostgresql-adapter', platform: :jruby
      gem 'sidekiq', '4.0.0'
      gem 'rack-cache', '1.7.1'
    end

    appraise 'rails32-mysql2' do
      gem 'test-unit'
      gem 'rails', '3.2.22.5'
      gem 'mysql2', '0.3.21', platform: :ruby
      gem 'activerecord-mysql-adapter', platform: :ruby
      gem 'activerecord-jdbcmysql-adapter', platform: :jruby
      gem 'rack-cache', '1.7.1'
    end

    appraise 'rails32-postgres' do
      gem 'test-unit'
      gem 'rails', '3.2.22.5'
      gem 'pg', '0.15.1', platform: :ruby
      gem 'activerecord-jdbcpostgresql-adapter', platform: :jruby
      gem 'rack-cache', '1.7.1'
    end

    appraise 'rails32-postgres-redis' do
      gem 'test-unit'
      gem 'rails', '3.2.22.5'
      gem 'pg', '0.15.1', platform: :ruby
      gem 'activerecord-jdbcpostgresql-adapter', platform: :jruby
      gem 'redis-rails'
      gem 'redis', '< 4.0'
      gem 'rack-cache', '1.7.1'
    end

    appraise 'rails32-postgres-sidekiq' do
      gem 'test-unit'
      gem 'rails', '3.2.22.5'
      gem 'pg', '0.15.1', platform: :ruby
      gem 'activerecord-jdbcpostgresql-adapter', platform: :jruby
      gem 'sidekiq', '4.0.0'
      gem 'rack-cache', '1.7.1'
    end

    appraise 'contrib-old' do
      gem 'elasticsearch-transport'
      gem 'mongo', '< 2.5'
      gem 'redis', '< 4.0'
      gem 'hiredis'
      gem 'rack', '1.4.7'
      gem 'rack-test', '0.7.0'
      gem 'rack-cache', '1.7.1'
      gem 'sinatra', '1.4.5'
      gem 'sqlite3'
      gem 'activerecord', '3.2.22.5'
      gem 'sidekiq', '4.0.0'
      gem 'aws-sdk', '~> 2.0'
      gem 'sucker_punch'
      gem 'dalli'
      gem 'resque', '< 2.0'
      gem 'mysql2', '0.3.21', platform: :ruby
      gem 'activerecord-mysql-adapter', platform: :ruby
    end
  end
elsif '2.1.0' <= RUBY_VERSION && RUBY_VERSION < '2.2.0'
  if RUBY_PLATFORM != 'java'
    appraise 'rails30-postgres' do
      gem 'test-unit'
      gem 'rails', '3.0.20'
      gem 'pg', '0.15.1', platform: :ruby
      gem 'activerecord-jdbcpostgresql-adapter', platform: :jruby
      gem 'rack-cache', '1.7.1'
    end

    appraise 'rails30-postgres-sidekiq' do
      gem 'test-unit'
      gem 'rails', '3.0.20'
      gem 'pg', '0.15.1', platform: :ruby
      gem 'activerecord-jdbcpostgresql-adapter', platform: :jruby
      gem 'sidekiq', '4.0.0'
      gem 'rack-cache', '1.7.1'
    end

    appraise 'rails32-mysql2' do
      gem 'test-unit'
      gem 'rails', '3.2.22.5'
      gem 'mysql2', '0.3.21', platform: :ruby
      gem 'activerecord-mysql-adapter', platform: :ruby
      gem 'activerecord-jdbcmysql-adapter', platform: :jruby
      gem 'rack-cache', '1.7.1'
    end

    appraise 'rails32-postgres' do
      gem 'test-unit'
      gem 'rails', '3.2.22.5'
      gem 'pg', '0.15.1', platform: :ruby
      gem 'activerecord-jdbcpostgresql-adapter', platform: :jruby
      gem 'rack-cache', '1.7.1'
    end

    appraise 'rails32-postgres-redis' do
      gem 'test-unit'
      gem 'rails', '3.2.22.5'
      gem 'pg', '0.15.1', platform: :ruby
      gem 'activerecord-jdbcpostgresql-adapter', platform: :jruby
      gem 'redis-rails'
      gem 'redis', '< 4.0'
      gem 'rack-cache', '1.7.1'
    end

    appraise 'rails32-postgres-sidekiq' do
      gem 'test-unit'
      gem 'rails', '3.2.22.5'
      gem 'pg', '0.15.1', platform: :ruby
      gem 'activerecord-jdbcpostgresql-adapter', platform: :jruby
      gem 'sidekiq', '4.0.0'
      gem 'rack-cache', '1.7.1'
    end

    appraise 'rails4-mysql2' do
      gem 'rails', '4.2.7.1'
      gem 'mysql2', '< 0.5', platform: :ruby
      gem 'activerecord-jdbcmysql-adapter', platform: :jruby
    end

    appraise 'rails4-postgres' do
      gem 'rails', '4.2.7.1'
      gem 'pg', '< 1.0', platform: :ruby
      gem 'activerecord-jdbcpostgresql-adapter', platform: :jruby
    end

    appraise 'rails4-postgres-redis' do
      gem 'rails', '4.2.7.1'
      gem 'pg', '< 1.0', platform: :ruby
      gem 'activerecord-jdbcpostgresql-adapter', platform: :jruby
      gem 'redis-rails'
      gem 'redis', '< 4.0'
    end

    appraise 'contrib-old' do
      gem 'elasticsearch-transport'
      gem 'mongo', '< 2.5'
      gem 'redis', '< 4.0'
      gem 'hiredis'
      gem 'rack', '1.4.7'
      gem 'rack-test', '0.7.0'
      gem 'rack-cache', '1.7.1'
      gem 'sinatra', '1.4.5'
      gem 'sqlite3'
      gem 'activerecord', '3.2.22.5'
      gem 'sidekiq', '4.0.0'
      gem 'aws-sdk', '~> 2.0'
      gem 'sucker_punch'
      gem 'dalli'
      gem 'resque', '< 2.0'
      gem 'mysql2', '0.3.21', platform: :ruby
      gem 'activerecord-mysql-adapter', platform: :ruby
    end
  end
elsif '2.2.0' <= RUBY_VERSION && RUBY_VERSION < '2.3.0'
  if RUBY_PLATFORM != 'java'
    appraise 'rails30-postgres' do
      gem 'test-unit'
      gem 'rails', '3.0.20'
      gem 'pg', '0.15.1', platform: :ruby
      gem 'activerecord-jdbcpostgresql-adapter', platform: :jruby
      gem 'rack-cache', '1.7.1'
    end

    appraise 'rails30-postgres-sidekiq' do
      gem 'test-unit'
      gem 'rails', '3.0.20'
      gem 'pg', '0.15.1', platform: :ruby
      gem 'activerecord-jdbcpostgresql-adapter', platform: :jruby
      gem 'sidekiq', '4.0.0'
      gem 'rack-cache', '1.7.1'
    end

    appraise 'rails32-mysql2' do
      gem 'test-unit'
      gem 'rails', '3.2.22.5'
      gem 'mysql2', '0.3.21', platform: :ruby
      gem 'activerecord-mysql-adapter', platform: :ruby
      gem 'activerecord-jdbcmysql-adapter', platform: :jruby
      gem 'rack-cache', '1.7.1'
    end

    appraise 'rails32-postgres' do
      gem 'test-unit'
      gem 'rails', '3.2.22.5'
      gem 'pg', '0.15.1', platform: :ruby
      gem 'activerecord-jdbcpostgresql-adapter', platform: :jruby
      gem 'rack-cache', '1.7.1'
    end

    appraise 'rails32-postgres-redis' do
      gem 'test-unit'
      gem 'rails', '3.2.22.5'
      gem 'pg', '0.15.1', platform: :ruby
      gem 'activerecord-jdbcpostgresql-adapter', platform: :jruby
      gem 'redis-rails'
      gem 'redis', '< 4.0'
      gem 'rack-cache', '1.7.1'
    end

    appraise 'rails32-postgres-sidekiq' do
      gem 'test-unit'
      gem 'rails', '3.2.22.5'
      gem 'pg', '0.15.1', platform: :ruby
      gem 'activerecord-jdbcpostgresql-adapter', platform: :jruby
      gem 'sidekiq', '4.0.0'
      gem 'rack-cache', '1.7.1'
    end

    appraise 'rails4-mysql2' do
      gem 'rails', '4.2.7.1'
      gem 'mysql2', '< 0.5', platform: :ruby
      gem 'activerecord-jdbcmysql-adapter', platform: :jruby
    end

    appraise 'rails4-postgres' do
      gem 'rails', '4.2.7.1'
      gem 'pg', '< 1.0', platform: :ruby
      gem 'activerecord-jdbcpostgresql-adapter', platform: :jruby
    end

    appraise 'rails4-postgres-redis' do
      gem 'rails', '4.2.7.1'
      gem 'pg', '< 1.0', platform: :ruby
      gem 'activerecord-jdbcpostgresql-adapter', platform: :jruby
      gem 'redis-rails'
      gem 'redis', '< 4.0'
    end

    appraise 'rails4-postgres-sidekiq' do
      gem 'rails', '4.2.7.1'
      gem 'pg', '< 1.0', platform: :ruby
      gem 'activerecord-jdbcpostgresql-adapter', platform: :jruby
      gem 'sidekiq'
      gem 'activejob'
    end

    appraise 'rails5-mysql2' do
      gem 'rails', '~> 5.1.6'
      gem 'mysql2', '< 0.5', platform: :ruby
    end

    appraise 'rails5-postgres' do
      gem 'rails', '~> 5.1.6'
      gem 'pg', '< 1.0', platform: :ruby
    end

    appraise 'rails5-postgres-redis' do
      gem 'rails', '~> 5.1.6'
      gem 'pg', '< 1.0', platform: :ruby
      gem 'redis-rails'
      gem 'redis'
    end

    appraise 'rails5-postgres-sidekiq' do
      gem 'rails', '~> 5.1.6'
      gem 'pg', '< 1.0', platform: :ruby
      gem 'sidekiq'
      gem 'activejob'
    end

    appraise 'contrib' do
      gem 'elasticsearch-transport'
      gem 'mongo', '< 2.5'
      gem 'graphql'
      gem 'grape'
      gem 'rack'
      gem 'rack-test'
      gem 'redis', '< 4.0'
      gem 'hiredis'
      gem 'sinatra'
      gem 'sqlite3'
      gem 'activerecord', '< 5.1.5'
      gem 'sidekiq'
      gem 'aws-sdk'
      gem 'sucker_punch'
      gem 'dalli'
      gem 'resque', '< 2.0'
      gem 'racecar', '>= 0.3.5'
      gem 'mysql2', '< 0.5', platform: :ruby
    end
  end
elsif '2.3.0' <= RUBY_VERSION && RUBY_VERSION < '2.4.0'
  if RUBY_PLATFORM != 'java'
    appraise 'rails30-postgres' do
      gem 'test-unit'
      gem 'rails', '3.0.20'
      gem 'pg', '0.15.1', platform: :ruby
      gem 'activerecord-jdbcpostgresql-adapter', platform: :jruby
      gem 'rack-cache', '1.7.1'
    end

    appraise 'rails30-postgres-sidekiq' do
      gem 'test-unit'
      gem 'rails', '3.0.20'
      gem 'pg', '0.15.1', platform: :ruby
      gem 'activerecord-jdbcpostgresql-adapter', platform: :jruby
      gem 'sidekiq', '4.0.0'
      gem 'rack-cache', '1.7.1'
    end

    appraise 'rails32-mysql2' do
      gem 'test-unit'
      gem 'rails', '3.2.22.5'
      gem 'mysql2', '0.3.21', platform: :ruby
      gem 'activerecord-mysql-adapter', platform: :ruby
      gem 'activerecord-jdbcmysql-adapter', platform: :jruby
      gem 'rack-cache', '1.7.1'
    end

    appraise 'rails32-postgres' do
      gem 'test-unit'
      gem 'rails', '3.2.22.5'
      gem 'pg', '0.15.1', platform: :ruby
      gem 'activerecord-jdbcpostgresql-adapter', platform: :jruby
      gem 'rack-cache', '1.7.1'
    end

    appraise 'rails32-postgres-redis' do
      gem 'test-unit'
      gem 'rails', '3.2.22.5'
      gem 'pg', '0.15.1', platform: :ruby
      gem 'activerecord-jdbcpostgresql-adapter', platform: :jruby
      gem 'redis-rails'
      gem 'redis', '< 4.0'
      gem 'rack-cache', '1.7.1'
    end

    appraise 'rails32-postgres-sidekiq' do
      gem 'test-unit'
      gem 'rails', '3.2.22.5'
      gem 'pg', '0.15.1', platform: :ruby
      gem 'activerecord-jdbcpostgresql-adapter', platform: :jruby
      gem 'sidekiq', '4.0.0'
      gem 'rack-cache', '1.7.1'
    end

    appraise 'rails4-mysql2' do
      gem 'rails', '4.2.7.1'
      gem 'mysql2', '< 0.5', platform: :ruby
      gem 'activerecord-jdbcmysql-adapter', platform: :jruby
    end

    appraise 'rails4-postgres' do
      gem 'rails', '4.2.7.1'
      gem 'pg', '< 1.0', platform: :ruby
      gem 'activerecord-jdbcpostgresql-adapter', platform: :jruby
    end

    appraise 'rails4-postgres-redis' do
      gem 'rails', '4.2.7.1'
      gem 'pg', '< 1.0', platform: :ruby
      gem 'activerecord-jdbcpostgresql-adapter', platform: :jruby
      gem 'redis-rails'
      gem 'redis', '< 4.0'
    end

    appraise 'rails4-postgres-sidekiq' do
      gem 'rails', '4.2.7.1'
      gem 'pg', '< 1.0', platform: :ruby
      gem 'activerecord-jdbcpostgresql-adapter', platform: :jruby
      gem 'sidekiq'
      gem 'activejob'
    end

    appraise 'rails5-mysql2' do
      gem 'rails', '~> 5.1.6'
      gem 'mysql2', '< 0.5', platform: :ruby
    end

    appraise 'rails5-postgres' do
      gem 'rails', '~> 5.1.6'
      gem 'pg', '< 1.0', platform: :ruby
    end

    appraise 'rails5-postgres-redis' do
      gem 'rails', '~> 5.1.6'
      gem 'pg', '< 1.0', platform: :ruby
      gem 'redis-rails'
      gem 'redis'
    end

    appraise 'rails5-postgres-sidekiq' do
      gem 'rails', '~> 5.1.6'
      gem 'pg', '< 1.0', platform: :ruby
      gem 'sidekiq'
      gem 'activejob'
    end

    appraise 'contrib' do
      gem 'elasticsearch-transport'
      gem 'mongo', '< 2.5'
      gem 'graphql'
      gem 'grape'
      gem 'rack'
      gem 'rack-test'
      gem 'redis', '< 4.0'
      gem 'hiredis'
      gem 'sinatra'
      gem 'sqlite3'
      gem 'activerecord', '< 5.1.5'
      gem 'sidekiq'
      gem 'aws-sdk'
      gem 'sucker_punch'
      gem 'dalli'
      gem 'resque', '< 2.0'
      gem 'racecar', '>= 0.3.5'
      gem 'mysql2', '< 0.5', platform: :ruby
    end
  end
<<<<<<< HEAD
end

if RUBY_VERSION >= '2.2.2' && RUBY_PLATFORM != 'java'
  appraise 'contrib' do
    gem 'elasticsearch-transport'
    gem 'mongo', '< 2.5'
    gem 'graphql'
    gem 'grape'
    gem 'rack'
    gem 'rack-test'
    gem 'redis', '< 4.0'
    gem 'hiredis'
    gem 'sinatra'
    gem 'sqlite3'
    gem 'activerecord', '< 5.1.5'
    gem 'database_cleaner'
    gem 'sidekiq'
    gem 'aws-sdk'
    gem 'sucker_punch'
    gem 'dalli'
    gem 'resque', '< 2.0'
    gem 'racecar', '>= 0.3.5'
    gem 'mysql2', '< 0.5', platform: :ruby
  end
else
  appraise 'contrib-old' do
    gem 'elasticsearch-transport'
    gem 'mongo', '< 2.5'
    gem 'redis', '< 4.0'
    gem 'hiredis'
    gem 'rack', '1.4.7'
    gem 'rack-test', '0.7.0'
    gem 'rack-cache', '1.7.1'
    gem 'sinatra', '1.4.5'
    gem 'sqlite3'
    gem 'activerecord', '3.2.22.5'
    gem 'database_cleaner'
    gem 'sidekiq', '4.0.0'
    gem 'aws-sdk', '~> 2.0'
    gem 'sucker_punch'
    gem 'dalli'
    gem 'resque', '< 2.0'
    gem 'mysql2', '0.3.21', platform: :ruby
    gem 'activerecord-mysql-adapter', platform: :ruby
=======
elsif '2.4.0' <= RUBY_VERSION
  if RUBY_PLATFORM != 'java'
    appraise 'contrib' do
      gem 'elasticsearch-transport'
      gem 'mongo', '< 2.5'
      gem 'graphql'
      gem 'grape'
      gem 'rack'
      gem 'rack-test'
      gem 'redis', '< 4.0'
      gem 'hiredis'
      gem 'sinatra'
      gem 'sqlite3'
      gem 'activerecord', '< 5.1.5'
      gem 'sidekiq'
      gem 'aws-sdk'
      gem 'sucker_punch'
      gem 'dalli'
      gem 'resque', '< 2.0'
      gem 'racecar', '>= 0.3.5'
      gem 'mysql2', '< 0.5', platform: :ruby
    end
>>>>>>> 80b00f11
  end
end<|MERGE_RESOLUTION|>--- conflicted
+++ resolved
@@ -364,6 +364,7 @@
       gem 'sinatra'
       gem 'sqlite3'
       gem 'activerecord', '< 5.1.5'
+      gem 'database_cleaner'
       gem 'sidekiq'
       gem 'aws-sdk'
       gem 'sucker_punch'
@@ -492,6 +493,7 @@
       gem 'sinatra'
       gem 'sqlite3'
       gem 'activerecord', '< 5.1.5'
+      gem 'database_cleaner'
       gem 'sidekiq'
       gem 'aws-sdk'
       gem 'sucker_punch'
@@ -501,52 +503,6 @@
       gem 'mysql2', '< 0.5', platform: :ruby
     end
   end
-<<<<<<< HEAD
-end
-
-if RUBY_VERSION >= '2.2.2' && RUBY_PLATFORM != 'java'
-  appraise 'contrib' do
-    gem 'elasticsearch-transport'
-    gem 'mongo', '< 2.5'
-    gem 'graphql'
-    gem 'grape'
-    gem 'rack'
-    gem 'rack-test'
-    gem 'redis', '< 4.0'
-    gem 'hiredis'
-    gem 'sinatra'
-    gem 'sqlite3'
-    gem 'activerecord', '< 5.1.5'
-    gem 'database_cleaner'
-    gem 'sidekiq'
-    gem 'aws-sdk'
-    gem 'sucker_punch'
-    gem 'dalli'
-    gem 'resque', '< 2.0'
-    gem 'racecar', '>= 0.3.5'
-    gem 'mysql2', '< 0.5', platform: :ruby
-  end
-else
-  appraise 'contrib-old' do
-    gem 'elasticsearch-transport'
-    gem 'mongo', '< 2.5'
-    gem 'redis', '< 4.0'
-    gem 'hiredis'
-    gem 'rack', '1.4.7'
-    gem 'rack-test', '0.7.0'
-    gem 'rack-cache', '1.7.1'
-    gem 'sinatra', '1.4.5'
-    gem 'sqlite3'
-    gem 'activerecord', '3.2.22.5'
-    gem 'database_cleaner'
-    gem 'sidekiq', '4.0.0'
-    gem 'aws-sdk', '~> 2.0'
-    gem 'sucker_punch'
-    gem 'dalli'
-    gem 'resque', '< 2.0'
-    gem 'mysql2', '0.3.21', platform: :ruby
-    gem 'activerecord-mysql-adapter', platform: :ruby
-=======
 elsif '2.4.0' <= RUBY_VERSION
   if RUBY_PLATFORM != 'java'
     appraise 'contrib' do
@@ -561,6 +517,7 @@
       gem 'sinatra'
       gem 'sqlite3'
       gem 'activerecord', '< 5.1.5'
+      gem 'database_cleaner'
       gem 'sidekiq'
       gem 'aws-sdk'
       gem 'sucker_punch'
@@ -569,6 +526,5 @@
       gem 'racecar', '>= 0.3.5'
       gem 'mysql2', '< 0.5', platform: :ruby
     end
->>>>>>> 80b00f11
   end
 end