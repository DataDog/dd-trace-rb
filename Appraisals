--- conflicted
+++ resolved
@@ -739,12 +739,8 @@
       gem 'shoryuken'
       gem 'sidekiq'
       gem 'sinatra'
-<<<<<<< HEAD
+      gem 'sneakers', '>= 2.12.0'
       gem 'sqlite3', '~> 1.4.1', platform: :ruby
-=======
-      gem 'sneakers', '>= 2.12.0'
-      gem 'sqlite3', '~> 1.4.1'
->>>>>>> 63b1dc95
       gem 'sucker_punch'
       gem 'typhoeus'
     end
