--- conflicted
+++ resolved
@@ -78,14 +78,7 @@
       gem 'sinatra', '1.4.5'
       gem 'sqlite3'
       gem 'sucker_punch'
-<<<<<<< HEAD
       gem 'rest-client'
-      gem 'dalli'
-      gem 'resque', '< 2.0'
-      gem 'mysql2', '0.3.21', platform: :ruby
-      gem 'activerecord-mysql-adapter', platform: :ruby
-=======
->>>>>>> a87126e8
     end
   end
 elsif Gem::Version.new('2.0.0') <= Gem::Version.new(RUBY_VERSION) \
@@ -166,14 +159,7 @@
       gem 'sinatra', '1.4.5'
       gem 'sqlite3'
       gem 'sucker_punch'
-<<<<<<< HEAD
       gem 'rest-client'
-      gem 'dalli'
-      gem 'resque', '< 2.0'
-      gem 'mysql2', '0.3.21', platform: :ruby
-      gem 'activerecord-mysql-adapter', platform: :ruby
-=======
->>>>>>> a87126e8
     end
   end
 elsif Gem::Version.new('2.1.0') <= Gem::Version.new(RUBY_VERSION) \
@@ -274,14 +260,7 @@
       gem 'sinatra', '1.4.5'
       gem 'sqlite3'
       gem 'sucker_punch'
-<<<<<<< HEAD
       gem 'rest-client'
-      gem 'dalli'
-      gem 'resque', '< 2.0'
-      gem 'mysql2', '0.3.21', platform: :ruby
-      gem 'activerecord-mysql-adapter', platform: :ruby
-=======
->>>>>>> a87126e8
     end
   end
 elsif Gem::Version.new('2.2.0') <= Gem::Version.new(RUBY_VERSION) \
@@ -416,14 +395,7 @@
       gem 'sinatra'
       gem 'sqlite3'
       gem 'sucker_punch'
-<<<<<<< HEAD
       gem 'rest-client'
-      gem 'dalli'
-      gem 'resque', '< 2.0'
-      gem 'racecar', '>= 0.3.5'
-      gem 'mysql2', '< 0.5', platform: :ruby
-=======
->>>>>>> a87126e8
     end
   end
 elsif Gem::Version.new('2.3.0') <= Gem::Version.new(RUBY_VERSION) \
@@ -558,14 +530,7 @@
       gem 'sinatra'
       gem 'sqlite3'
       gem 'sucker_punch'
-<<<<<<< HEAD
       gem 'rest-client'
-      gem 'dalli'
-      gem 'resque', '< 2.0'
-      gem 'racecar', '>= 0.3.5'
-      gem 'mysql2', '< 0.5', platform: :ruby
-=======
->>>>>>> a87126e8
     end
   end
 elsif Gem::Version.new('2.4.0') <= Gem::Version.new(RUBY_VERSION)
@@ -594,14 +559,7 @@
       gem 'sinatra'
       gem 'sqlite3'
       gem 'sucker_punch'
-<<<<<<< HEAD
       gem 'rest-client'
-      gem 'dalli'
-      gem 'resque', '< 2.0'
-      gem 'racecar', '>= 0.3.5'
-      gem 'mysql2', '< 0.5', platform: :ruby
-=======
->>>>>>> a87126e8
     end
   end
 end