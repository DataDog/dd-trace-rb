lib = File.expand_path('../lib', __FILE__)
$LOAD_PATH.unshift(lib) unless $LOAD_PATH.include?(lib)
require 'ddtrace/version'

def ruby_version?(version)
  full_version = "#{version}.0" # Turn 2.1 into 2.1.0 otherwise #bump below doesn't work as expected

  Gem::Version.new(full_version) <= Gem::Version.new(RUBY_VERSION) &&
    Gem::Version.new(RUBY_VERSION) < Gem::Version.new(full_version).bump
end

alias original_appraise appraise

def appraise(group, &block)
  # Specify the environment variable APPRAISAL_GROUP to load only a specific appraisal group.
  if ENV['APPRAISAL_GROUP'].nil? || ENV['APPRAISAL_GROUP'] == group
    original_appraise(group, &block)
  end
end

def self.gem_cucumber(version)
  appraise "cucumber#{version}" do
    gem 'cucumber', "~>#{version}"

    # Without this, we can get this error:
    # > TypeError:
    # >   superclass mismatch for class FileDescriptorSet
    # This happens because cucumber has its own Protobuf gem (`protobuf-cucumber`)
    # that conflicts with `google-protobuf`: the load slightly different version of the same classes.
    # Locking them together ensures they don't have conflicting class declaration.
    # This only affects: 4.0.0 >= cucumber > 7.0.0.
    #
    # DEV: Ideally, the profiler would not be loaded when running cucumber tests as it is unrelated.
    if Gem::Version.new(version) >= Gem::Version.new('4.0.0') &&
        Gem::Version.new(version) < Gem::Version.new('7.0.0') &&
        RUBY_PLATFORM != 'java' &&
        Bundler::VERSION > '2.0.0'
      gem 'google-protobuf', force_ruby_platform: true
    end
  end
end

if ruby_version?('2.1')
  appraise 'rails32-mysql2' do
    gem 'test-unit'
    gem 'rails', '3.2.22.5'
    gem 'mysql2', '0.3.21'
    gem 'activerecord-mysql-adapter'
    gem 'rack-cache', '1.7.1'
    gem 'sqlite3', '~> 1.3.5'
    gem 'makara', '< 0.5.0' # >= 0.5.0 contain Ruby 2.3+ syntax
  end

  appraise 'rails32-postgres' do
    gem 'test-unit'
    gem 'rails', '3.2.22.5'
    gem 'pg', '0.15.1'
    gem 'rack-cache', '1.7.1'
  end

  appraise 'rails32-postgres-redis' do
    gem 'test-unit'
    gem 'rails', '3.2.22.5'
    gem 'pg', '0.15.1'
    gem 'redis-rails'
    gem 'redis', '< 4.0'
    gem 'rack-cache', '1.7.1'
  end

  appraise 'rails32-postgres-sidekiq' do
    gem 'test-unit'
    gem 'rails', '3.2.22.5'
    gem 'pg', '0.15.1'
    gem 'sidekiq', '4.0.0'
    gem 'rack-cache', '1.7.1'
  end

  appraise 'rails4-mysql2' do
    gem 'rails', '4.2.11.1'
    gem 'mysql2', '< 1'
    gem 'sprockets', '< 4'
    gem 'lograge', '~> 0.11'
  end

  appraise 'rails4-postgres' do
    gem 'rails', '4.2.11.1'
    gem 'pg', '< 1.0'
    gem 'sprockets', '< 4'
    gem 'lograge', '~> 0.11'
  end

  appraise 'rails4-semantic-logger' do
    gem 'rails', '4.2.11.1'
    gem 'pg', '< 1.0'
    gem 'sprockets', '< 4'
    gem 'rails_semantic_logger', '~> 4.0'
  end

  appraise 'rails4-postgres-redis' do
    gem 'rails', '4.2.11.1'
    gem 'pg', '< 1.0'
    gem 'redis-rails'
    gem 'redis', '< 4.0'
    gem 'sprockets', '< 4'
    gem 'lograge', '~> 0.11'
  end

  appraise 'contrib' do
    gem 'active_model_serializers', '~> 0.9.0'
    gem 'activerecord', '3.2.22.5'
    gem 'activerecord-mysql-adapter'
    gem 'aws-sdk', '~> 2.0'
    gem 'concurrent-ruby'
    gem 'dalli', '< 3.0.0' # Dalli 3.0 dropped support for Ruby < 2.5
    gem 'delayed_job'
    gem 'delayed_job_active_record'
    gem 'elasticsearch'
    gem 'presto-client', '>=  0.5.14'
    gem 'ethon'
    gem 'excon'
    gem 'http'
    gem 'httpclient'
    gem 'makara', '< 0.5.0' # >= 0.5.0 contain Ruby 2.3+ syntax
    gem 'mongo', '< 2.5'
    gem 'mysql2', '0.3.21'
    gem 'pg', '>= 0.18.4', '< 1.0'
    gem 'rack', '1.4.7'
    gem 'rack-contrib'
    gem 'rack-cache', '1.7.1'
    gem 'rack-test', '0.7.0'
    gem 'rake', '< 12.3'
    gem 'rest-client'
    gem 'resque', '< 2.0'
    gem 'ruby-kafka', '>= 0.7.10'
    gem 'rspec', '>= 3.0.0'
    gem 'semantic_logger', '~> 4.0'
    gem 'sequel', '~> 4.0', '< 4.37'
    gem 'shoryuken'
    gem 'sidekiq', '~> 3.5.4'
    gem 'sqlite3', '~> 1.3.6'
    gem 'sucker_punch'
    gem 'timers', '< 4.2'
    gem 'typhoeus'
  end

  appraise 'sinatra' do
    gem 'sinatra'
    gem 'rack-test'
  end

  [3].each do |n|
    appraise "redis-#{n}" do
      gem 'redis', "~> #{n}"
    end
  end

  appraise 'core-old' do
    gem 'dogstatsd-ruby', '~> 4'
  end
# ----------------------------------------------------------------------------------------------------------------------
elsif ruby_version?('2.2')
  appraise 'rails32-mysql2' do
    gem 'test-unit'
    gem 'rails', '3.2.22.5'
    gem 'mysql2', '0.3.21'
    gem 'activerecord-mysql-adapter'
    gem 'rack-cache', '1.7.1'
    gem 'sqlite3', '~> 1.3.5'
  end

  appraise 'rails32-postgres' do
    gem 'test-unit'
    gem 'rails', '3.2.22.5'
    gem 'pg', '0.15.1'
    gem 'rack-cache', '1.7.1'
  end

  appraise 'rails32-postgres-redis' do
    gem 'test-unit'
    gem 'rails', '3.2.22.5'
    gem 'pg', '0.15.1'
    gem 'redis-rails'
    gem 'redis', '< 4.0'
    gem 'rack-cache', '1.7.1'
  end

  appraise 'rails32-postgres-sidekiq' do
    gem 'test-unit'
    gem 'rails', '3.2.22.5'
    gem 'pg', '0.15.1'
    gem 'sidekiq', '4.0.0'
    gem 'rack-cache', '1.7.1'
  end

  appraise 'rails4-mysql2' do
    gem 'rails', '4.2.11.1'
    gem 'mysql2', '< 1'
    gem 'sprockets', '< 4'
    gem 'lograge', '~> 0.11'
  end

  appraise 'rails4-postgres' do
    gem 'rails', '4.2.11.1'
    gem 'pg', '< 1.0'
    gem 'sprockets', '< 4'
    gem 'lograge', '~> 0.11'
  end

  appraise 'rails4-semantic-logger' do
    gem 'rails', '4.2.11.1'
    gem 'pg', '< 1.0'
    gem 'sprockets', '< 4'
    gem 'rails_semantic_logger', '~> 4.0'
  end

  appraise 'rails4-postgres-redis' do
    gem 'rails', '4.2.11.1'
    gem 'pg', '< 1.0'
    gem 'redis-rails'
    gem 'redis', '< 4.0'
    gem 'sprockets', '< 4'
    gem 'lograge', '~> 0.11'
  end

  appraise 'rails4-postgres-sidekiq' do
    gem 'rails', '4.2.11.1'
    gem 'pg', '< 1.0'
    gem 'sidekiq'
    gem 'activejob'
    gem 'sprockets', '< 4'
    gem 'lograge', '~> 0.11'
  end

  appraise 'rails5-mysql2' do
    gem 'rails', '5.2.3'
    gem 'mysql2', '< 1'
    gem 'sprockets', '< 4'
    gem 'lograge', '~> 0.11'
    gem 'mimemagic', '0.3.9' # Pinned until https://github.com/mimemagicrb/mimemagic/issues/142 is resolved.
  end

  appraise 'rails5-postgres' do
    gem 'rails', '5.2.3'
    gem 'pg', '< 1.0'
    gem 'sprockets', '< 4'
    gem 'lograge', '~> 0.11'
    gem 'mimemagic', '0.3.9' # Pinned until https://github.com/mimemagicrb/mimemagic/issues/142 is resolved.
  end

  appraise 'rails5-postgres-redis' do
    gem 'rails', '5.2.3'
    gem 'pg', '< 1.0'
    gem 'redis', '>= 4.0.1'
    gem 'sprockets', '< 4'
    gem 'lograge', '~> 0.11'
    gem 'mimemagic', '0.3.9' # Pinned until https://github.com/mimemagicrb/mimemagic/issues/142 is resolved.
  end

  appraise 'rails5-postgres-redis-activesupport' do
    gem 'rails', '5.2.3'
    gem 'pg', '< 1.0'
    gem 'redis', '>= 4.0.1'
    gem 'sprockets', '< 4'
    gem 'lograge', '~> 0.11'
    gem 'mimemagic', '0.3.9' # Pinned until https://github.com/mimemagicrb/mimemagic/issues/142 is resolved.
    gem 'redis-rails'
  end

  appraise 'rails5-postgres-sidekiq' do
    gem 'rails', '5.2.3'
    gem 'pg', '< 1.0'
    gem 'sidekiq'
    gem 'activejob'
    gem 'sprockets', '< 4'
    gem 'lograge', '~> 0.11'
    gem 'mimemagic', '0.3.9' # Pinned until https://github.com/mimemagicrb/mimemagic/issues/142 is resolved.
  end

  appraise 'rails5-semantic-logger' do
    gem 'rails', '5.2.3'
    gem 'pg', '< 1.0'
    gem 'sprockets', '< 4'
    gem 'rails_semantic_logger', '~> 4.0'
    gem 'mimemagic', '0.3.9' # Pinned until https://github.com/mimemagicrb/mimemagic/issues/142 is resolved.
  end

  appraise 'contrib' do
    gem 'actionpack'
    gem 'actionview'
    gem 'active_model_serializers', '>= 0.10.0'
    gem 'activerecord', '< 5.1.5'
    gem 'aws-sdk'
    gem 'concurrent-ruby'
    gem 'dalli', '< 3.0.0' # Dalli 3.0 dropped support for Ruby < 2.5
    gem 'delayed_job'
    gem 'delayed_job_active_record'
    gem 'elasticsearch'
    gem 'ethon'
    gem 'excon'
    gem 'faraday'
    gem 'grape'
    gem 'graphql'
    gem 'grpc', '~> 1.19.0' # Last version to support Ruby < 2.3 & google-protobuf < 3.7
    gem 'http'
    gem 'httpclient'
    gem 'lograge', '~> 0.11'
    gem 'makara', '< 0.5.0' # >= 0.5.0 contain Ruby 2.3+ syntax
    gem 'mongo', '>= 2.8.0'
    gem 'mysql2', '< 0.5'
    gem 'pg', '>= 0.18.4'
    gem 'presto-client', '>=  0.5.14'
    gem 'racecar', '>= 0.3.5'
    gem 'rack', '< 2.1.0' # Locked due to grape incompatibility: https://github.com/ruby-grape/grape/issues/1980
    gem 'rack-contrib'
    gem 'rack-test'
    gem 'rake', '>= 12.3'
    gem 'rest-client'
    gem 'resque', '< 2.0'
    gem 'ruby-kafka', '>= 0.7.10'
    gem 'rspec', '>= 3.0.0'
    gem 'semantic_logger', '~> 4.0'
    gem 'sequel'
    gem 'shoryuken'
    gem 'sidekiq', '~> 5.2.9'
    gem 'sneakers', '>= 2.12.0'
    gem 'sqlite3', '~> 1.3.6'
    gem 'sucker_punch'
    gem 'typhoeus'
    gem 'que', '>= 1.0.0', '< 2.0.0'
  end

  appraise 'sinatra' do
    gem 'sinatra'
    gem 'rack-test'
  end

  [3].each do |n|
    appraise "redis-#{n}" do
      gem 'redis', "~> #{n}"
    end
  end

  appraise 'core-old' do
    gem 'dogstatsd-ruby', '~> 4'
  end
# ----------------------------------------------------------------------------------------------------------------------
elsif ruby_version?('2.3')
  appraise 'hanami-1' do
    gem 'rack'
    gem 'rack-test'
    gem 'hanami', '~> 1'
  end

  appraise 'rails32-mysql2' do
    gem 'test-unit'
    gem 'rails', '3.2.22.5'
    gem 'mysql2', '0.3.21'
    gem 'activerecord-mysql-adapter'
    gem 'rack-cache', '1.7.1'
    gem 'sqlite3', '~> 1.3.5'
  end

  appraise 'rails32-postgres' do
    gem 'test-unit'
    gem 'rails', '3.2.22.5'
    gem 'pg', '0.15.1'
    gem 'rack-cache', '1.7.1'
  end

  appraise 'rails32-postgres-redis' do
    gem 'test-unit'
    gem 'rails', '3.2.22.5'
    gem 'pg', '0.15.1'
    gem 'redis-rails'
    gem 'redis', '< 4.0'
    gem 'rack-cache', '1.7.1'
  end

  appraise 'rails32-postgres-sidekiq' do
    gem 'test-unit'
    gem 'rails', '3.2.22.5'
    gem 'pg', '0.15.1'
    gem 'sidekiq', '4.0.0'
    gem 'rack-cache', '1.7.1'
  end

  appraise 'rails4-mysql2' do
    gem 'rails', '4.2.11.1'
    gem 'mysql2', '< 1'
    gem 'sprockets', '< 4'
    gem 'lograge', '~> 0.11'
  end

  appraise 'rails4-postgres' do
    gem 'rails', '4.2.11.1'
    gem 'pg', '< 1.0'
    gem 'sprockets', '< 4'
    gem 'lograge', '~> 0.11'
  end

  appraise 'rails4-semantic-logger' do
    gem 'rails', '4.2.11.1'
    gem 'pg', '< 1.0'
    gem 'sprockets', '< 4'
    gem 'rails_semantic_logger', '~> 4.0'
  end

  appraise 'rails4-postgres-redis' do
    gem 'rails', '4.2.11.1'
    gem 'pg', '< 1.0'
    gem 'redis-rails'
    gem 'redis', '< 4.0'
    gem 'sprockets', '< 4'
    gem 'lograge', '~> 0.11'
  end

  appraise 'rails4-postgres-sidekiq' do
    gem 'rails', '4.2.11.1'
    gem 'pg', '< 1.0'
    gem 'sidekiq'
    gem 'activejob'
    gem 'sprockets', '< 4'
    gem 'lograge', '~> 0.11'
  end

  appraise 'rails5-mysql2' do
    gem 'rails', '~> 5.2.1'
    gem 'mysql2', '< 1'
    gem 'sprockets', '< 4'
    gem 'lograge', '~> 0.11'
  end

  appraise 'rails5-postgres' do
    gem 'rails', '~> 5.2.1'
    gem 'pg', '< 1.0'
    gem 'sprockets', '< 4'
    gem 'lograge', '~> 0.11'
  end

  appraise 'rails5-postgres-redis' do
    gem 'rails', '~> 5.2.1'
    gem 'pg', '< 1.0'
    gem 'redis', '>= 4.0.1'
    gem 'sprockets', '< 4'
    gem 'lograge', '~> 0.11'
  end

  appraise 'rails5-semantic-logger' do
    gem 'rails', '~> 5.2.1'
    gem 'pg', '< 1.0'
    gem 'sprockets', '< 4'
    gem 'rails_semantic_logger', '~> 4.0'
  end

  appraise 'rails5-postgres-redis-activesupport' do
    gem 'rails', '~> 5.2.1'
    gem 'pg', '< 1.0'
    gem 'redis', '>= 4.0.1'
    gem 'sprockets', '< 4'
    gem 'lograge', '~> 0.11'
    gem 'redis-rails'
    gem 'redis-store', '> 1.6.0'
  end

  appraise 'rails5-postgres-sidekiq' do
    gem 'rails', '~> 5.2.1'
    gem 'pg', '< 1.0'
    gem 'sidekiq'
    gem 'activejob'
    gem 'sprockets', '< 4'
    gem 'lograge', '~> 0.11'
  end

  appraise 'resque2-redis3' do
    gem 'redis', '< 4.0'
    gem 'resque', '>= 2.0'
  end

  appraise 'resque2-redis4' do
    gem 'redis', '>= 4.0'
    gem 'resque', '>= 2.0'
  end

  (3..4).each { |v| gem_cucumber(v) }

  appraise 'contrib' do
    gem 'actionpack'
    gem 'actionview'
    gem 'active_model_serializers', '>= 0.10.0'
    gem 'activerecord', '< 5.1.5'
    gem 'aws-sdk'
    gem 'concurrent-ruby'
    gem 'dalli', '< 3.0.0' # Dalli 3.0 dropped support for Ruby < 2.5
    gem 'delayed_job'
    gem 'delayed_job_active_record'
    gem 'ethon'
    gem 'excon'
    gem 'faraday', '>= 1.0'
    gem 'grape'
    gem 'graphql'
    gem 'grpc'
    gem 'google-protobuf', '~> 3.11.0' # Last version to support Ruby < 2.5
    gem 'http'
    gem 'httpclient'
    gem 'lograge', '~> 0.11'
    gem 'makara'
    gem 'mongo', '>= 2.8.0', '< 2.15.0' # TODO: FIX TEST BREAKAGES ON >= 2.15 https://github.com/DataDog/dd-trace-rb/issues/1596
    gem 'mysql2', '< 0.5'
    gem 'pg', '>= 0.18.4'
    gem 'racecar', '>= 0.3.5'
    gem 'rack', '< 2.1.0' # Locked due to grape incompatibility: https://github.com/ruby-grape/grape/issues/1980
    gem 'rack-contrib'
    gem 'rack-test'
    gem 'rake', '>= 12.3'
    gem 'rest-client'
    gem 'resque'
    gem 'ruby-kafka', '>= 0.7.10'
    gem 'rspec', '>= 3.0.0'
    gem 'semantic_logger', '~> 4.0'
    gem 'sequel'
    gem 'shoryuken'
    gem 'sidekiq', '~> 5.2.9'
    gem 'sneakers', '>= 2.12.0'
    gem 'sqlite3', '~> 1.3.6'
    gem 'sucker_punch'
    gem 'typhoeus'
    gem 'que', '>= 1.0.0', '< 2.0.0'
  end

  appraise 'sinatra' do
    gem 'sinatra'
    gem 'rack-test'
  end

  [3].each do |n|
    appraise "redis-#{n}" do
      gem 'redis', "~> #{n}"
    end
  end

  appraise 'contrib-old' do
    gem 'elasticsearch', '< 8.0.0' # Dependency elasticsearch-transport renamed to elastic-transport in >= 8.0
    gem 'faraday', '0.17'
    gem 'presto-client', '>= 0.5.14' # Renamed to trino-client in >= 1.0
  end

  appraise 'core-old' do
    gem 'dogstatsd-ruby', '~> 4'
  end
# ----------------------------------------------------------------------------------------------------------------------
elsif ruby_version?('2.4')
  appraise 'hanami-1' do
    gem 'rack'
    gem 'rack-test'
    gem 'hanami', '~> 1'
  end

  appraise 'rails5-mysql2' do
    gem 'rails', '~> 5.2.1'
    gem 'mysql2', '< 1'
    gem 'sprockets', '< 4'
    gem 'lograge', '~> 0.11'
  end

  appraise 'rails5-postgres' do
    gem 'rails', '~> 5.2.1'
    gem 'pg', '< 1.0'
    gem 'sprockets', '< 4'
    gem 'lograge', '~> 0.11'
  end

  appraise 'rails5-semantic-logger' do
    gem 'rails', '~> 5.2.1'
    gem 'pg', '< 1.0'
    gem 'sprockets', '< 4'
    gem 'rails_semantic_logger', '~> 4.0'
  end

  appraise 'rails5-postgres-redis' do
    gem 'rails', '~> 5.2.1'
    gem 'pg', '< 1.0'
    gem 'redis', '>= 4.0.1'
    gem 'sprockets', '< 4'
    gem 'lograge', '~> 0.11'
  end

  appraise 'rails5-postgres-redis-activesupport' do
    gem 'rails', '~> 5.2.1'
    gem 'pg', '< 1.0'
    gem 'redis', '>= 4.0.1'
    gem 'sprockets', '< 4'
    gem 'lograge', '~> 0.11'
    gem 'redis-rails'
  end

  appraise 'rails5-postgres-sidekiq' do
    gem 'rails', '~> 5.2.1'
    gem 'pg', '< 1.0'
    gem 'sidekiq'
    gem 'activejob'
    gem 'sprockets', '< 4'
    gem 'lograge', '~> 0.11'
  end

  appraise 'resque2-redis3' do
    gem 'redis', '< 4.0'
    gem 'resque', '>= 2.0'
  end

  appraise 'resque2-redis4' do
    gem 'redis', '>= 4.0'
    gem 'resque', '>= 2.0'
  end

  (3..4).each { |v| gem_cucumber(v) }

  appraise 'contrib' do
    gem 'actionpack'
    gem 'actionview'
    gem 'active_model_serializers', '>= 0.10.0'
    gem 'activerecord', '< 5.1.5'
    gem 'aws-sdk'
    gem 'concurrent-ruby'
    gem 'cucumber'
    gem 'dalli', '< 3.0.0' # Dalli 3.0 dropped support for Ruby < 2.5
    gem 'delayed_job'
    gem 'delayed_job_active_record'
    gem 'ethon'
    gem 'excon'
    gem 'faraday', '>= 1.0'
    gem 'grape'
    gem 'graphql', '>= 2.0'
    gem 'grpc'
    gem 'google-protobuf', '~> 3.11.0' # Last version to support Ruby < 2.5
    gem 'http'
    gem 'httpclient'
    gem 'lograge', '~> 0.11'
    gem 'makara'
    gem 'mongo', '>= 2.8.0', '< 2.15.0' # TODO: FIX TEST BREAKAGES ON >= 2.15 https://github.com/DataDog/dd-trace-rb/issues/1596
    gem 'mysql2', '< 0.5'
    gem 'pg', '>= 0.18.4'
    gem 'racecar', '>= 0.3.5'
    gem 'rack'
    gem 'rack-contrib'
    gem 'rack-test'
    gem 'rake', '>= 12.3'
    gem 'rest-client'
    gem 'resque'
    gem 'ruby-kafka', '>= 0.7.10'
    gem 'rspec', '>= 3.0.0'
    gem 'semantic_logger', '~> 4.0'
    gem 'sequel'
    gem 'shoryuken'
    gem 'sidekiq', '~> 5.2.9'
    gem 'sneakers', '>= 2.12.0'
    gem 'sqlite3', '~> 1.3.6'
    gem 'sucker_punch'
    gem 'typhoeus'
    gem 'que', '>= 1.0.0', '< 2.0.0'
  end

  appraise 'sinatra' do
    gem 'sinatra'
    gem 'rack-test'
  end

  [3, 4].each do |n|
    appraise "redis-#{n}" do
      gem 'redis', "~> #{n}"
    end
  end

  appraise 'contrib-old' do
    gem 'elasticsearch', '< 8.0.0' # Dependency elasticsearch-transport renamed to elastic-transport in >= 8.0
    gem 'faraday', '0.17'
    gem 'graphql', '>= 1.12.0', '< 2.0'
    gem 'presto-client', '>= 0.5.14' # Renamed to trino-client in >= 1.0
  end

  appraise 'core-old' do
    gem 'dogstatsd-ruby', '~> 4'
  end
# ----------------------------------------------------------------------------------------------------------------------
elsif ruby_version?('2.5')
  appraise 'hanami-1' do
    gem 'rack'
    gem 'rack-test'
    gem 'hanami', '~> 1'
  end

  appraise 'rails5-mysql2' do
    gem 'rails', '~> 5.2.1'
    gem 'mysql2', '< 1', platform: :ruby
    gem 'activerecord-jdbcmysql-adapter', platform: :jruby
    gem 'sprockets', '< 4'
    gem 'lograge', '~> 0.11'
    gem 'i18n', '1.8.7', platform: :jruby # Removal pending: https://github.com/ruby-i18n/i18n/issues/555#issuecomment-772112169
  end

  appraise 'rails5-postgres' do
    gem 'rails', '~> 5.2.1'
    gem 'pg', '< 1.0', platform: :ruby
    gem 'activerecord-jdbcpostgresql-adapter', platform: :jruby
    gem 'sprockets', '< 4'
    gem 'lograge', '~> 0.11'
    gem 'i18n', '1.8.7', platform: :jruby # Removal pending: https://github.com/ruby-i18n/i18n/issues/555#issuecomment-772112169
  end

  appraise 'rails5-semantic-logger' do
    gem 'rails', '~> 5.2.1'
    gem 'pg', '< 1.0', platform: :ruby
    gem 'activerecord-jdbcpostgresql-adapter', platform: :jruby
    gem 'sprockets', '< 4'
    gem 'rails_semantic_logger', '~> 4.0'
    gem 'i18n', '1.8.7', platform: :jruby # Removal pending: https://github.com/ruby-i18n/i18n/issues/555#issuecomment-772112169
  end

  appraise 'rails5-postgres-redis' do
    gem 'rails', '~> 5.2.1'
    gem 'pg', '< 1.0', platform: :ruby
    gem 'activerecord-jdbcpostgresql-adapter', platform: :jruby
    gem 'redis', '>= 4.0.1'
    gem 'sprockets', '< 4'
    gem 'lograge', '~> 0.11'
    gem 'i18n', '1.8.7', platform: :jruby # Removal pending: https://github.com/ruby-i18n/i18n/issues/555#issuecomment-772112169
  end

  appraise 'rails5-postgres-redis-activesupport' do
    gem 'rails', '~> 5.2.1'
    gem 'pg', '< 1.0', platform: :ruby
    gem 'activerecord-jdbcpostgresql-adapter', platform: :jruby
    gem 'redis', '>= 4.0.1'
    gem 'sprockets', '< 4'
    gem 'lograge', '~> 0.11'
    gem 'i18n', '1.8.7', platform: :jruby # Removal pending: https://github.com/ruby-i18n/i18n/issues/555#issuecomment-772112169
    gem 'redis-rails'
  end

  appraise 'rails5-postgres-sidekiq' do
    gem 'rails', '~> 5.2.1'
    gem 'pg', '< 1.0', platform: :ruby
    gem 'activerecord-jdbcpostgresql-adapter', platform: :jruby
    gem 'sidekiq'
    gem 'activejob'
    gem 'sprockets', '< 4'
    gem 'lograge', '~> 0.11'
    gem 'i18n', '1.8.7', platform: :jruby # Removal pending: https://github.com/ruby-i18n/i18n/issues/555#issuecomment-772112169
  end

  appraise 'rails6-mysql2' do
    gem 'rails', '~> 6.0.0'
    gem 'mysql2', '< 1', platform: :ruby
    gem 'activerecord-jdbcmysql-adapter', '>= 60', platform: :jruby # try remove >= 60
    gem 'sprockets', '< 4'
    gem 'lograge', '~> 0.11'
    gem 'i18n', '1.8.7', platform: :jruby # Removal pending: https://github.com/ruby-i18n/i18n/issues/555#issuecomment-772112169
  end

  appraise 'rails6-postgres' do
    gem 'rails', '~> 6.0.0'
    gem 'pg', '< 1.0', platform: :ruby
    gem 'activerecord-jdbcpostgresql-adapter', '>= 60', platform: :jruby
    gem 'sprockets', '< 4'
    gem 'lograge', '~> 0.11'
    gem 'i18n', '1.8.7', platform: :jruby # Removal pending: https://github.com/ruby-i18n/i18n/issues/555#issuecomment-772112169
  end

  appraise 'rails6-semantic-logger' do
    gem 'rails', '~> 6.0.0'
    gem 'pg', '< 1.0', platform: :ruby
    gem 'activerecord-jdbcpostgresql-adapter', '>= 60', platform: :jruby
    gem 'sprockets', '< 4'
    gem 'rails_semantic_logger', '~> 4.0'
    gem 'i18n', '1.8.7', platform: :jruby # Removal pending: https://github.com/ruby-i18n/i18n/issues/555#issuecomment-772112169
  end

  appraise 'rails6-postgres-redis' do
    gem 'rails', '~> 6.0.0'
    gem 'pg', '< 1.0', platform: :ruby
    gem 'activerecord-jdbcpostgresql-adapter', '>= 60', platform: :jruby
    gem 'redis', '>= 4.0.1'
    gem 'sprockets', '< 4'
    gem 'lograge', '~> 0.11'
    gem 'i18n', '1.8.7', platform: :jruby # Removal pending: https://github.com/ruby-i18n/i18n/issues/555#issuecomment-772112169
  end

  appraise 'rails6-postgres-redis-activesupport' do
    gem 'rails', '~> 6.0.0'
    gem 'pg', '< 1.0', platform: :ruby
    gem 'activerecord-jdbcpostgresql-adapter', '>= 60', platform: :jruby
    gem 'redis', '>= 4.0.1'
    gem 'sprockets', '< 4'
    gem 'lograge', '~> 0.11'
    gem 'i18n', '1.8.7', platform: :jruby # Removal pending: https://github.com/ruby-i18n/i18n/issues/555#issuecomment-772112169
    gem 'redis-rails'
  end

  appraise 'rails6-postgres-sidekiq' do
    gem 'rails', '~> 6.0.0'
    gem 'pg', '< 1.0', platform: :ruby
    gem 'activerecord-jdbcpostgresql-adapter', '>= 60', platform: :jruby
    gem 'sidekiq'
    gem 'activejob'
    gem 'sprockets', '< 4'
    gem 'lograge', '~> 0.11'
    gem 'i18n', '1.8.7', platform: :jruby # Removal pending: https://github.com/ruby-i18n/i18n/issues/555#issuecomment-772112169
  end

  appraise 'rails61-mysql2' do
    gem 'rails', '~> 6.1.0'
    gem 'mysql2', '~> 0.5', platform: :ruby
    gem 'activerecord-jdbcmysql-adapter', '>= 61', platform: :jruby
    gem 'sprockets', '< 4'
    gem 'lograge', '~> 0.11'
    gem 'i18n', '1.8.7', platform: :jruby # Removal pending: https://github.com/ruby-i18n/i18n/issues/555#issuecomment-772112169
  end

  appraise 'rails61-postgres' do
    gem 'rails', '~> 6.1.0'
    gem 'pg', '>= 1.1', platform: :ruby
    gem 'activerecord-jdbcpostgresql-adapter', '>= 61', platform: :jruby
    gem 'sprockets', '< 4'
    gem 'lograge', '~> 0.11'
    gem 'i18n', '1.8.7', platform: :jruby # Removal pending: https://github.com/ruby-i18n/i18n/issues/555#issuecomment-772112169
  end

  appraise 'rails61-postgres-redis' do
    gem 'rails', '~> 6.1.0'
    gem 'pg', '>= 1.1', platform: :ruby
    gem 'activerecord-jdbcpostgresql-adapter', '>= 61', platform: :jruby
    gem 'redis', '>= 4.2.5'
    gem 'sprockets', '< 4'
    gem 'lograge', '~> 0.11'
    gem 'i18n', '1.8.7', platform: :jruby # Removal pending: https://github.com/ruby-i18n/i18n/issues/555#issuecomment-772112169
  end

  appraise 'rails61-postgres-sidekiq' do
    gem 'rails', '~> 6.1.0'
    gem 'pg', '>= 1.1', platform: :ruby
    gem 'activerecord-jdbcpostgresql-adapter', '>= 61', platform: :jruby
    gem 'sidekiq', '>= 6.1.2'
    gem 'sprockets', '< 4'
    gem 'lograge', '~> 0.11'
    gem 'i18n', '1.8.7', platform: :jruby # Removal pending: https://github.com/ruby-i18n/i18n/issues/555#issuecomment-772112169
  end

  appraise 'rails61-semantic-logger' do
    gem 'rails', '~> 6.1.0'
    gem 'pg', '>= 1.1', platform: :ruby
    gem 'activerecord-jdbcpostgresql-adapter', '>= 61', platform: :jruby
    gem 'sprockets', '< 4'
    gem 'rails_semantic_logger', '~> 4.0'
    gem 'i18n', '1.8.7', platform: :jruby # Removal pending: https://github.com/ruby-i18n/i18n/issues/555#issuecomment-772112169
  end

  appraise 'resque2-redis3' do
    gem 'redis', '< 4.0'
    gem 'resque', '>= 2.0'
  end

  appraise 'resque2-redis4' do
    gem 'redis', '>= 4.0'
    gem 'resque', '>= 2.0'
  end

  (3..5).each { |v| gem_cucumber(v) }

  appraise 'contrib' do
    gem 'actionpack'
    gem 'actionview'
    gem 'active_model_serializers', '>= 0.10.0'
    gem 'activerecord'
    gem 'aws-sdk'
    gem 'concurrent-ruby'
    gem 'cucumber'
    gem 'dalli', '>= 3.0.0'
    gem 'delayed_job'
    gem 'delayed_job_active_record'
    gem 'elasticsearch', '>= 8.0.0'
    # Workaround bundle of JRuby/ethon issues:
    # * ethon 0.15.0 is incompatible with most JRuby 9.2 versions (fixed in 9.2.20.0),
    #   see https://github.com/typhoeus/ethon/issues/205
    # * we test with 9.2.18.0 because ethon is completely broken on JRuby 9.2.19.0+ WHEN RUN on a Java 8 VM,
    #   see https://github.com/jruby/jruby/issues/7033
    #
    # Thus let's keep our JRuby testing on 9.2.18.0 with Java 8, and avoid pulling in newer ethon versions until
    # either the upstream issues are fixed OR we end up moving to Java 11.
    gem 'ethon', (RUBY_PLATFORM == 'java' ? '< 0.15.0' : '>= 0')
    gem 'excon'
    gem 'faraday', '>= 1.0'
    gem 'grape'
    gem 'graphql', '>= 2.0'
    gem 'grpc', platform: :ruby
    gem 'http'
    gem 'httpclient'
    gem 'lograge', '~> 0.11'
    gem 'i18n', '1.8.7', platform: :jruby # Removal pending: https://github.com/ruby-i18n/i18n/issues/555#issuecomment-772112169
    gem 'makara'
    gem 'mongo', '>= 2.8.0', '< 2.15.0' # TODO: FIX TEST BREAKAGES ON >= 2.15 https://github.com/DataDog/dd-trace-rb/issues/1596
    gem 'mysql2', '< 1', platform: :ruby
    gem 'activerecord-jdbcmysql-adapter', '>= 60.2', platform: :jruby
    gem 'pg', '>= 0.18.4', platform: :ruby
    gem 'activerecord-jdbcpostgresql-adapter', '>= 60.2', platform: :jruby
    gem 'racecar', '>= 0.3.5'
    gem 'rack'
    gem 'rack-contrib'
    gem 'rack-test'
    gem 'rake', '>= 12.3'
    gem 'rest-client'
    gem 'resque'
    gem 'ruby-kafka', '>= 0.7.10'
    gem 'rspec', '>= 3.0.0'
    gem 'semantic_logger', '~> 4.0'
    gem 'sequel'
    gem 'shoryuken'
    gem 'sidekiq', '~> 5.2.9'
    gem 'sneakers', '>= 2.12.0'
    gem 'sqlite3', '~> 1.4.1', platform: :ruby
    gem 'jdbc-sqlite3', '>= 3.28', platform: :jruby
    gem 'sucker_punch'
    gem 'typhoeus'
    gem 'que', '>= 1.0.0', '< 2.0.0'
  end

  appraise 'sinatra' do
    gem 'sinatra'
    gem 'rack-test'
  end

  [3, 4, 5].each do |n|
    appraise "redis-#{n}" do
      gem 'redis', "~> #{n}"
    end
  end

  appraise 'contrib-old' do
    gem 'dalli', '< 3.0.0'
    gem 'elasticsearch', '< 8.0.0' # Dependency elasticsearch-transport renamed to elastic-transport in >= 8.0
    gem 'faraday', '0.17'
    gem 'graphql', '>= 1.12.0', '< 2.0'
    gem 'presto-client', '>= 0.5.14' # Renamed to trino-client in >= 1.0

    if RUBY_PLATFORM == 'java'
      gem 'qless', '0.10.0' # Newer releases require `rusage`, which is not available for JRuby
      gem 'redis', '< 4' # Missing redis version cap for `qless`
    else
      gem 'qless', '0.12.0'
    end
  end

  appraise 'core-old' do
    gem 'dogstatsd-ruby', '~> 4'
  end
# ----------------------------------------------------------------------------------------------------------------------
elsif ruby_version?('2.6')
    appraise 'hanami-1' do
      gem 'rack'
      gem 'rack-test'
      gem 'hanami', '~> 1'
    end

    appraise 'rails5-mysql2' do
      gem 'rails', '~> 5.2.1'
      gem 'mysql2', '< 1', platform: :ruby
      gem 'activerecord-jdbcmysql-adapter', platform: :jruby
      gem 'sprockets', '< 4'
      gem 'lograge', '~> 0.11'
    end

    appraise 'rails5-postgres' do
      gem 'rails', '~> 5.2.1'
      gem 'pg', '< 1.0', platform: :ruby
      gem 'activerecord-jdbcpostgresql-adapter', platform: :jruby
      gem 'sprockets', '< 4'
      gem 'lograge', '~> 0.11'
    end

    appraise 'rails5-semantic-logger' do
      gem 'rails', '~> 5.2.1'
      gem 'pg', '< 1.0', platform: :ruby
      gem 'activerecord-jdbcpostgresql-adapter', platform: :jruby
      gem 'sprockets', '< 4'
      gem 'rails_semantic_logger', '~> 4.0'
    end

    appraise 'rails5-postgres-redis' do
      gem 'rails', '~> 5.2.1'
      gem 'pg', '< 1.0', platform: :ruby
      gem 'activerecord-jdbcpostgresql-adapter', platform: :jruby
      gem 'redis', '~> 4' # TODO: Support redis 5.x
      gem 'sprockets', '< 4'
      gem 'lograge', '~> 0.11'
    end

    appraise 'rails5-postgres-redis-activesupport' do
      gem 'rails', '~> 5.2.1'
      gem 'pg', '< 1.0', platform: :ruby
      gem 'activerecord-jdbcpostgresql-adapter', platform: :jruby
      gem 'redis'
      gem 'sprockets', '< 4'
      gem 'lograge', '~> 0.11'
      gem 'redis-rails'
      gem 'redis-store', '>= 1.4', '< 2'
    end

    appraise 'rails5-postgres-sidekiq' do
      gem 'rails', '~> 5.2.1'
      gem 'pg', '< 1.0', platform: :ruby
      gem 'activerecord-jdbcpostgresql-adapter', platform: :jruby
      gem 'sidekiq'
      gem 'activejob'
      gem 'sprockets', '< 4'
      gem 'lograge', '~> 0.11'
    end

    appraise 'rails6-mysql2' do
      gem 'rails', '~> 6.0.0'
      gem 'mysql2', '< 1', platform: :ruby
      gem 'activerecord-jdbcmysql-adapter', platform: :jruby
      gem 'sprockets', '< 4'
      gem 'lograge', '~> 0.11'
    end

    appraise 'rails6-postgres' do
      gem 'rails', '~> 6.0.0'
      gem 'pg', '< 1.0', platform: :ruby
      gem 'activerecord-jdbcpostgresql-adapter', platform: :jruby
      gem 'sprockets', '< 4'
      gem 'lograge', '~> 0.11'
    end

    appraise 'rails6-semantic-logger' do
      gem 'rails', '~> 6.0.0'
      gem 'pg', '< 1.0', platform: :ruby
      gem 'activerecord-jdbcpostgresql-adapter', platform: :jruby
      gem 'sprockets', '< 4'
      gem 'rails_semantic_logger', '~> 4.0'
    end

    appraise 'rails6-postgres-redis' do
      gem 'rails', '~> 6.0.0'
      gem 'pg', '< 1.0', platform: :ruby
      gem 'activerecord-jdbcpostgresql-adapter', platform: :jruby
      gem 'redis', '~> 4' # TODO: Support redis 5.x
      gem 'sprockets', '< 4'
      gem 'lograge', '~> 0.11'
    end

    appraise 'rails6-postgres-redis-activesupport' do
      gem 'rails', '~> 6.0.0'
      gem 'pg', '< 1.0', platform: :ruby
      gem 'activerecord-jdbcpostgresql-adapter', platform: :jruby
      gem 'redis'
      gem 'sprockets', '< 4'
      gem 'lograge', '~> 0.11'
      gem 'redis-rails'
      gem 'redis-store', '>= 1.4', '< 2'
    end

    appraise 'rails6-postgres-sidekiq' do
      gem 'rails', '~> 6.0.0'
      gem 'pg', '< 1.0', platform: :ruby
      gem 'activerecord-jdbcpostgresql-adapter', platform: :jruby
      gem 'sidekiq'
      gem 'activejob'
      gem 'sprockets', '< 4'
      gem 'lograge', '~> 0.11'
    end

    appraise 'rails61-mysql2' do
      gem 'rails', '~> 6.1.0'
      gem 'mysql2', '~> 0.5', platform: :ruby
      gem 'activerecord-jdbcmysql-adapter', platform: :jruby
      gem 'sprockets', '< 4'
      gem 'lograge', '~> 0.11'
    end

    appraise 'rails61-postgres' do
      gem 'rails', '~> 6.1.0'
      gem 'pg', '>= 1.1', platform: :ruby
      gem 'activerecord-jdbcpostgresql-adapter', platform: :jruby
      gem 'sprockets', '< 4'
      gem 'lograge', '~> 0.11'
    end

    appraise 'rails61-postgres-redis' do
      gem 'rails', '~> 6.1.0'
      gem 'pg', '>= 1.1', platform: :ruby
      gem 'activerecord-jdbcpostgresql-adapter', platform: :jruby
      gem 'redis', '~> 4' # TODO: Support redis 5.x
      gem 'sprockets', '< 4'
      gem 'lograge', '~> 0.11'
    end

    appraise 'rails61-postgres-sidekiq' do
      gem 'rails', '~> 6.1.0'
      gem 'pg', '>= 1.1', platform: :ruby
      gem 'activerecord-jdbcpostgresql-adapter', platform: :jruby
      gem 'sidekiq', '>= 6.1.2'
      gem 'sprockets', '< 4'
      gem 'lograge', '~> 0.11'
    end

    appraise 'rails61-semantic-logger' do
      gem 'rails', '~> 6.1.0'
      gem 'pg', '>= 1.1', platform: :ruby
      gem 'activerecord-jdbcpostgresql-adapter', platform: :jruby
      gem 'sprockets', '< 4'
      gem 'rails_semantic_logger', '~> 4.0'
    end

    appraise 'resque2-redis3' do
      gem 'redis', '~> 3.0'
      gem 'resque', '>= 2.0'
    end

    appraise 'resque2-redis4' do
      gem 'redis', '~> 4.0'
      gem 'resque', '>= 2.0'
    end

    (3..5).each { |v| gem_cucumber(v) }

    appraise 'contrib' do
      gem 'actionpack'
      gem 'actionview'
      gem 'active_model_serializers', '>= 0.10.0'
      gem 'activerecord'
      gem 'aws-sdk'
      gem 'concurrent-ruby'
      gem 'cucumber', '~> 7' # TODO: Support cucumber 8.x
      gem 'dalli', '>= 3.0.0'
      gem 'delayed_job'
      gem 'delayed_job_active_record'
      gem 'elasticsearch', '>= 8.0.0'
      gem 'ethon'
      gem 'excon'
      gem 'faraday', '>= 1.0'
      gem 'grape'
      gem 'graphql', '>= 2.0'
      gem 'grpc', platform: :ruby
      gem 'http'
      gem 'httpclient'
      gem 'lograge', '~> 0.11'
      gem 'makara'
      gem 'mongo', '>= 2.8.0', '< 2.15.0' # TODO: FIX TEST BREAKAGES ON >= 2.15 https://github.com/DataDog/dd-trace-rb/issues/1596
      gem 'mysql2', '< 1', platform: :ruby
      gem 'activerecord-jdbcmysql-adapter', platform: :jruby
      gem 'pg', '>= 0.18.4', platform: :ruby
      gem 'activerecord-jdbcpostgresql-adapter', platform: :jruby
      gem 'racecar', '>= 0.3.5'
      gem 'rack'
      gem 'rack-contrib'
      gem 'rack-test'
      gem 'rake', '>= 12.3'
      gem 'redis', '~> 4' # TODO: Support redis 5.x
      gem 'rest-client'
      gem 'resque'
      gem 'ruby-kafka', '>= 0.7.10'
      gem 'rspec', '>= 3.0.0'
      gem 'semantic_logger', '~> 4.0'
      gem 'sequel', '~> 5.54.0' # TODO: Support sequel 5.62.0+
      gem 'shoryuken'
<<<<<<< HEAD
      gem 'sidekiq', '~> 6.4.1' # TODO: Support sidekiq 6.5.8
=======
      gem 'sidekiq', '~> 5.2.9'
>>>>>>> d48eac7c
      gem 'sneakers', '>= 2.12.0'
      gem 'sqlite3', '~> 1.4.1', platform: :ruby
      gem 'jdbc-sqlite3', '>= 3.28', platform: :jruby
      gem 'sucker_punch'
      gem 'typhoeus'
      gem 'que', '>= 1.0.0', '< 2.0.0'
    end

    appraise 'sinatra' do
      gem 'sinatra', '>= 3'
      gem 'rack-test'
    end

    [3, 4, 5].each do |n|
      appraise "redis-#{n}" do
        gem 'redis', "~> #{n}"
      end
    end

    appraise 'contrib-old' do
      gem 'dalli', '< 3.0.0'
      gem 'elasticsearch', '< 8.0.0' # Dependency elasticsearch-transport renamed to elastic-transport in >= 8.0
      gem 'faraday', '0.17'
      gem 'graphql', '~> 1.12.0', '< 2.0' # TODO: Support graphql 1.13.x
      gem 'presto-client', '>= 0.5.14' # Renamed to trino-client in >= 1.0

      if RUBY_PLATFORM == 'java'
        gem 'qless', '0.10.0' # Newer releases require `rusage`, which is not available for JRuby
        gem 'redis', '< 4' # Missing redis version cap for `qless`
      else
        gem 'qless', '0.12.0'
      end
    end

    appraise 'core-old' do
      gem 'dogstatsd-ruby', '~> 4'
    end
# ----------------------------------------------------------------------------------------------------------------------
elsif ruby_version?('2.7')
    appraise 'hanami-1' do
      gem 'rack'
      gem 'rack-test'
      gem 'hanami', '~> 1'
    end

    appraise 'rails5-mysql2' do
      gem 'rails', '~> 5.2.1'
      gem 'mysql2', '< 1', platform: :ruby
      gem 'sprockets', '< 4'
      gem 'lograge', '~> 0.11'
    end

    appraise 'rails5-postgres' do
      gem 'rails', '~> 5.2.1'
      gem 'pg', '< 1.0', platform: :ruby
      gem 'sprockets', '< 4'
      gem 'lograge', '~> 0.11'
    end

    appraise 'rails5-semantic-logger' do
      gem 'rails', '~> 5.2.1'
      gem 'pg', '< 1.0', platform: :ruby
      gem 'sprockets', '< 4'
      gem 'rails_semantic_logger', '~> 4.0'
    end

    appraise 'rails5-postgres-redis' do
      gem 'rails', '~> 5.2.1'
      gem 'pg', '< 1.0', platform: :ruby
      gem 'redis'
      gem 'sprockets', '< 4'
      gem 'lograge', '~> 0.11'
    end

    appraise 'rails5-postgres-redis-activesupport' do
      gem 'rails', '~> 5.2.1'
      gem 'pg', '< 1.0', platform: :ruby
      gem 'redis'
      gem 'sprockets', '< 4'
      gem 'lograge', '~> 0.11'
      gem 'redis-rails'
      gem 'redis-store', '>= 1.4', '< 2'
    end

    appraise 'rails5-postgres-sidekiq' do
      gem 'rails', '~> 5.2.1'
      gem 'pg', '< 1.0', platform: :ruby
      gem 'sidekiq', '~> 6' # TODO: Support sidekiq 7.x
      gem 'activejob'
      gem 'sprockets', '< 4'
      gem 'lograge', '~> 0.11'
    end

    appraise 'rails6-mysql2' do
      gem 'rails', '~> 6.0.0'
      gem 'mysql2', '< 1', platform: :ruby
      gem 'sprockets', '< 4'
      gem 'lograge', '~> 0.11'
    end

    appraise 'rails6-postgres' do
      gem 'rails', '~> 6.0.0'
      gem 'pg', '< 1.0', platform: :ruby
      gem 'sprockets', '< 4'
      gem 'lograge', '~> 0.11'
    end

    appraise 'rails6-semantic-logger' do
      gem 'rails', '~> 6.0.0'
      gem 'pg', '< 1.0', platform: :ruby
      gem 'sprockets', '< 4'
      gem 'rails_semantic_logger', '~> 4.0'
    end

    appraise 'rails6-postgres-redis' do
      gem 'rails', '~> 6.0.0'
      gem 'pg', '< 1.0', platform: :ruby
      gem 'redis'
      gem 'sprockets', '< 4'
      gem 'lograge', '~> 0.11'
    end

    appraise 'rails6-postgres-redis-activesupport' do
      gem 'rails', '~> 6.0.0'
      gem 'pg', '< 1.0', platform: :ruby
      gem 'redis'
      gem 'sprockets', '< 4'
      gem 'lograge', '~> 0.11'
      gem 'redis-rails'
      gem 'redis-store', '>= 1.4', '< 2'
    end

    appraise 'rails6-postgres-sidekiq' do
      gem 'rails', '~> 6.0.0'
      gem 'pg', '< 1.0', platform: :ruby
      gem 'sidekiq', '~> 6' # TODO: Support sidekiq 7.x
      gem 'activejob'
      gem 'sprockets', '< 4'
      gem 'lograge', '~> 0.11'
    end

    appraise 'rails61-mysql2' do
      gem 'rails', '~> 6.1.0'
      gem 'mysql2', '~> 0.5', platform: :ruby
      gem 'sprockets', '< 4'
      gem 'lograge', '~> 0.11'
    end

    appraise 'rails61-postgres' do
      gem 'rails', '~> 6.1.0'
      gem 'pg', '>= 1.1', platform: :ruby
      gem 'sprockets', '< 4'
      gem 'lograge', '~> 0.11'
    end

    appraise 'rails61-postgres-redis' do
      gem 'rails', '~> 6.1.0'
      gem 'pg', '>= 1.1', platform: :ruby
      gem 'redis', '~> 4'
      gem 'sprockets', '< 4'
      gem 'lograge', '~> 0.11'
    end

    appraise 'rails61-postgres-sidekiq' do
      gem 'rails', '~> 6.1.0'
      gem 'pg', '>= 1.1', platform: :ruby
      gem 'sidekiq', '>= 6.1.2'
      gem 'sprockets', '< 4'
      gem 'lograge', '~> 0.11'
    end

    appraise 'rails61-semantic-logger' do
      gem 'rails', '~> 6.1.0'
      gem 'pg', '>= 1.1', platform: :ruby
      gem 'sprockets', '< 4'
      gem 'rails_semantic_logger', '~> 4.0'
    end

    appraise 'resque2-redis3' do
      gem 'redis', '< 4.0'
      gem 'resque', '>= 2.0'
    end

    appraise 'resque2-redis4' do
      gem 'redis', '~> 4.0'
      gem 'resque', '>= 2.0'
    end

    (3..5).each { |v| gem_cucumber(v) }

    appraise 'contrib' do
      gem 'actionpack'
      gem 'actionview'
      gem 'active_model_serializers', '>= 0.10.0'
      gem 'activerecord'
      gem 'aws-sdk'
      gem 'concurrent-ruby'
      gem 'cucumber', '~> 7' # TODO: Support cucumber 8.x
      gem 'dalli', '>= 3.0.0'
      gem 'delayed_job'
      gem 'delayed_job_active_record'
      gem 'elasticsearch', '>= 8.0.0'
      gem 'ethon'
      gem 'excon'
      gem 'grape'
      gem 'graphql', '>= 2.0'
      gem 'grpc'
      gem 'http'
      gem 'httpclient'
      gem 'lograge', '~> 0.11'
      gem 'makara'
      gem 'mongo', '>= 2.8.0', '< 2.15.0' # TODO: FIX TEST BREAKAGES ON >= 2.15 https://github.com/DataDog/dd-trace-rb/issues/1596
      gem 'mysql2', '< 1', platform: :ruby
      gem 'pg', '>= 0.18.4', platform: :ruby
      gem 'racecar', '>= 0.3.5'
      gem 'rack'
      gem 'rack-contrib'
      gem 'rack-test'
      gem 'rake', '>= 12.3'
      gem 'rest-client'
      gem 'resque'
      gem 'ruby-kafka', '>= 0.7.10'
      gem 'rspec', '>= 3.0.0'
      gem 'sequel', '~> 5.54.0' # TODO: Support sequel 5.62.0+
      gem 'semantic_logger', '~> 4.0'
      gem 'shoryuken'
      gem 'sidekiq', '~> 6' # TODO: Support sidekiq 7.x
      gem 'sneakers', '>= 2.12.0'
      gem 'sqlite3', '~> 1.4.1'
      gem 'sucker_punch'
      gem 'typhoeus'
      gem 'que', '>= 1.0.0'
    end

    appraise 'sinatra' do
      gem 'sinatra', '>= 3'
      gem 'rack-test'
    end

    [3, 4, 5].each do |n|
      appraise "redis-#{n}" do
        gem 'redis', "~> #{n}"
      end
    end

    appraise 'contrib-old' do
      gem 'dalli', '< 3.0.0'
      gem 'elasticsearch', '< 8.0.0' # Dependency elasticsearch-transport renamed to elastic-transport in >= 8.0
      gem 'faraday', '0.17'
      gem 'graphql', '~> 1.12.0', '< 2.0' # TODO: Support graphql 1.13.x
      gem 'presto-client', '>= 0.5.14' # Renamed to trino-client in >= 1.0
      gem 'qless', '0.12.0'
    end

    appraise 'core-old' do
      gem 'dogstatsd-ruby', '~> 4'
    end
# ----------------------------------------------------------------------------------------------------------------------
elsif ruby_version?('3.0') || ruby_version?('3.1')
  appraise 'rails61-mysql2' do
    gem 'rails', '~> 6.1.0'
    gem 'mysql2', '~> 0.5', platform: :ruby
    gem 'activerecord-jdbcmysql-adapter', platform: :jruby
    gem 'sprockets', '< 4'
    gem 'lograge', '~> 0.11'
    gem 'net-smtp'
  end

  appraise 'rails61-postgres' do
    gem 'rails', '~> 6.1.0'
    gem 'pg', '>= 1.1', platform: :ruby
    gem 'activerecord-jdbcpostgresql-adapter', platform: :jruby
    gem 'sprockets', '< 4'
    gem 'lograge', '~> 0.11'
    gem 'net-smtp'
  end

  appraise 'rails61-postgres-redis' do
    gem 'rails', '~> 6.1.0'
    gem 'pg', '>= 1.1', platform: :ruby
    gem 'activerecord-jdbcpostgresql-adapter', platform: :jruby
    gem 'redis', '~> 4' # TODO: Support redis 5.x
    gem 'sprockets', '< 4'
    gem 'lograge', '~> 0.11'
    gem 'net-smtp'
  end

  appraise 'rails61-postgres-sidekiq' do
    gem 'rails', '~> 6.1.0'
    gem 'pg', '>= 1.1', platform: :ruby
    gem 'activerecord-jdbcpostgresql-adapter', platform: :jruby
    gem 'sidekiq', '>= 6.1.2'
    gem 'sprockets', '< 4'
    gem 'lograge', '~> 0.11'
    gem 'rails_semantic_logger', '~> 4.0'
    gem 'net-smtp'
  end

  appraise 'rails61-semantic-logger' do
    gem 'rails', '~> 6.1.0'
    gem 'pg', '>= 1.1', platform: :ruby
    gem 'activerecord-jdbcpostgresql-adapter', platform: :jruby
    gem 'sprockets', '< 4'
    gem 'rails_semantic_logger', '~> 4.0'
    gem 'net-smtp'
  end

  appraise 'resque2-redis3' do
    gem 'redis', '< 4.0'
    gem 'resque', '>= 2.0'
  end

  appraise 'resque2-redis4' do
    gem 'redis', '>= 4.0'
    gem 'resque', '>= 2.0'
  end

  (3..5).each { |v| gem_cucumber(v) }

  appraise 'contrib' do
    gem 'actionpack'
    gem 'actionview'
    gem 'active_model_serializers', '>= 0.10.0'
    gem 'activerecord'
    gem 'aws-sdk'
    gem 'concurrent-ruby'
    gem 'cucumber', '~> 7' # TODO: Support cucumber 8.x
    gem 'dalli', '>= 3.0.0'
    gem 'delayed_job'
    gem 'delayed_job_active_record'
    gem 'elasticsearch', '>= 8.0.0'
    gem 'ethon'
    gem 'excon'
    gem 'grape'
    gem 'graphql', '>= 2.0'
    gem 'grpc', '>= 1.38.0', platform: :ruby # Minimum version with Ruby 3.0 support
    gem 'http'
    gem 'httpclient'
    # gem 'lograge', '~> 0.11'  # creates conflict with qless dependancy on thor ~0.19.1
    gem 'makara', '>= 0.6.0.pre' # Ruby 3 requires >= 0.6.0, which is currently in pre-release: https://rubygems.org/gems/makara/versions
    gem 'mongo', '>= 2.8.0', '< 2.15.0' # TODO: FIX TEST BREAKAGES ON >= 2.15 https://github.com/DataDog/dd-trace-rb/issues/1596
    gem 'mysql2', '>= 0.5.3', platform: :ruby
    gem 'activerecord-jdbcmysql-adapter', platform: :jruby
    gem 'pg', platform: :ruby
    gem 'activerecord-jdbcpostgresql-adapter', platform: :jruby
    gem 'racecar', '>= 0.3.5'
    gem 'rack'
    gem 'rack-contrib'
    gem 'rack-test'
    gem 'rake', '>= 12.3'
    gem 'rest-client'
    gem 'resque'
    gem 'ruby-kafka', '>= 0.7.10'
    gem 'rspec', '>= 3.0.0'
    gem 'semantic_logger', '~> 4.0'
    gem 'sequel', '~> 5.54.0' # TODO: Support sequel 5.62.0+
    gem 'shoryuken'
    gem 'sidekiq', '~> 6' # TODO: Support sidekiq 7.x
    gem 'sneakers', '>= 2.12.0'
    gem 'sqlite3', '>= 1.4.2', platform: :ruby
    gem 'jdbc-sqlite3', '>= 3.28', platform: :jruby
    gem 'sucker_punch'
    gem 'typhoeus'
    gem 'que', '>= 1.0.0'
    gem 'net-smtp'
  end

  [3, 4, 5].each do |n|
    appraise "redis-#{n}" do
      gem 'redis', "~> #{n}"
    end
  end

  appraise 'sinatra' do
    gem 'sinatra', '>= 3'
    gem 'rack-test'
  end

  appraise 'contrib-old' do
    gem 'dalli', '< 3.0.0'
    gem 'elasticsearch', '< 8.0.0' # Dependency elasticsearch-transport renamed to elastic-transport in >= 8.0
    gem 'graphql', '~> 1.12.0', '< 2.0' # TODO: Support graphql 1.13.x
    gem 'presto-client', '>= 0.5.14' # Renamed to trino-client in >= 1.0

    if RUBY_PLATFORM == 'java'
      gem 'qless', '0.10.0' # Newer releases require `rusage`, which is not available for JRuby
      gem 'redis', '< 4' # Missing redis version cap for `qless`
    else
      gem 'qless', '0.12.0'
    end
  end

  appraise 'core-old' do
    gem 'dogstatsd-ruby', '~> 4'
  end
# ----------------------------------------------------------------------------------------------------------------------
elsif ruby_version?('3.2')
  appraise 'rails61-mysql2' do
    gem 'rails', '~> 6.1.0'
    # gem 'mysql2', '~> 0.5', platform: :ruby # broken on Ruby 3.2.0-preview1
    gem 'sprockets', '< 4'
    gem 'lograge', '~> 0.11'
    gem 'net-smtp'
  end

  appraise 'rails61-postgres' do
    gem 'rails', '~> 6.1.0'
    gem 'pg', '>= 1.1', platform: :ruby
    gem 'sprockets', '< 4'
    gem 'lograge', '~> 0.11'
    gem 'net-smtp'
  end

  appraise 'rails61-postgres-redis' do
    gem 'rails', '~> 6.1.0'
    gem 'pg', '>= 1.1', platform: :ruby
    gem 'redis', '>= 4.2.5'
    gem 'sprockets', '< 4'
    gem 'lograge', '~> 0.11'
    gem 'net-smtp'
  end

  appraise 'rails61-postgres-sidekiq' do
    gem 'rails', '~> 6.1.0'
    gem 'pg', '>= 1.1', platform: :ruby
    gem 'sidekiq', '>= 6.1.2'
    gem 'sprockets', '< 4'
    gem 'lograge', '~> 0.11'
    gem 'rails_semantic_logger', '~> 4.0'
    gem 'net-smtp'
  end

  appraise 'rails61-semantic-logger' do
    gem 'rails', '~> 6.1.0'
    gem 'pg', '>= 1.1', platform: :ruby
    gem 'sprockets', '< 4'
    gem 'rails_semantic_logger', '~> 4.0'
    gem 'net-smtp'
  end

  appraise 'resque2-redis3' do
    gem 'redis', '< 4.0'
    gem 'resque', '>= 2.0'
  end

  appraise 'resque2-redis4' do
    gem 'redis', '>= 4.0'
    gem 'resque', '>= 2.0'
  end

  (3..5).each { |v| gem_cucumber(v) }

  appraise 'contrib' do
    gem 'actionpack'
    gem 'actionview'
    gem 'active_model_serializers', '>= 0.10.0'
    gem 'activerecord'
    gem 'aws-sdk'
    gem 'concurrent-ruby'
    gem 'cucumber'
    gem 'dalli', '>= 3.0.0'
    gem 'delayed_job'
    gem 'delayed_job_active_record'
    gem 'elasticsearch', '>= 8.0.0'
    gem 'ethon'
    gem 'excon'
    gem 'grape'
    gem 'graphql', '>= 2.0'
    gem 'grpc', '>= 1.38.0' # Minimum version with Ruby 3.0 support
    gem 'http'
    gem 'httpclient'
    # gem 'lograge', '~> 0.11'  # creates conflict with qless dependancy on thor ~0.19.1
    gem 'makara', '>= 0.6.0.pre' # Ruby 3 requires >= 0.6.0, which is currently in pre-release: https://rubygems.org/gems/makara/versions
    gem 'mongo', '>= 2.8.0', '< 2.15.0' # TODO: FIX TEST BREAKAGES ON >= 2.15 https://github.com/DataDog/dd-trace-rb/issues/1596
    # gem 'mysql2', '>= 0.5.3', platform: :ruby # broken on Ruby 3.2.0-preview1
    gem 'pg', '>= 1.1', platform: :ruby
    gem 'racecar', '>= 0.3.5'
    gem 'rack'
    gem 'rack-contrib'
    gem 'rack-test'
    gem 'rake', '>= 12.3'
    gem 'rest-client'
    gem 'resque'
    gem 'ruby-kafka', '>= 0.7.10'
    gem 'rspec', '>= 3.0.0'
    gem 'semantic_logger', '~> 4.0'
    gem 'sequel'
    gem 'shoryuken'
    gem 'sidekiq'
    gem 'sneakers', '>= 2.12.0'
    gem 'sqlite3', '>= 1.4.2'
    gem 'sucker_punch'
    gem 'typhoeus'
    gem 'que', '>= 1.0.0'
    gem 'net-smtp'
    gem 'nokogiri', platform: :ruby # TODO: binary gem has max ruby version constraint excluding previews, switch to using minimum version constraint once a non-3.2-excluding binary gem is released
  end

  appraise 'sinatra' do
    gem 'sinatra', '>= 3'
    gem 'rack-test'
  end

  [3, 4, 5].each do |n|
    appraise "redis-#{n}" do
      gem 'redis', "~> #{n}"
    end
  end

  appraise 'contrib-old' do
    gem 'dalli', '< 3.0.0'
    gem 'elasticsearch', '< 8.0.0' # Dependency elasticsearch-transport renamed to elastic-transport in >= 8.0
    gem 'graphql', '>= 1.12.0', '< 2.0'
    gem 'presto-client', '>= 0.5.14' # Renamed to trino-client in >= 1.0
    gem 'qless', '0.12.0'
  end

  appraise 'core-old' do
    gem 'dogstatsd-ruby', '~> 4'
  end
end
# ADD NEW RUBIES HERE

ruby_runtime = if defined?(RUBY_ENGINE_VERSION)
                 "#{RUBY_ENGINE}-#{RUBY_ENGINE_VERSION}"
               else
                 "#{RUBY_ENGINE}-#{RUBY_VERSION}" # For Ruby < 2.3
               end

appraisals.each do |appraisal|
  appraisal.name.prepend("#{ruby_runtime}-")
end<|MERGE_RESOLUTION|>--- conflicted
+++ resolved
@@ -1161,11 +1161,7 @@
       gem 'semantic_logger', '~> 4.0'
       gem 'sequel', '~> 5.54.0' # TODO: Support sequel 5.62.0+
       gem 'shoryuken'
-<<<<<<< HEAD
       gem 'sidekiq', '~> 6.4.1' # TODO: Support sidekiq 6.5.8
-=======
-      gem 'sidekiq', '~> 5.2.9'
->>>>>>> d48eac7c
       gem 'sneakers', '>= 2.12.0'
       gem 'sqlite3', '~> 1.4.1', platform: :ruby
       gem 'jdbc-sqlite3', '>= 3.28', platform: :jruby
