source 'https://rubygems.org'

gemspec

gem 'appraisal', '~> 2.4.0'
gem 'benchmark-ips', '~> 2.8'
gem 'benchmark-memory', '< 0.2' # V0.2 only works with 2.5+

gem 'climate_control', '~> 0.2.0'

gem 'concurrent-ruby'
gem 'extlz4', '~> 0.3', '>= 0.3.3' if RUBY_PLATFORM != 'java' # Used to test lz4 compression done by libdatadog
gem 'json-schema', '< 3' # V3 only works with 2.5+
gem 'memory_profiler', '~> 0.9'

gem 'os', '~> 1.1'
gem 'pimpmychangelog', '>= 0.1.2'
gem 'pry'
if RUBY_PLATFORM != 'java'
  # There's a few incompatibilities between pry/pry-byebug on older Rubies
  # There's also a few temproary incompatibilities with newer rubies
  gem 'pry-byebug' if RUBY_VERSION >= '2.6.0' && RUBY_ENGINE != 'truffleruby' && RUBY_VERSION < '3.2.0'
  gem 'pry-nav' if RUBY_VERSION < '2.6.0'
  gem 'pry-stack_explorer'
else
  gem 'pry-debugger-jruby'
end
gem 'rake', '>= 10.5'
gem 'rake-compiler', '~> 1.1', '>= 1.1.1' # To compile native extensions
gem 'rspec', '~> 3.12'
gem 'rspec-collection_matchers', '~> 1.1'
gem 'rspec-wait', '~> 0'

gem 'rspec_junit_formatter', '>= 0.5.1'

# Merging branch coverage results does not work for old, unsupported rubies and JRuby
# We have a fix up for review, https://github.com/simplecov-ruby/simplecov/pull/972,
# but given it only affects unsupported version of Ruby, it might not get merged.
gem 'simplecov', git: 'https://github.com/DataDog/simplecov', ref: '3bb6b7ee58bf4b1954ca205f50dd44d6f41c57db'
gem 'simplecov-cobertura', '~> 2.1.0' # Used by codecov

gem 'warning', '~> 1' # NOTE: Used in spec_helper.rb
gem 'webmock', '>= 3.10.0'

gem 'rexml', '>= 3.2.7' # https://www.ruby-lang.org/en/news/2024/05/16/dos-rexml-cve-2024-35176/

if RUBY_VERSION.start_with?('3.4.')
  # ruby 3.4 breaks stable webrick; we need this fix until a version later than 1.8.1 comes out
  gem 'webrick', git: 'https://github.com/ruby/webrick.git', ref: '0c600e169bd4ae267cb5eeb6197277c848323bbe'
elsif RUBY_VERSION >= '3.0.0' # No longer bundled by default since Ruby 3.0
  gem 'webrick', '>= 1.7.0'
end

if RUBY_VERSION >= '2.6.0'
  # 1.50 is the last version to support Ruby 2.6
  gem 'rubocop', '~> 1.50.0', require: false
  gem 'rubocop-packaging', '~> 0.5.2', require: false
  gem 'rubocop-performance', '~> 1.9', require: false
  # 2.20 is the last version to support Ruby 2.6
  gem 'rubocop-rspec', ['~> 2.20', '< 2.21'], require: false
end

# Optional extensions
# TODO: Move this to Appraisals?
# dogstatsd v5, but lower than 5.2, has possible memory leak with datadog.
# @see https://github.com/DataDog/dogstatsd-ruby/issues/182
gem 'dogstatsd-ruby', '>= 3.3.0', '!= 5.0.0', '!= 5.0.1', '!= 5.1.0'

# Profiler testing dependencies
# NOTE: We're excluding versions 3.7.0 and 3.7.1 for the reasons documented in #1424.
#       Since most of our customers won't have BUNDLE_FORCE_RUBY_PLATFORM=true, it's not something we want to add
#       to our CI, so we just shortcut and exclude specific versions that were affecting our CI.
if RUBY_PLATFORM != 'java'
  if RUBY_VERSION >= '2.7.0' # Bundler 1.x fails to find that versions >= 3.8.0 are not compatible because of binary gems
    gem 'google-protobuf', ['~> 3.0', '!= 3.7.0', '!= 3.7.1']
  else
    gem 'google-protobuf', ['~> 3.0', '!= 3.7.0', '!= 3.7.1', '< 3.19.2']
  end
end

<<<<<<< HEAD
group :check do
  if RUBY_VERSION >= '3.0.0' && RUBY_PLATFORM != 'java'
    gem 'rbs', '~> 3.6', require: false
    gem 'steep', '~> 1.7.0', require: false
  end
  gem 'ruby_memcheck', '>= 3' if RUBY_VERSION >= '3.4.0' && RUBY_PLATFORM != 'java'
  gem 'standard', require: false
end

group :dev do
  gem 'ruby-lsp', require: false if RUBY_VERSION >= '3.0.0' && RUBY_PLATFORM != 'java'
end
=======
# For type checking
# Sorbet releases almost daily, with new checks introduced that can make a
# previously-passing codebase start failing. Thus, we need to lock to a specific
# version and bump it from time to time.
# Also, there's no support for windows
if RUBY_VERSION >= '2.4.0' && (RUBY_PLATFORM =~ /^x86_64-(darwin|linux)/)
  gem 'sorbet', '= 0.5.9672'
  gem 'spoom', '~> 1.1'
end


gem 'activerecord'
gem 'bullet'
gem 'sqlite3'
gem 'mysql2'
>>>>>>> 0494ce77
<|MERGE_RESOLUTION|>--- conflicted
+++ resolved
@@ -78,7 +78,6 @@
   end
 end
 
-<<<<<<< HEAD
 group :check do
   if RUBY_VERSION >= '3.0.0' && RUBY_PLATFORM != 'java'
     gem 'rbs', '~> 3.6', require: false
@@ -91,20 +90,9 @@
 group :dev do
   gem 'ruby-lsp', require: false if RUBY_VERSION >= '3.0.0' && RUBY_PLATFORM != 'java'
 end
-=======
-# For type checking
-# Sorbet releases almost daily, with new checks introduced that can make a
-# previously-passing codebase start failing. Thus, we need to lock to a specific
-# version and bump it from time to time.
-# Also, there's no support for windows
-if RUBY_VERSION >= '2.4.0' && (RUBY_PLATFORM =~ /^x86_64-(darwin|linux)/)
-  gem 'sorbet', '= 0.5.9672'
-  gem 'spoom', '~> 1.1'
-end
 
 
 gem 'activerecord'
 gem 'bullet'
 gem 'sqlite3'
-gem 'mysql2'
->>>>>>> 0494ce77
+gem 'mysql2'