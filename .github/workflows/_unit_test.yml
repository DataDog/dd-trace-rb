--- conflicted
+++ resolved
@@ -73,13 +73,8 @@
         batches_data=$(echo "$data" | ruby -rjson -e 'puts JSON.parse(STDIN.read)["batches"].to_json')
         misc_data=$(echo "$data" | ruby -rjson -e 'puts JSON.parse(STDIN.read)["misc"].to_json')
 
-<<<<<<< HEAD
-        echo "batches=$batches_data" >> $GITHUB_OUTPUT
-        echo "misc=$misc_data" >> $GITHUB_OUTPUT
-=======
         echo "batches=$batches_data" >> "$GITHUB_OUTPUT"
         echo "misc=$misc_data" >> "$GITHUB_OUTPUT"
->>>>>>> 5701a10c
     - name: Generate batch summary
       run: bundle exec rake github:generate_batch_summary
       env:
@@ -158,11 +153,8 @@
         image: ghcr.io/datadog/images-rb/services/redis:6.2
     steps:
     - uses: actions/checkout@11bd71901bbe5b1630ceea73d27597364c9af683 # v4.2.2
-<<<<<<< HEAD
-=======
       with:
         persist-credentials: false
->>>>>>> 5701a10c
     - name: Restore bundle cache
       uses: ./.github/actions/bundle-restore
       with:
@@ -236,17 +228,11 @@
         image: ghcr.io/datadog/images-rb/services/starburstdata/presto:332-e.9
     steps:
     - uses: actions/checkout@11bd71901bbe5b1630ceea73d27597364c9af683 # v4.2.2
-<<<<<<< HEAD
-    - name: Restore bundle cache
-      uses: ./.github/actions/bundle-restore
-      with:
-=======
       with:
         persist-credentials: false
     - name: Restore bundle cache
       uses: ./.github/actions/bundle-restore
       with:
->>>>>>> 5701a10c
         lockfile-name: ${{ needs.batch.outputs.lockfile }}
         cache-key: ${{ needs.batch.outputs.cache-key }}
     - name: Build & Test
