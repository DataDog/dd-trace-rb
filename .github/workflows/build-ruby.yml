--- conflicted
+++ resolved
@@ -49,13 +49,8 @@
             version: 3.1.2
             dockerfile: Dockerfile-3.1.2
           - engine: ruby
-<<<<<<< HEAD
-            version: 3.2.0-rc1
-            dockerfile: Dockerfile-3.2.0-rc1
-=======
             version: 3.2.0
             dockerfile: Dockerfile-3.2.0
->>>>>>> 070cb17a
           - engine: jruby
             version: 9.2.21.0
             dockerfile: Dockerfile-jruby-9.2.21.0
