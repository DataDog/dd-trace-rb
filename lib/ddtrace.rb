--- conflicted
+++ resolved
@@ -22,36 +22,22 @@
   extend Configuration
   extend AutoInstrumentBase
 
-  # Load built-in Datadog integrations
-  require 'ddtrace/contrib'
-
-  # Load extension to global Datadog objects
+  # Load and extend Contrib by default
   require 'ddtrace/contrib/extensions'
-  extend(Contrib::Extensions)
-  Configuration::Settings.include(Contrib::Extensions::Configuration::Settings)
-
-  # Load Contrib auto instrumentation
-  require 'ddtrace/contrib/auto_instrument'
-  extend(Contrib::AutoInstrument)
+  extend Contrib::Extensions
 
   # Load and extend OpenTelemetry compatibility by default
   require 'ddtrace/opentelemetry/extensions'
   extend OpenTelemetry::Extensions
 
+  # Load and extend AutoInstrument
+  require 'ddtrace/contrib/auto_instrument'
+  extend Contrib::AutoInstrument
+
   # Add shutdown hook:
   # Ensures the tracer has an opportunity to flush traces
   # and cleanup before terminating the process.
-<<<<<<< HEAD
   at_exit { Datadog.shutdown! }
-end
-=======
-  at_exit do
-    if Interrupt === $! # rubocop:disable Style/SpecialGlobalVars is process terminating due to a ctrl+c or similar?
-      Datadog.send(:handle_interrupt_shutdown!)
-    else
-      Datadog.shutdown!
-    end
-  end
 end
 
 require 'ddtrace/contrib/action_cable/integration'
@@ -89,11 +75,9 @@
 require 'ddtrace/contrib/redis/integration'
 require 'ddtrace/contrib/resque/integration'
 require 'ddtrace/contrib/rest_client/integration'
-require 'ddtrace/contrib/semantic_logger/integration'
 require 'ddtrace/contrib/sequel/integration'
 require 'ddtrace/contrib/shoryuken/integration'
 require 'ddtrace/contrib/sidekiq/integration'
 require 'ddtrace/contrib/sinatra/integration'
 require 'ddtrace/contrib/sneakers/integration'
-require 'ddtrace/contrib/sucker_punch/integration'
->>>>>>> e58e79c8
+require 'ddtrace/contrib/sucker_punch/integration'