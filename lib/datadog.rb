--- conflicted
+++ resolved
@@ -7,12 +7,6 @@
 # Load other products (must follow tracing)
 require_relative 'datadog/profiling'
 require_relative 'datadog/appsec'
-<<<<<<< HEAD
-# Line probes will not work on Ruby < 2.6 because of lack of :script_compiled
-# trace point. Only load DI on supported Ruby versions.
-require_relative 'datadog/di' if RUBY_VERSION >= '2.6' && RUBY_ENGINE != 'jruby'
+require_relative 'datadog/di'
 require_relative 'datadog/error_tracking' if RUBY_VERSION >= '2.6' && RUBY_ENGINE != 'jruby'
-=======
-require_relative 'datadog/di'
->>>>>>> 3eb57606
 require_relative 'datadog/kit'