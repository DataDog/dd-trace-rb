require 'pp'
require 'thread'
require 'logger'
require 'pathname'

require 'ddtrace/span'
require 'ddtrace/context'
require 'ddtrace/provider'
require 'ddtrace/logger'
require 'ddtrace/writer'
require 'ddtrace/sampler'

# \Datadog global namespace that includes all tracing functionality for Tracer and Span classes.
module Datadog
  # A \Tracer keeps track of the time spent by an application processing a single operation. For
  # example, a trace can be used to track the entire time spent processing a complicated web request.
  # Even though the request may require multiple resources and machines to handle the request, all
  # of these function calls and sub-requests would be encapsulated within a single trace.
  # rubocop:disable Metrics/ClassLength
  class Tracer
    attr_reader :writer, :sampler, :services, :tags
    attr_accessor :enabled
    attr_writer :default_service

    # Global, memoized, lazy initialized instance of a logger that is used within the the Datadog
    # namespace. This logger outputs to +STDOUT+ by default, and is considered thread-safe.
    def self.log
      unless defined? @logger
        @logger = Datadog::Logger.new(STDOUT)
        @logger.level = Logger::WARN
      end
      @logger
    end

    # Override the default logger with a custom one.
    def self.log=(logger)
      return unless logger
      return unless logger.respond_to? :methods
      return unless logger.respond_to? :error
      if logger.respond_to? :methods
        unimplemented = Logger.new(STDOUT).methods - logger.methods
        unless unimplemented.empty?
          logger.error("logger #{logger} does not implement #{unimplemented}")
          return
        end
      end
      @logger = logger
    end

    # Activate the debug mode providing more information related to tracer usage
    def self.debug_logging=(value)
      log.level = value ? Logger::DEBUG : Logger::WARN
    end

    # Return if the debug mode is activated or not
    def self.debug_logging
      log.level == Logger::DEBUG
    end

    # Return the current active \Context for this traced execution. This method is
    # automatically called when calling Tracer.trace or Tracer.start_span,
    # but it can be used in the application code during manual instrumentation.
    #
    # This method makes use of a \ContextProvider that is automatically set during the tracer
    # initialization, or while using a library instrumentation.
    def call_context
      @provider.context
    end

    # Initialize a new \Tracer used to create, sample and submit spans that measure the
    # time of sections of code. Available +options+ are:
    #
    # * +enabled+: set if the tracer submits or not spans to the local agent. It's enabled
    #   by default.
    def initialize(options = {})
      @enabled = options.fetch(:enabled, true)
      @writer = options.fetch(:writer, Datadog::Writer.new)
      @sampler = options.fetch(:sampler, Datadog::AllSampler.new)

      @provider = options.fetch(:context_provider, Datadog::DefaultContextProvider.new)
      @provider ||= Datadog::DefaultContextProvider.new # @provider should never be nil

      @mutex = Mutex.new
      @services = {}
      @tags = {}
    end

    # Updates the current \Tracer instance, so that the tracer can be configured after the
    # initialization. Available +options+ are:
    #
    # * +enabled+: set if the tracer submits or not spans to the trace agent
    # * +hostname+: change the location of the trace agent
    # * +port+: change the port of the trace agent
    #
    # For instance, if the trace agent runs in a different location, just:
    #
    #   tracer.configure(hostname: 'agent.service.consul', port: '8777')
    #
    def configure(options = {})
      enabled = options.fetch(:enabled, nil)
      hostname = options.fetch(:hostname, nil)
      port = options.fetch(:port, nil)
      sampler = options.fetch(:sampler, nil)

      @enabled = enabled unless enabled.nil?
      @writer.transport.hostname = hostname unless hostname.nil?
      @writer.transport.port = port unless port.nil?
      @sampler = sampler unless sampler.nil?
    end

    # Set the information about the given service. A valid example is:
    #
    #   tracer.set_service_info('web-application', 'rails', 'web')
    def set_service_info(service, app, app_type)
      @services[service] = {
        'app' => app,
        'app_type' => app_type
      }

      return unless Datadog::Tracer.debug_logging
      Datadog::Tracer.log.debug("set_service_info: service: #{service} app: #{app} type: #{app_type}")
    end

    # A default value for service. One should really override this one
    # for non-root spans which have a parent. However, root spans without
    # a service would be invalid and rejected.
    def default_service
      return @default_service if instance_variable_defined?(:@default_service) && @default_service
      begin
        @default_service = File.basename($PROGRAM_NAME, '.*')
      rescue => e
        Datadog::Tracer.log.error("unable to guess default service: #{e}")
        @default_service = 'ruby'.freeze
      end
      @default_service
    end

    # Set the given key / value tag pair at the tracer level. These tags will be
    # appended to each span created by the tracer. Keys and values must be strings.
    # A valid example is:
    #
    #   tracer.set_tags('env' => 'prod', 'component' => 'core')
    def set_tags(tags)
      @tags.update(tags)
    end

    # Return a span that will trace an operation called \name. This method allows
    # parenting passing \child_of as an option. If it's missing, the newly created span is a
    # root span. Available options are:
    #
    # * +service+: the service name for this span
    # * +resource+: the resource this span refers, or \name if it's missing
    # * +span_type+: the type of the span (such as \http, \db and so on)
    # * +parent_id+: the identifier of the parent span
    # * +trace_id+: the identifier of the root span for this trace
    # * +child_of+: a \Span or a \Context instance representing the parent for this span.
    # * +start_time+: when the span actually starts (defaults to \now)
    # * +tags+: extra tags which should be added to the span.
    def start_span(name, options = {})
      start_time = options.fetch(:start_time, Time.now.utc)
      child_of = options.fetch(:child_of, nil) # can be context or span
      tags = options.fetch(:tags, {})

      unless child_of.nil?
        if child_of.respond_to?(:current_span)
          ctx = child_of
          parent = ctx.current_span
        end
        parent = child_of if child_of.is_a?(Datadog::Span)
      end
      ctx ||= call_context
      parent ||= ctx.current_span
      opts = {
        context: ctx
      }
      opts.merge!(options)
      if parent.nil?
        # root span
        span = Span.new(self, name, opts)
        @sampler.sample(span)
      else
        # child span
        opts[:service] ||= parent.service
        opts[:trace_id] = parent.trace_id
        opts[:parent_id] = parent.span_id
        span = Span.new(self, name, opts)
        span.parent = parent
        span.sampled = parent.sampled
      end
      tags.each { |k, v| span.set_tag(k, v) } unless tags.empty?
      @tags.each { |k, v| span.set_tag(k, v) } unless @tags.empty?
      span.start_time = start_time
      ctx.add_span(span)
      span
    end

    # Return a +span+ that will trace an operation called +name+. You could trace your code
    # using a <tt>do-block</tt> like:
    #
    #   tracer.trace('web.request') do |span|
    #     span.service = 'my-web-site'
    #     span.resource = '/'
    #     span.set_tag('http.method', request.request_method)
    #     do_something()
    #   end
    #
    # The <tt>tracer.trace()</tt> method can also be used without a block in this way:
    #
    #   span = tracer.trace('web.request', service: 'my-web-site')
    #   do_something()
    #   span.finish()
    #
    # Remember that in this case, calling <tt>span.finish()</tt> is mandatory.
    #
    # When a Trace is started, <tt>trace()</tt> will store the created span; subsequent spans will
    # become it's children and will inherit some properties:
    #
    #   parent = tracer.trace('parent')     # has no parent span
    #   child  = tracer.trace('child')      # is a child of 'parent'
    #   child.finish()
    #   parent.finish()
    #   parent2 = tracer.trace('parent2')   # has no parent span
    #   parent2.finish()
    #
    # This method accepts all the options accepted by \start_span.
    def trace(name, options = {})
      span = start_span(name, options)

      # call the finish only if a block is given; this ensures
      # that a call to tracer.trace() without a block, returns
      # a span that should be manually finished.
      if block_given?
        begin
          yield(span)
        rescue StandardError => e
          span.set_error(e)
          raise
        ensure
          span.finish()
        end
      else
        span
      end
    end

    # Record the given +context+. For compatibility with previous versions,
    # +context+ can also be a span. It is similar to the +child_of+ argument,
    # method will figure out what to do, submitting a +span+ for recording
    # is like trying to record its +context+.
    def record(context)
      context = context.context if context.is_a?(Datadog::Span)
      return if context.nil?
      trace, sampled = context.get
      ready = !trace.nil? && !trace.empty? && sampled
      write(trace) if ready
    end

    # Return the current active span or +nil+.
    def active_span
      call_context.current_span
    end

    # Send the trace to the writer to enqueue the spans list in the agent
    # sending queue.
    def write(trace)
      return if @writer.nil? || !@enabled

      if Datadog::Tracer.debug_logging
<<<<<<< HEAD
        Datadog::Tracer.log.debug("Writing #{trace.length} spans (enabled: #{@enabled})")
        PP.pp(trace)
=======
        Datadog::Tracer.log.debug("Writing #{spans.length} spans (enabled: #{@enabled})")
        str = String.new('')
        PP.pp(spans, str)
        Datadog::Tracer.log.debug(str)
>>>>>>> 602d9fcb
      end

      @writer.write(trace, @services)
    end

    private :write
  end
end<|MERGE_RESOLUTION|>--- conflicted
+++ resolved
@@ -266,15 +266,10 @@
       return if @writer.nil? || !@enabled
 
       if Datadog::Tracer.debug_logging
-<<<<<<< HEAD
         Datadog::Tracer.log.debug("Writing #{trace.length} spans (enabled: #{@enabled})")
-        PP.pp(trace)
-=======
-        Datadog::Tracer.log.debug("Writing #{spans.length} spans (enabled: #{@enabled})")
         str = String.new('')
-        PP.pp(spans, str)
+        PP.pp(trace, str)
         Datadog::Tracer.log.debug(str)
->>>>>>> 602d9fcb
       end
 
       @writer.write(trace, @services)
