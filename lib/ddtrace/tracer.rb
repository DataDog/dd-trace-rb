require 'pp'
require 'thread'
require 'logger'
require 'pathname'

require 'ddtrace/environment'
require 'ddtrace/span'
require 'ddtrace/context'
require 'ddtrace/logger'
require 'ddtrace/writer'
require 'ddtrace/sampler'
require 'ddtrace/sampling'
require 'ddtrace/correlation'

# \Datadog global namespace that includes all tracing functionality for Tracer and Span classes.
module Datadog
  # A \Tracer keeps track of the time spent by an application processing a single operation. For
  # example, a trace can be used to track the entire time spent processing a complicated web request.
  # Even though the request may require multiple resources and machines to handle the request, all
  # of these function calls and sub-requests would be encapsulated within a single trace.
  # rubocop:disable Metrics/ClassLength
  class Tracer
    attr_reader :sampler, :tags, :provider, :context_flush
    attr_accessor :enabled, :writer
    attr_writer :default_service

    ALLOWED_SPAN_OPTIONS = [:service, :resource, :span_type].freeze
    DEFAULT_ON_ERROR = proc { |span, error| span.set_error(error) unless span.nil? }

    def services
      # Only log each deprecation warning once (safeguard against log spam)
      Datadog::Patcher.do_once('Tracer#set_service_info') do
        Datadog.logger.warn('services: Usage of Tracer.services has been deprecated')
      end

      {}
    end

    # Shorthand that calls the `shutdown!` method of a registered worker.
    # It's useful to ensure that the Trace Buffer is properly flushed before
    # shutting down the application.
    #
    # For instance:
    #
    #   tracer.trace('operation_name', service='rake_tasks') do |span|
    #     span.set_tag('task.name', 'script')
    #   end
    #
    #   tracer.shutdown!
    #
    def shutdown!
      return unless @enabled

      @writer.stop unless @writer.nil?
    end

    # Return the current active \Context for this traced execution. This method is
    # automatically called when calling Tracer.trace or Tracer.start_span,
    # but it can be used in the application code during manual instrumentation.
    #
    # This method makes use of a \ContextProvider that is automatically set during the tracer
    # initialization, or while using a library instrumentation.
    def call_context
      @provider.context
    end

    # Initialize a new \Tracer used to create, sample and submit spans that measure the
    # time of sections of code. Available +options+ are:
    #
    # * +enabled+: set if the tracer submits or not spans to the local agent. It's enabled
    #   by default.
    def initialize(options = {})
      # Configurable options
      @context_flush = if options[:partial_flush]
                         Datadog::ContextFlush::Partial.new(options)
                       else
                         Datadog::ContextFlush::Finished.new
                       end

      @default_service = options[:default_service]
      @enabled = options.fetch(:enabled, true)
      @provider = options.fetch(:context_provider, Datadog::DefaultContextProvider.new)
      @sampler = options.fetch(:sampler, Datadog::AllSampler.new)
      @tags = options.fetch(:tags, {})
      @writer = options.fetch(:writer, Datadog::Writer.new)

      # Instance variables
      @mutex = Mutex.new
      @provider ||= Datadog::DefaultContextProvider.new # @provider should never be nil

      # Enable priority sampling by default
      activate_priority_sampling!(@sampler)
    end

    # Updates the current \Tracer instance, so that the tracer can be configured after the
    # initialization. Available +options+ are:
    #
    # * +enabled+: set if the tracer submits or not spans to the trace agent
    # * +hostname+: change the location of the trace agent
    # * +port+: change the port of the trace agent
    # * +partial_flush+: enable partial trace flushing
    #
    # For instance, if the trace agent runs in a different location, just:
    #
    #   tracer.configure(hostname: 'agent.service.consul', port: '8777')
    #
    def configure(options = {})
      enabled = options.fetch(:enabled, nil)

      # Those are rare "power-user" options.
      sampler = options.fetch(:sampler, nil)

      @enabled = enabled unless enabled.nil?
      @sampler = sampler unless sampler.nil?

      configure_writer(options)

      if options.key?(:partial_flush)
        @context_flush = if options[:partial_flush]
                           Datadog::ContextFlush::Partial.new(options)
                         else
                           Datadog::ContextFlush::Finished.new
                         end
      end
    end

    # Set the information about the given service. A valid example is:
    #
    #   tracer.set_service_info('web-application', 'rails', 'web')
    #
    # set_service_info is deprecated, no service information needs to be tracked
    def set_service_info(service, app, app_type)
      # Only log each deprecation warning once (safeguard against log spam)
      Datadog::Patcher.do_once('Tracer#set_service_info') do
        Datadog.logger.warn(%(
          set_service_info: Usage of set_service_info has been deprecated,
          service information no longer needs to be reported to the trace agent.
        ))
      end
    end

    # A default value for service. One should really override this one
    # for non-root spans which have a parent. However, root spans without
    # a service would be invalid and rejected.
    def default_service
      return @default_service if instance_variable_defined?(:@default_service) && @default_service
      begin
        @default_service = File.basename($PROGRAM_NAME, '.*')
      rescue StandardError => e
        Datadog.logger.error("unable to guess default service: #{e}")
        @default_service = 'ruby'.freeze
      end
      @default_service
    end

    # Set the given key / value tag pair at the tracer level. These tags will be
    # appended to each span created by the tracer. Keys and values must be strings.
    # A valid example is:
    #
    #   tracer.set_tags('env' => 'prod', 'component' => 'core')
    def set_tags(tags)
      string_tags = Hash[tags.collect { |k, v| [k.to_s, v] }]
      @tags = @tags.merge(string_tags)
    end

    # Guess context and parent from child_of entry.
    def guess_context_and_parent(child_of)
      # call_context should not be in this code path, as start_span
      # should never try and pick an existing context, but only get
      # it from the parameters passed to it (child_of)
      return [Datadog::Context.new, nil] unless child_of

      return [child_of, child_of.current_span] if child_of.is_a?(Context)

      [child_of.context, child_of]
    end

    # Return a span that will trace an operation called \name. This method allows
    # parenting passing \child_of as an option. If it's missing, the newly created span is a
    # root span. Available options are:
    #
    # * +service+: the service name for this span
    # * +resource+: the resource this span refers, or \name if it's missing
    # * +span_type+: the type of the span (such as \http, \db and so on)
    # * +child_of+: a \Span or a \Context instance representing the parent for this span.
    # * +start_time+: when the span actually starts (defaults to \now)
    # * +tags+: extra tags which should be added to the span.
    def start_span(name, options = {})
<<<<<<< HEAD
      start_time = options.fetch(:start_time, Time.now.utc)

=======
      start_time = options[:start_time]
>>>>>>> 1d605036
      tags = options.fetch(:tags, {})

      span_options = options.select do |k, _v|
        # Filter options, we want no side effects with unexpected args.
        ALLOWED_SPAN_OPTIONS.include?(k)
      end

      ctx, parent = guess_context_and_parent(options[:child_of])
      span_options[:context] = ctx unless ctx.nil?

      span = Span.new(self, name, span_options)
      if parent.nil?
        # root span
        @sampler.sample!(span)
        span.set_tag('system.pid', Process.pid)

        if ctx && ctx.trace_id
          span.trace_id = ctx.trace_id
          span.parent_id = ctx.span_id unless ctx.span_id.nil?
        end
      else
        # child span
        span.parent = parent # sets service, trace_id, parent_id, sampled
      end
<<<<<<< HEAD
      span.set_tags(@tags) unless @tags.empty?
      span.set_tags(tags) unless tags.empty?
      span.start_time = start_time
=======
      tags.each { |k, v| span.set_tag(k, v) } unless tags.empty?
      @tags.each { |k, v| span.set_tag(k, v) } unless @tags.empty?
      span.start start_time
>>>>>>> 1d605036

      # this could at some point be optional (start_active_span vs start_manual_span)
      ctx.add_span(span) unless ctx.nil?

      span
    end

    # Return a +span+ that will trace an operation called +name+. You could trace your code
    # using a <tt>do-block</tt> like:
    #
    #   tracer.trace('web.request') do |span|
    #     span.service = 'my-web-site'
    #     span.resource = '/'
    #     span.set_tag('http.method', request.request_method)
    #     do_something()
    #   end
    #
    # The <tt>tracer.trace()</tt> method can also be used without a block in this way:
    #
    #   span = tracer.trace('web.request', service: 'my-web-site')
    #   do_something()
    #   span.finish()
    #
    # Remember that in this case, calling <tt>span.finish()</tt> is mandatory.
    #
    # When a Trace is started, <tt>trace()</tt> will store the created span; subsequent spans will
    # become it's children and will inherit some properties:
    #
    #   parent = tracer.trace('parent')     # has no parent span
    #   child  = tracer.trace('child')      # is a child of 'parent'
    #   child.finish()
    #   parent.finish()
    #   parent2 = tracer.trace('parent2')   # has no parent span
    #   parent2.finish()
    #
    # Available options are:
    #
    # * +service+: the service name for this span
    # * +resource+: the resource this span refers, or \name if it's missing
    # * +span_type+: the type of the span (such as \http, \db and so on)
    # * +child_of+: a \Span or a \Context instance representing the parent for this span.
    #   If not set, defaults to Tracer.call_context
    # * +tags+: extra tags which should be added to the span.
    def trace(name, options = {})
      options[:child_of] ||= call_context

      # call the finish only if a block is given; this ensures
      # that a call to tracer.trace() without a block, returns
      # a span that should be manually finished.
      if block_given?
        span = nil
        return_value = nil

        begin
          begin
            span = start_span(name, options)
          rescue StandardError => e
            Datadog.logger.debug("Failed to start span: #{e}")
          ensure
            # We should yield to the provided block when possible, as this
            # block is application code that we don't want to hinder. We call:
            # * `yield(span)` during normal execution.
            # * `yield(nil)` if `start_span` fails with a runtime error.
            # * We don't yield during a fatal error, as the application is likely trying to
            #   end its execution (either due to a system error or graceful shutdown).
            return_value = yield(span) if span || e.is_a?(StandardError)
          end
        # rubocop:disable Lint/RescueException
        # Here we really want to catch *any* exception, not only StandardError,
        # as we really have no clue of what is in the block,
        # and it is user code which should be executed no matter what.
        # It's not a problem since we re-raise it afterwards so for example a
        # SignalException::Interrupt would still bubble up.
        rescue Exception => e
          (options[:on_error] || DEFAULT_ON_ERROR).call(span, e)
          raise e
        ensure
          span.finish unless span.nil?
        end

        return_value
      else
        start_span(name, options)
      end
    end

    # Record the given +context+. For compatibility with previous versions,
    # +context+ can also be a span. It is similar to the +child_of+ argument,
    # method will figure out what to do, submitting a +span+ for recording
    # is like trying to record its +context+.
    def record(context)
      context = context.context if context.is_a?(Datadog::Span)
      return if context.nil?

      record_context(context)
    end

    # Consume trace from +context+, according to +@context_flush+
    # criteria.
    #
    # \ContextFlush#consume! can return nil or an empty list if the
    # trace is not available to flush or if the trace has not been
    # chosen to be sampled.
    def record_context(context)
      trace = @context_flush.consume!(context)

      write(trace) if @enabled && trace && !trace.empty?
    end

    # Return the current active span or +nil+.
    def active_span
      call_context.current_span
    end

    # Return the current active root span or +nil+.
    def active_root_span
      call_context.current_root_span
    end

    # Return a CorrelationIdentifier for active span
    def active_correlation
      Datadog::Correlation.identifier_from_context(call_context)
    end

    # Send the trace to the writer to enqueue the spans list in the agent
    # sending queue.
    def write(trace)
      return if @writer.nil?

      if Datadog.configuration.diagnostics.debug
        Datadog.logger.debug("Writing #{trace.length} spans (enabled: #{@enabled})")
        str = String.new('')
        PP.pp(trace, str)
        Datadog.logger.debug(str)
      end

      @writer.write(trace)
    end

    # TODO: Move this kind of configuration building out of the tracer.
    #       Tracer should not have this kind of knowledge of writer.
    # rubocop:disable Metrics/PerceivedComplexity
    # rubocop:disable Metrics/CyclomaticComplexity
    # rubocop:disable Metrics/MethodLength
    def configure_writer(options = {})
      hostname = options.fetch(:hostname, nil)
      port = options.fetch(:port, nil)
      sampler = options.fetch(:sampler, nil)
      priority_sampling = options.fetch(:priority_sampling, nil)
      writer = options.fetch(:writer, nil)
      transport_options = options.fetch(:transport_options, {}).dup

      # Compile writer options
      writer_options = options.fetch(:writer_options, {}).dup
      rebuild_writer = !writer_options.empty?

      # Re-build the sampler and writer if priority sampling is enabled,
      # but neither are configured. Verify the sampler isn't already a
      # priority sampler too, so we don't wrap one with another.
      if options.key?(:writer)
        if writer.priority_sampler.nil?
          deactivate_priority_sampling!(sampler)
        else
          activate_priority_sampling!(writer.priority_sampler)
        end
      elsif priority_sampling != false && !@sampler.is_a?(PrioritySampler)
        writer_options[:priority_sampler] = activate_priority_sampling!(@sampler)
        rebuild_writer = true
      elsif priority_sampling == false
        deactivate_priority_sampling!(sampler)
        rebuild_writer = true
      elsif @sampler.is_a?(PrioritySampler)
        # Make sure to add sampler to options if transport is rebuilt.
        writer_options[:priority_sampler] = @sampler
      end

      # Apply options to transport
      if transport_options.is_a?(Proc)
        transport_options = { on_build: transport_options }
        rebuild_writer = true
      end

      if hostname || port
        transport_options[:hostname] = hostname unless hostname.nil?
        transport_options[:port] = port unless port.nil?
        rebuild_writer = true
      end

      writer_options[:transport_options] = transport_options

      if rebuild_writer || writer
        # Make sure old writer is shut down before throwing away.
        # Don't want additional threads running...
        @writer.stop unless writer.nil?
        @writer = writer || Writer.new(writer_options)
      end
    end

    def activate_priority_sampling!(base_sampler = nil)
      @sampler = if base_sampler.is_a?(PrioritySampler)
                   base_sampler
                 else
                   PrioritySampler.new(
                     base_sampler: base_sampler,
                     post_sampler: Sampling::RuleSampler.new
                   )
                 end
    end

    def deactivate_priority_sampling!(base_sampler = nil)
      @sampler = base_sampler || Datadog::AllSampler.new if @sampler.is_a?(PrioritySampler)
    end

    private \
      :activate_priority_sampling!,
      :configure_writer,
      :deactivate_priority_sampling!,
      :guess_context_and_parent,
      :record_context,
      :write
  end
end<|MERGE_RESOLUTION|>--- conflicted
+++ resolved
@@ -186,12 +186,7 @@
     # * +start_time+: when the span actually starts (defaults to \now)
     # * +tags+: extra tags which should be added to the span.
     def start_span(name, options = {})
-<<<<<<< HEAD
-      start_time = options.fetch(:start_time, Time.now.utc)
-
-=======
       start_time = options[:start_time]
->>>>>>> 1d605036
       tags = options.fetch(:tags, {})
 
       span_options = options.select do |k, _v|
@@ -216,15 +211,10 @@
         # child span
         span.parent = parent # sets service, trace_id, parent_id, sampled
       end
-<<<<<<< HEAD
+
       span.set_tags(@tags) unless @tags.empty?
       span.set_tags(tags) unless tags.empty?
-      span.start_time = start_time
-=======
-      tags.each { |k, v| span.set_tag(k, v) } unless tags.empty?
-      @tags.each { |k, v| span.set_tag(k, v) } unless @tags.empty?
-      span.start start_time
->>>>>>> 1d605036
+      span.start(start_time)
 
       # this could at some point be optional (start_active_span vs start_manual_span)
       ctx.add_span(span) unless ctx.nil?
