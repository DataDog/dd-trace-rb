--- conflicted
+++ resolved
@@ -74,15 +74,6 @@
     end
   end
 
-<<<<<<< HEAD
-  # \RateByServiceSampler samples different services at different rates
-  class RateByServiceSampler < Sampler
-    DEFAULT_KEY = 'service:,env:'.freeze
-    DEFAULT_RATE = 1.0
-
-    def initialize(rate = DEFAULT_RATE, opts = {})
-      @env = opts.fetch(:env, Datadog.tracer.tags[:env])
-=======
   # Samples at different rates by key.
   class RateByKeySampler < Sampler
     attr_reader \
@@ -93,7 +84,6 @@
 
       @default_key = default_key
       @resolver = block
->>>>>>> 1c8654e5
       @mutex = Mutex.new
       @samplers = {}
 
