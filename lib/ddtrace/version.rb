module Datadog
  module VERSION
    MAJOR = 0
    MINOR = 34
<<<<<<< HEAD
    PATCH = 1
=======
    PATCH = 2
>>>>>>> eec005c5
    PRE = nil

    STRING = [MAJOR, MINOR, PATCH, PRE].compact.join('.')

    MINIMUM_RUBY_VERSION = '2.0.0'.freeze
  end
end<|MERGE_RESOLUTION|>--- conflicted
+++ resolved
@@ -2,11 +2,7 @@
   module VERSION
     MAJOR = 0
     MINOR = 34
-<<<<<<< HEAD
-    PATCH = 1
-=======
     PATCH = 2
->>>>>>> eec005c5
     PRE = nil
 
     STRING = [MAJOR, MINOR, PATCH, PRE].compact.join('.')
