require 'time'
require 'thread'

require 'ddtrace/utils'
require 'ddtrace/ext/errors'
<<<<<<< HEAD
require 'ddtrace/ext/priority'
=======
require 'ddtrace/analytics'
>>>>>>> 9a6d0e60

module Datadog
  # Represents a logical unit of work in the system. Each trace consists of one or more spans.
  # Each span consists of a start time and a duration. For example, a span can describe the time
  # spent on a distributed call on a separate machine, or the time spent in a small component
  # within a larger operation. Spans can be nested within each other, and in those instances
  # will have a parent-child relationship.
  #
  # rubocop:disable Metrics/ClassLength
  class Span
    # The max value for a \Span identifier.
    # Span and trace identifiers should be strictly positive and strictly inferior to this limit.
    #
    # Limited to 63-bit positive integers, as some other languages might be limited to this,
    # and IDs need to be easy to port across various languages and platforms.
    MAX_ID = 2**63

    # While we only generate 63-bit integers due to limitations in other languages, we support
    # parsing 64-bit integers for distributed tracing since an upstream system may generate one
    EXTERNAL_MAX_ID = 2**64

    attr_accessor :name, :service, :resource, :span_type,
                  :start_time, :end_time,
                  :span_id, :trace_id, :parent_id,
                  :status, :sampled,
                  :tracer, :context

    attr_reader :parent
    # Create a new span linked to the given tracer. Call the \Tracer method <tt>start_span()</tt>
    # and then <tt>finish()</tt> once the tracer operation is over.
    #
    # * +service+: the service name for this span
    # * +resource+: the resource this span refers, or +name+ if it's missing
    # * +span_type+: the type of the span (such as +http+, +db+ and so on)
    # * +parent_id+: the identifier of the parent span
    # * +trace_id+: the identifier of the root span for this trace
    # * +context+: the context of the span
    def initialize(tracer, name, options = {})
      @tracer = tracer

      @name = name
      @service = options.fetch(:service, nil)
      @resource = options.fetch(:resource, name)
      @span_type = options.fetch(:span_type, nil)

      @span_id = Datadog::Utils.next_id
      @parent_id = options.fetch(:parent_id, 0)
      @trace_id = options.fetch(:trace_id, Datadog::Utils.next_id)

      @context = options.fetch(:context, nil)

      @meta = {}
      @metrics = {}
      @status = 0

      @parent = nil
      @sampled = true

      @start_time = nil # set by Tracer.start_span
      @end_time = nil # set by Span.finish

      @allocation_count_start = now_allocations
      @allocation_count_finish = @allocation_count_start
    end

    # Set the given key / value tag pair on the span. Keys and values
    # must be strings. A valid example is:
    #
    #   span.set_tag('http.method', request.method)
    def set_tag(key, value = nil)
      # 'force.keep' is an alias for setting the sampling priority to USER_KEEP
      if key == 'force.keep'
        return if @context.nil?

        @context.sampling_priority = Datadog::Ext::Priority::USER_KEEP
        return
      end

      @meta[key] = value.to_s
    rescue StandardError => e
      Datadog::Tracer.log.debug("Unable to set the tag #{key}, ignoring it. Caused by: #{e}")
    end

    # Return the tag with the given key, nil if it doesn't exist.
    def get_tag(key)
      @meta[key]
    end

    # This method sets a tag with a floating point value for the given key. It acts
    # like `set_tag()` and it simply add a tag without further processing.
    def set_metric(key, value)
      # enforce that the value is a floating point number
      value = Float(value)
      @metrics[key] = value
    rescue StandardError => e
      Datadog::Tracer.log.debug("Unable to set the metric #{key}, ignoring it. Caused by: #{e}")
    end

    # Return the metric with the given key, nil if it doesn't exist.
    def get_metric(key)
      @metrics[key]
    end

    # Mark the span with the given error.
    def set_error(e)
      e = Error.build_from(e)

      @status = Ext::Errors::STATUS
      set_tag(Ext::Errors::TYPE, e.type) unless e.type.empty?
      set_tag(Ext::Errors::MSG, e.message) unless e.message.empty?
      set_tag(Ext::Errors::STACK, e.backtrace) unless e.backtrace.empty?
    end

    # Mark the span finished at the current time and submit it.
    def finish(finish_time = nil)
      # A span should not be finished twice. Note that this is not thread-safe,
      # finish is called from multiple threads, a given span might be finished
      # several times. Again, one should not do this, so this test is more a
      # fallback to avoid very bad things and protect you in most common cases.
      return if finished?

      @allocation_count_finish = now_allocations

      # Provide a default start_time if unset, but this should have been set by start_span.
      # Using now here causes 0-duration spans, still, this is expected, as we never
      # explicitely say when it started.
      @start_time ||= Time.now.utc

      @end_time = finish_time.nil? ? Time.now.utc : finish_time # finish this

      # Finish does not really do anything if the span is not bound to a tracer and a context.
      return self if @tracer.nil? || @context.nil?

      # spans without a service would be dropped, so here we provide a default.
      # This should really never happen with integrations in contrib, as a default
      # service is always set. It's only for custom instrumentation.
      @service ||= @tracer.default_service unless @tracer.nil?

      begin
        @context.close_span(self)
        @tracer.record(self)
      rescue StandardError => e
        Datadog::Tracer.log.debug("error recording finished trace: #{e}")
      end
      self
    end

    # Return whether the span is finished or not.
    def finished?
      !@end_time.nil?
    end

    # Return a string representation of the span.
    def to_s
      "Span(name:#{@name},sid:#{@span_id},tid:#{@trace_id},pid:#{@parent_id})"
    end

    # DEPRECATED: remove this function in the next release, replaced by ``parent=``
    def set_parent(parent)
      self.parent = parent
    end

    # Set this span's parent, inheriting any properties not explicitly set.
    # If the parent is nil, set the span zero values.
    def parent=(parent)
      @parent = parent

      if parent.nil?
        @trace_id = @span_id
        @parent_id = 0
      else
        @trace_id = parent.trace_id
        @parent_id = parent.span_id
        @service ||= parent.service
        @sampled = parent.sampled
      end
    end

    def allocations
      @allocation_count_finish - @allocation_count_start
    end

    # Return the hash representation of the current span.
    def to_hash
      h = {
        span_id: @span_id,
        parent_id: @parent_id,
        trace_id: @trace_id,
        name: @name,
        service: @service,
        resource: @resource,
        type: @span_type,
        meta: @meta,
        metrics: @metrics,
        allocations: allocations,
        error: @status
      }

      if !@start_time.nil? && !@end_time.nil?
        h[:start] = (@start_time.to_f * 1e9).to_i
        h[:duration] = ((@end_time - @start_time) * 1e9).to_i
      end

      h
    end

    # Return a human readable version of the span
    def pretty_print(q)
      start_time = (@start_time.to_f * 1e9).to_i rescue '-'
      end_time = (@end_time.to_f * 1e9).to_i rescue '-'
      duration = ((@end_time - @start_time) * 1e9).to_i rescue 0
      q.group 0 do
        q.breakable
        q.text "Name: #{@name}\n"
        q.text "Span ID: #{@span_id}\n"
        q.text "Parent ID: #{@parent_id}\n"
        q.text "Trace ID: #{@trace_id}\n"
        q.text "Type: #{@span_type}\n"
        q.text "Service: #{@service}\n"
        q.text "Resource: #{@resource}\n"
        q.text "Error: #{@status}\n"
        q.text "Start: #{start_time}\n"
        q.text "End: #{end_time}\n"
        q.text "Duration: #{duration}\n"
        q.text "Allocations: #{allocations}\n"
        q.group(2, 'Tags: [', "]\n") do
          q.breakable
          q.seplist @meta.each do |key, value|
            q.text "#{key} => #{value}"
          end
        end
        q.group(2, 'Metrics: [', ']') do
          q.breakable
          q.seplist @metrics.each do |key, value|
            q.text "#{key} => #{value}"
          end
        end
      end
    end

    private

    if defined?(JRUBY_VERSION) || Gem::Version.new(RUBY_VERSION) < Gem::Version.new('2.0.0')
      def now_allocations
        0
      end
    elsif Gem::Version.new(RUBY_VERSION) < Gem::Version.new('2.2.0')
      def now_allocations
        GC.stat.fetch(:total_allocated_object)
      end
    else
      def now_allocations
        GC.stat(:total_allocated_objects)
      end
    end
  end
end

# Include extensions after Span (for Ruby 1.9 compatibility)
Datadog::Span.send(:include, Datadog::Analytics::Span)<|MERGE_RESOLUTION|>--- conflicted
+++ resolved
@@ -3,11 +3,9 @@
 
 require 'ddtrace/utils'
 require 'ddtrace/ext/errors'
-<<<<<<< HEAD
 require 'ddtrace/ext/priority'
-=======
 require 'ddtrace/analytics'
->>>>>>> 9a6d0e60
+require 'ddtrace/forced_tracing'
 
 module Datadog
   # Represents a logical unit of work in the system. Each trace consists of one or more spans.
@@ -78,14 +76,6 @@
     #
     #   span.set_tag('http.method', request.method)
     def set_tag(key, value = nil)
-      # 'force.keep' is an alias for setting the sampling priority to USER_KEEP
-      if key == 'force.keep'
-        return if @context.nil?
-
-        @context.sampling_priority = Datadog::Ext::Priority::USER_KEEP
-        return
-      end
-
       @meta[key] = value.to_s
     rescue StandardError => e
       Datadog::Tracer.log.debug("Unable to set the tag #{key}, ignoring it. Caused by: #{e}")
@@ -267,4 +257,5 @@
 end
 
 # Include extensions after Span (for Ruby 1.9 compatibility)
-Datadog::Span.send(:include, Datadog::Analytics::Span)+Datadog::Span.send(:include, Datadog::Analytics::Span)
+Datadog::Span.send(:include, Datadog::ForcedTracing::Span)