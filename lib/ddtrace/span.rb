--- conflicted
+++ resolved
@@ -264,7 +264,7 @@
 
     # Return the hash representation of the current span.
     def to_hash
-      {
+      h = {
         span_id: @span_id,
         parent_id: @parent_id,
         trace_id: @trace_id,
@@ -276,20 +276,14 @@
         metrics: @metrics,
         allocations: allocations,
         error: @status
-<<<<<<< HEAD
       }
 
-      if !@start_time.nil? && !@end_time.nil?
+      if finished?
         h[:start] = start_time_nano
         h[:duration] = duration_nano
-=======
-      }.tap do |h|
-        if finished?
-          h[:start] = (start_time.to_f * 1e9).to_i
-          h[:duration] = (duration.to_f * 1e9).to_i
-        end
->>>>>>> d08c6005
-      end
+      end
+
+      h
     end
 
     # MessagePack serializer interface. Making this object
@@ -304,7 +298,7 @@
       # As of 1.3.3, JRuby implementation doesn't pass an existing packer
       packer ||= MessagePack::Packer.new
 
-      if !@start_time.nil? && !@end_time.nil?
+      if finished?
         packer.write_map_header(13) # Set header with how many elements in the map
 
         packer.write('start')
@@ -395,9 +389,9 @@
 
     def duration
       if @duration_end.nil? || @duration_start.nil?
-        (@end_time - @start_time).to_f rescue 0.0
+        @end_time - @start_time
       else
-        (@duration_end - @duration_start).to_f rescue 0.0
+        @duration_end - @duration_start
       end
     end
 
@@ -430,7 +424,7 @@
     # Used for serialization
     # @return [Integer] in nanoseconds since Epoch
     def duration_nano
-      ((@end_time - @start_time) * 1e9).to_i
+      (duration * 1e9).to_i
     end
   end
 end