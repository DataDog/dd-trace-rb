# typed: false
require 'logger'
require 'ddtrace/configuration/base'

require 'ddtrace/ext/analytics'
require 'ddtrace/ext/distributed'
require 'ddtrace/ext/environment'
require 'ddtrace/ext/profiling'
require 'ddtrace/ext/sampling'
require 'ddtrace/ext/test'

module Datadog
  module Configuration
    # Global configuration settings for the trace library.
    # @public_api
    # rubocop:disable Metrics/ClassLength
    class Settings
      include Base

      # @!visibility private
      def initialize(*_)
        super

        # WORKAROUND: The values for services, version, and env can get set either directly OR as a side effect of
        # accessing tags (reading or writing). This is of course really confusing and error-prone, e.g. in an app
        # WITHOUT this workaround where you define `DD_TAGS=env:envenvtag,service:envservicetag,version:envversiontag`
        # and do:
        #
        # puts Datadog.configuration.instance_exec { "#{service} #{env} #{version}" }
        # Datadog.configuration.tags
        # puts Datadog.configuration.instance_exec { "#{service} #{env} #{version}" }
        #
        # the output will be:
        #
        # [empty]
        # envservicetag envenvtag envversiontag
        #
        # That is -- the proper values for service/env/version are only set AFTER something accidentally or not triggers
        # the resolution of the tags.
        # This is really confusing, error prone, etc, so calling tags here is a really hacky but effective way to
        # avoid this. I could not think of a better way of fixing this issue without massive refactoring of tags parsing
        # (so that the individual service/env/version get correctly set even from their tags values, not as a side
        # effect). Sorry :(
        tags
      end

      # {https://docs.datadoghq.com/agent/ Datadog Agent} configuration.
      # @configure_with {Datadog}
      # @public_api
      settings :agent do
        # @configure_with {Datadog}
        # @default `DD_AGENT_HOST` environment variable, otherwise `127.0.0.1`
        # @return [String,nil]
        option :host

        # Configuration for trace agent access.
        # @configure_with {Datadog::Tracing}
        # @public_api
        settings :tracer do
          # Trace agent port.
          # @configure_with {Datadog::Tracing}
          # @default `DD_TRACE_AGENT_PORT` environment variable, otherwise `8126`
          # @return [String,nil]
          option :port
        end

        # TODO: add declarative statsd configuration. Currently only usable via an environment variable.
        # Statsd configuration for agent access.
        # @configure_with {Datadog::Statsd}
        # @public_api
        # settings :statsd do
        #   # Agent Statsd port.
        #   # @configure_with {Datadog::Statsd}
        #   # @default `DD_AGENT_HOST` environment variable, otherwise `8125`
        #   # @return [String,nil]
        #   option :port
        # end
      end

      # Legacy [App Analytics](https://docs.datadoghq.com/tracing/legacy_app_analytics/) configuration.
      #
      # @configure_with {Datadog::Tracing}
      # @deprecated Use [Trace Retention and Ingestion](https://docs.datadoghq.com/tracing/trace_retention_and_ingestion/)
      #   controls.
      # @public_api
      settings :analytics do
        # @default `DD_TRACE_ANALYTICS_ENABLED` environment variable, otherwise `nil`
        # @return [Boolean,nil]
        option :enabled do |o|
          o.default { env_to_bool(Ext::Analytics::ENV_TRACE_ANALYTICS_ENABLED, nil) }
          o.lazy
        end
      end

      # Datadog API key.
      #
      # For internal use only.
      #
      # @configure_with {Datadog}
      # @default `DD_API_KEY` environment variable, otherwise `nil`
      # @return [String,nil]
      option :api_key do |o|
        o.default { ENV.fetch(Ext::Environment::ENV_API_KEY, nil) }
        o.lazy
      end

      # Datadog diagnostic settings.
      #
      # Enabling these surfaces debug information that can be helpful to
      # diagnose issues related to Datadog internals.
      # @configure_with {Datadog}
      # @public_api
      settings :diagnostics do
        # Outputs all spans created by the host application to `Datadog.logger`.
        #
        # **This option is very verbose!** It's only recommended for non-production
        # environments.
        #
        # This option is helpful when trying to understand what information the
        # Datadog features are sending to the Agent or backend.
        # @default `DD_TRACE_DEBUG` environment variable, otherwise `false`
        # @return [Boolean]
        option :debug do |o|
          o.default { env_to_bool(Datadog::Ext::Diagnostics::DD_TRACE_DEBUG, false) }
          o.lazy
          o.on_set do |enabled|
            # Enable rich debug print statements.
            # We do not need to unnecessarily load 'pp' unless in debugging mode.
            require 'pp' if enabled
          end
        end

        # Internal {Datadog::Statsd} metrics collection.
        #
        # The list of metrics collected can be found in {Datadog::Ext::Diagnostics::Health::Metrics}.
        # @public_api
        settings :health_metrics do
          # Enable health metrics collection.
          #
          # @default `DD_HEALTH_METRICS_ENABLED` environment variable, otherwise `false`
          # @return [Boolean]
          option :enabled do |o|
            o.default { env_to_bool(Datadog::Ext::Diagnostics::Health::Metrics::ENV_ENABLED, false) }
            o.lazy
          end

          # {Datadog::Statsd} instance to collect health metrics.
          #
          # If `nil`, health metrics creates a new {Datadog::Statsd} client with default agent configuration.
          #
          # @default `nil`
          # @return [Datadog::Statsd,nil] a custom {Datadog::Statsd} instance
          # @return [nil] an instance with default agent configuration will be lazily created
          option :statsd
        end

        # Tracer startup debug log statement configuration.
        # @public_api
        settings :startup_logs do
          # Enable startup logs collection.
          #
          # If `nil`, defaults to logging startup logs when `ddtrace` detects that the application
          # is *not* running in a development environment.
          #
          # @default `DD_TRACE_STARTUP_LOGS` environment variable, otherwise `nil`
          # @return [Boolean,nil]
          option :enabled do |o|
            # Defaults to nil as we want to know when the default value is being used
            o.default { env_to_bool(Datadog::Ext::Diagnostics::DD_TRACE_STARTUP_LOGS, nil) }
            o.lazy
          end
        end
      end

      # [Distributed Tracing](https://docs.datadoghq.com/tracing/setup_overview/setup/ruby/#distributed-tracing) propagation
      # style configuration.
      #
      # The supported formats are:
      # * `Datadog`: Datadog propagation format, described by [Distributed Tracing](https://docs.datadoghq.com/tracing/setup_overview/setup/ruby/#distributed-tracing).
      # * `B3`: B3 Propagation using multiple headers, described by [openzipkin/b3-propagation](https://github.com/openzipkin/b3-propagation#multiple-headers).
      # * `B3 single header`: B3 Propagation using a single header, described by [openzipkin/b3-propagation](https://github.com/openzipkin/b3-propagation#single-header).
      #
      # @configure_with {Datadog::Tracing}
      # @public_api
      settings :distributed_tracing do
        # An ordered list of what data propagation styles the tracer will use to extract distributed tracing propagation
        # data from incoming requests and messages.
        #
        # The tracer will try to find distributed headers in the order they are present in the list provided to this option.
        # The first format to have valid data present will be used.
        #
        # @default `DD_PROPAGATION_STYLE_EXTRACT` environment variable (comma-separated list),
        #   otherwise `['Datadog','B3','B3 single header']`.
        # @return [Array<String>]
        option :propagation_extract_style do |o|
          o.default do
            # Look for all headers by default
            env_to_list(Ext::DistributedTracing::PROPAGATION_STYLE_EXTRACT_ENV,
                        [Ext::DistributedTracing::PROPAGATION_STYLE_DATADOG,
                         Ext::DistributedTracing::PROPAGATION_STYLE_B3,
                         Ext::DistributedTracing::PROPAGATION_STYLE_B3_SINGLE_HEADER])
          end

          o.lazy
        end

        # The data propagation styles the tracer will use to inject distributed tracing propagation
        # data into outgoing requests and messages.
        #
        # The tracer will inject data from all styles specified in this option.
        #
        # @default `DD_PROPAGATION_STYLE_INJECT` environment variable (comma-separated list), otherwise `['Datadog']`.
        # @return [Array<String>]
        option :propagation_inject_style do |o|
          o.default do
            env_to_list(
              Ext::DistributedTracing::PROPAGATION_STYLE_INJECT_ENV,
              [Ext::DistributedTracing::PROPAGATION_STYLE_DATADOG] # Only inject Datadog headers by default
            )
          end

          o.lazy
        end
      end

      # The `env` tag in Datadog. Use it to separate out your staging, development, and production environments.
      # @see https://docs.datadoghq.com/getting_started/tagging/unified_service_tagging
      # @default `DD_ENV` environment variable, otherwise `nil`
      # @return [String,nil]
      # @configure_with {Datadog}
      option :env do |o|
        # NOTE: env also gets set as a side effect of tags. See the WORKAROUND note in #initialize for details.
        o.default { ENV.fetch(Ext::Environment::ENV_ENVIRONMENT, nil) }
        o.lazy
      end

      # Automatic correlation between tracing and logging.
      # @see https://docs.datadoghq.com/tracing/setup_overview/setup/ruby/#trace-correlation
      # @return [Boolean]
      # @configure_with {Datadog::Tracing}
      option :log_injection do |o|
        o.default { env_to_bool(Ext::Correlation::ENV_LOGS_INJECTION_ENABLED, true) }
        o.lazy
      end

      # Internal `Datadog.logger` configuration.
      #
      # This logger instance is only used internally by the gem.
      # @configure_with {Datadog}
      # @public_api
      settings :logger do
        # The `Datadog.logger` object.
        #
        # Can be overwritten with a custom logger object that respects the
        # [built-in Ruby Logger](https://ruby-doc.org/stdlib-3.0.1/libdoc/logger/rdoc/Logger.html)
        # interface.
        #
        # @return Logger::Severity
        option :instance do |o|
          o.on_set { |value| set_option(:level, value.level) unless value.nil? }
        end

        # Log level for `Datadog.logger`.
        # @see Logger::Severity
        # @return Logger::Severity
        option :level, default: ::Logger::INFO
      end

      # Datadog Profiler-specific configurations.
      #
      # @see https://docs.datadoghq.com/tracing/profiler/
      # @configure_with {Datadog::Profiling}
      # @public_api
      settings :profiling do
        # Enable profiling.
        #
        # @default `DD_PROFILING_ENABLED` environment variable, otherwise `false`
        # @return [Boolean]
        option :enabled do |o|
          o.default { env_to_bool(Ext::Profiling::ENV_ENABLED, false) }
          o.lazy
        end

        # @public_api
        settings :exporter do
          option :transport
        end

        # @public_api
        settings :advanced do
          # This should never be reduced, as it can cause the resulting profiles to become biased.
          # The current default should be enough for most services, allowing 16 threads to be sampled around 30 times
          # per second for a 60 second period.
          option :max_events, default: 32768

          # Controls the maximum number of frames for each thread sampled. Can be tuned to avoid omitted frames in the
          # produced profiles. Increasing this may increase the overhead of profiling.
          option :max_frames do |o|
            o.default { env_to_int(Ext::Profiling::ENV_MAX_FRAMES, 400) }
            o.lazy
          end

          # @public_api
          settings :endpoint do
            settings :collection do
              # When using profiling together with tracing, this controls if endpoint names
              # are gathered and reported together with profiles.
              #
              # @default `DD_PROFILING_ENDPOINT_COLLECTION_ENABLED` environment variable, otherwise `true`
              # @return [Boolean]
              option :enabled do |o|
                o.default { env_to_bool(Ext::Profiling::ENV_ENDPOINT_COLLECTION_ENABLED, true) }
                o.lazy
              end
            end
          end
        end

        # @public_api
        settings :upload do
          option :timeout_seconds do |o|
            o.setter { |value| value.nil? ? 30.0 : value.to_f }
            o.default { env_to_float(Ext::Profiling::ENV_UPLOAD_TIMEOUT, 30.0) }
            o.lazy
          end
        end
      end

      option :report_hostname do |o|
        o.default { env_to_bool(Ext::NET::ENV_REPORT_HOSTNAME, false) }
        o.lazy
      end

      # [Runtime Metrics](https://docs.datadoghq.com/tracing/runtime_metrics/)
      # are StatsD metrics collected by the tracer to gain additional insights into an application's performance.
      # @configure_with {Datadog::Tracing}
      # @public_api
      settings :runtime_metrics do
        # Enable runtime metrics.
        # @default `DD_RUNTIME_METRICS_ENABLED` environment variable, otherwise `false`
        # @return [Boolean]
        option :enabled do |o|
          o.default { env_to_bool(Ext::Runtime::Metrics::ENV_ENABLED, false) }
          o.lazy
        end

        option :opts, default: ->(_i) { {} }, lazy: true
        option :statsd
      end

      # Client-side sampling configuration.
      # @configure_with {Datadog::Tracing}
      # @public_api
      settings :sampling do
        # Default sampling rate for the tracer.
        #
        # If `nil`, the trace uses an automatic sampling strategy that tries to ensure
        # the collection of traces that are considered important (e.g. traces with an error, traces
        # for resources not seen recently).
        #
        # @default `DD_TRACE_SAMPLE_RATE` environment variable, otherwise `nil`.
        # @return [Float,nil]
        option :default_rate do |o|
          o.default { env_to_float(Ext::Sampling::ENV_SAMPLE_RATE, nil) }
          o.lazy
        end

        # Rate limit for number of spans per second.
        #
        # Spans created above the limit will contribute to service metrics, but won't
        # have their payload stored.
        #
        # @default `DD_TRACE_RATE_LIMIT` environment variable, otherwise 100.
        # @return [Numeric,nil]
        option :rate_limit do |o|
          o.default { env_to_float(Ext::Sampling::ENV_RATE_LIMIT, 100) }
          o.lazy
        end
      end

      # The `service` tag in Datadog. Use it to group related traces into a service.
      # @see https://docs.datadoghq.com/getting_started/tagging/unified_service_tagging
      # @default `DD_SERVICE` environment variable, otherwise the program name (e.g. `'ruby'`, `'rails'`, `'pry'`)
      # @return [String]
      # @configure_with {Datadog}
      option :service do |o|
        # NOTE: service also gets set as a side effect of tags. See the WORKAROUND note in #initialize for details.
        o.default { ENV.fetch(Ext::Environment::ENV_SERVICE, Ext::Environment::FALLBACK_SERVICE_NAME) }
        o.lazy

        # There's a few cases where we don't want to use the fallback service name, so this helper allows us to get a
        # nil instead so that one can do
        # nice_service_name = Datadog.configuration.service_without_fallback || nice_service_name_default
        o.helper(:service_without_fallback) do
          service_name = service
          service_name unless service_name.equal?(Ext::Environment::FALLBACK_SERVICE_NAME)
        end
      end

      # The Datadog site host to send data to.
      # By default, data is sent to the Datadog US site: `app.datadoghq.com`.
      #
      # If your organization is on another site, you must update this value to the new site.
      #
      # For internal use only.
      #
      # @see https://docs.datadoghq.com/agent/troubleshooting/site/
      # @default `DD_SITE` environment variable, otherwise `nil` which sends data to `app.datadoghq.com`
      # @return [String,nil]
      # @configure_with {Datadog}
      option :site do |o|
        o.default { ENV.fetch(Ext::Environment::ENV_SITE, nil) }
        o.lazy
      end

      # Default tags
      #
      # These tags are used by all Datadog products, when applicable.
      # e.g. trace spans, profiles, etc.
      # @default `DD_TAGS` environment variable (in the format `'tag1:value1,tag2:value2'`), otherwise `{}`
      # @return [Hash<String,String>]
      # @configure_with {Datadog}
      option :tags do |o|
        o.default do
          tags = {}

          # Parse tags from environment
          env_to_list(Ext::Environment::ENV_TAGS).each do |tag|
            pair = tag.split(':')
            tags[pair.first] = pair.last if pair.length == 2
          end

          # Override tags if defined
          tags[Ext::Environment::TAG_ENV] = env unless env.nil?
          tags[Ext::Environment::TAG_VERSION] = version unless version.nil?

          tags
        end

        o.setter do |new_value, old_value|
          # Coerce keys to strings
          string_tags = new_value.collect { |k, v| [k.to_s, v] }.to_h

          # Cross-populate tag values with other settings

          self.env = string_tags[Ext::Environment::TAG_ENV] if env.nil? && string_tags.key?(Ext::Environment::TAG_ENV)

          if version.nil? && string_tags.key?(Ext::Environment::TAG_VERSION)
            self.version = string_tags[Ext::Environment::TAG_VERSION]
          end

          if service_without_fallback.nil? && string_tags.key?(Ext::Environment::TAG_SERVICE)
            self.service = string_tags[Ext::Environment::TAG_SERVICE]
          end

          # Merge with previous tags
          (old_value || {}).merge(string_tags)
        end

        o.lazy
      end

      # [Continuous Integration Visibility](https://docs.datadoghq.com/continuous_integration/) configuration.
      # @configure_with {Datadog::Tracing}
      # @public_api
      settings :test_mode do
        # Enable test mode. This allows the tracer to collect spans from test runs.
        #
        # It also prevents the tracer from collecting spans in a production environment. Only use in a test environment.
        #
        # @default `DD_TRACE_TEST_MODE_ENABLED` environment variable, otherwise `false`
        # @return [Boolean]
        option :enabled do |o|
          o.default { env_to_bool(Ext::Test::ENV_MODE_ENABLED, false) }
          o.lazy
        end

        option :trace_flush do |o|
          o.default { nil }
          o.lazy
        end

        option :writer_options do |o|
          o.default { {} }
          o.lazy
        end
      end

      # The time provider used by Datadog. It must respect the interface of [Time](https://ruby-doc.org/core-3.0.1/Time.html).
      #
      # When testing, it can be helpful to use a different time provider.
      #
      # For [Timecop](https://rubygems.org/gems/timecop), for example, `->{ Time.now_without_mock_time }`
      # allows Datadog features to use the real wall time when time is frozen.
      #
      # @default `->{ Time.now }`
      # @return [Proc<Time>]
      # @configure_with {Datadog}
      option :time_now_provider do |o|
        o.default { ::Time.now }

        o.on_set do |time_provider|
          Utils::Time.now_provider = time_provider
        end

        o.resetter do |_value|
          # TODO: Resetter needs access to the default value
          # TODO: to help reduce duplication.
          -> { ::Time.now }.tap do |default|
            Utils::Time.now_provider = default
          end
        end
      end

      # Tracer specific configurations.
      # @configure_with {Datadog::Tracing}
      # @public_api
      settings :tracer do
        # Enable trace collection and span generation.
        #
        # You can use this option to disable tracing without having to
        # remove the library as a whole.
        #
        # @default `DD_TRACE_ENABLED` environment variable, otherwise `true`
        # @return [Boolean]
        option :enabled do |o|
          o.default { env_to_bool(Datadog::Ext::Diagnostics::DD_TRACE_ENABLED, true) }
          o.lazy
        end

        # A custom tracer instance.
        #
        # It must respect the contract of {Datadog::Tracer}.
        # It's recommended to delegate methods to {Datadog::Tracer} to ease the implementation
        # of a custom tracer.
        #
        # This option will not return the live tracer instance: it only holds a custom
        # tracing instance, if any. The live tracer instance can be found in {Datadog::Tracing.tracer}.
        #
        # For internal use only.
        #
        # @default `nil`
        # @return [Object,nil]
        option :instance

        # Configures an alternative trace transport behavior, where
        # traces can be sent to the agent and backend before all spans
        # have finished.
        #
        # This is useful for long-running jobs or very large traces.
        #
        # The trace flame graph will display the partial trace as it is received and constantly
        # update with new spans as they are flushed.
        # @public_api
        settings :partial_flush do
          # Enable partial trace flushing.
          #
          # @default `false`
          # @return [Boolean]
          option :enabled, default: false

          # Minimum number of finished spans required in a single unfinished trace before
          # the tracer will consider that trace for partial flushing.
          #
          # This option helps preserve a minimum amount of batching in the
          # flushing process, reducing network overhead.
          #
          # This threshold only applies to unfinished traces. Traces that have finished
          # are always flushed immediately.
          #
          # @default 500
          # @return [Boolean]
          option :min_spans_threshold, default: 500
        end

<<<<<<< HEAD
        option :priority_sampling # TODO: Deprecate
=======
        # TODO: This setting is not tracer-specific and should be moved to top-level or to the transport.
        option :port

        # Enables {https://docs.datadoghq.com/tracing/trace_retention_and_ingestion/#datadog-intelligent-retention-filter
        # Datadog intelligent retention filter}.
        # @default `true`
        # @return [Boolean,nil]
        option :priority_sampling
>>>>>>> 6154c7ea

        # A custom sampler instance.
        # The object must respect the {Datadog::Sampler} interface.
        # @default `nil`
        # @return [Object,nil]
        option :sampler

        # @see file:docs/GettingStarted.md#configuring-the-transport-layer Configuring the transport layer
        #
        # @overload transport_options
        #   A custom {Hash} with keyword options to be passed to the initializer of
        #   the tracer writer class.
        # @overload transport_options
        #   A {Proc} that configures a custom tracer transport.
        #   @yield Receives a {Datadog::Transport::HTTP} that can be modified with custom adapters and settings.
        #   @yieldparam [Datadog::Transport::HTTP] t transport to be configured.
        # @default `{}`
        # @return [Hash,Proc,nil]
        option :transport_options, default: ->(_i) { {} }, lazy: true

        # A custom writer instance.
        # The object must respect the {Datadog::Writer} interface.
        #
        # This option is recommended for internal use only.
        #
        # @default `nil`
        # @return [Object,nil]
        option :writer

        # A custom {Hash} with keyword options to be passed to {Datadog::Writer#initialize}.
        #
        # This option is recommended for internal use only.
        #
        # @default `{}`
        # @return [Hash,nil]
        option :writer_options, default: ->(_i) { {} }, lazy: true
      end

      # The `version` tag in Datadog. Use it to enable [Deployment Tracking](https://docs.datadoghq.com/tracing/deployment_tracking/).
      # @see https://docs.datadoghq.com/getting_started/tagging/unified_service_tagging
      # @default `DD_VERSION` environment variable, otherwise `nils`
      # @return [String,nil]
      # @configure_with {Datadog}
      option :version do |o|
        # NOTE: version also gets set as a side effect of tags. See the WORKAROUND note in #initialize for details.
        o.default { ENV.fetch(Ext::Environment::ENV_VERSION, nil) }
        o.lazy
      end
    end
  end
end<|MERGE_RESOLUTION|>--- conflicted
+++ resolved
@@ -573,18 +573,11 @@
           option :min_spans_threshold, default: 500
         end
 
-<<<<<<< HEAD
-        option :priority_sampling # TODO: Deprecate
-=======
-        # TODO: This setting is not tracer-specific and should be moved to top-level or to the transport.
-        option :port
-
         # Enables {https://docs.datadoghq.com/tracing/trace_retention_and_ingestion/#datadog-intelligent-retention-filter
         # Datadog intelligent retention filter}.
         # @default `true`
         # @return [Boolean,nil]
         option :priority_sampling
->>>>>>> 6154c7ea
 
         # A custom sampler instance.
         # The object must respect the {Datadog::Sampler} interface.
