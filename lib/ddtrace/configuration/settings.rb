--- conflicted
+++ resolved
@@ -38,16 +38,12 @@
 
       settings :diagnostics do
         option :debug do |o|
-<<<<<<< HEAD
-          o.default false
+          o.default { env_to_bool(Datadog::Ext::Diagnostics::DD_TRACE_DEBUG, false) }
+          o.lazy
           o.on_set do |enabled|
             # Enable rich debug print statements
             require 'pp' if enabled
           end
-=======
-          o.default { env_to_bool(Datadog::Ext::Diagnostics::DD_TRACE_DEBUG, false) }
-          o.lazy
->>>>>>> e98ca748
         end
 
         settings :health_metrics do
