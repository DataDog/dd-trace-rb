--- conflicted
+++ resolved
@@ -1,9 +1,6 @@
 require 'ddtrace/ext/analytics'
-<<<<<<< HEAD
+require 'ddtrace/ext/distributed'
 require 'ddtrace/ext/logging'
-=======
-require 'ddtrace/ext/distributed'
->>>>>>> b1eeb92c
 require 'ddtrace/ext/runtime'
 require 'ddtrace/configuration/options'
 
@@ -26,10 +23,10 @@
               default: -> { env_to_bool(Ext::Runtime::Metrics::ENV_ENABLED, false) },
               lazy: true
 
-<<<<<<< HEAD
       option  :logging_rate,
               default: -> { env_to_int(Ext::Logging::RATE_ENV, 60) },
-=======
+              lazy: true
+
       # Look for all headers by default
       option  :propagation_extract_style,
               default: lambda {
@@ -46,7 +43,6 @@
                 env_to_list(Ext::DistributedTracing::PROPAGATION_INJECT_STYLE_ENV,
                             [Ext::DistributedTracing::PROPAGATION_STYLE_DATADOG])
               },
->>>>>>> b1eeb92c
               lazy: true
 
       option :tracer, default: Tracer.new
