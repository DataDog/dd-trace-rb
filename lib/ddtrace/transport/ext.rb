--- conflicted
+++ resolved
@@ -25,10 +25,7 @@
         HEADER_META_TRACER_VERSION = 'Datadog-Meta-Tracer-Version'
 
         # Header that prevents the Net::HTTP integration from tracing internal trace requests.
-<<<<<<< HEAD
-=======
         # Set it to any value to skip tracing.
->>>>>>> 2c96c316
         HEADER_DD_INTERNAL_UNTRACED_REQUEST = 'DD-Internal-Untraced-Request'
       end
 
