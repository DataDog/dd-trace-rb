# typed: true

require_relative '../../datadog/core/environment/identity'
require_relative '../../datadog/core/environment/socket'
require_relative '../../datadog/core/runtime/ext'
require_relative '../../datadog/tracing/metadata/ext'
require_relative '../../datadog/tracing/trace_segment'

module Datadog
  module Transport
    # Prepares traces for transport
    class TraceFormatter
      attr_reader \
        :root_span,
        :trace

      def self.format!(trace)
        new(trace).format!
      end

      def initialize(trace)
        @trace = trace
        @root_span = find_root_span(trace)
      end

      # Modifies a trace so suitable for transport
      def format!
        return unless trace
        return trace unless root_span

        # Because the trace API does not support
        # trace metadata, we must put our trace
        # metadata on the root span. This "root span"
        # is needed by the agent/API to ingest the trace.

        # Apply generic trace tags. Any more specific value will be overridden
        # by the subsequent calls below.
        set_trace_tags!

        set_resource!

        tag_agent_sample_rate!
        tag_hostname!
        tag_lang!
        tag_origin!
        tag_process_id!
        tag_rule_sample_rate!
        tag_runtime_id!
        tag_rate_limiter_rate!
        tag_sample_rate!
<<<<<<< HEAD
        tag_sampling_mechanism!
=======
        tag_sampling_decision_maker!
>>>>>>> e8acaf7a
        tag_sampling_priority!

        trace
      end

      protected

      def set_resource!
        # If the trace resource is undefined, or the root span wasn't
        # specified, don't set this. We don't want to overwrite the
        # resource of a span that is in the middle of the trace.
        return if trace.resource.nil? || partial?

        root_span.resource = trace.resource
      end

      def set_trace_tags!
        # If the root span wasn't specified, don't set this. We don't want to
        # misset or overwrite the tags of a span that is in the middle of the
        # trace.
        return if partial?

        root_span.set_tags(trace.send(:meta))
        root_span.set_tags(trace.send(:metrics))
      end

      def tag_agent_sample_rate!
        return unless trace.agent_sample_rate

        root_span.set_tag(
          Tracing::Metadata::Ext::Sampling::TAG_AGENT_RATE,
          trace.agent_sample_rate
        )
      end

      def tag_hostname!
        return unless trace.hostname

        root_span.set_tag(
          Tracing::Metadata::Ext::NET::TAG_HOSTNAME,
          trace.hostname
        )
      end

      def tag_lang!
        return if trace.lang.nil? || root_span.get_tag(Tracing::Metadata::Ext::TAG_PEER_SERVICE)

        root_span.set_tag(
          Core::Runtime::Ext::TAG_LANG,
          trace.lang
        )
      end

      def tag_origin!
        return unless trace.origin

        root_span.set_tag(
          Tracing::Metadata::Ext::Distributed::TAG_ORIGIN,
          trace.origin
        )
      end

      def tag_process_id!
        return unless trace.process_id

        root_span.set_tag(
          Core::Runtime::Ext::TAG_PID,
          trace.process_id
        )
      end

      def tag_rate_limiter_rate!
        return unless trace.rate_limiter_rate

        root_span.set_tag(
          Tracing::Metadata::Ext::Sampling::TAG_RATE_LIMITER_RATE,
          trace.rate_limiter_rate
        )
      end

      def tag_rule_sample_rate!
        return unless trace.rule_sample_rate

        root_span.set_tag(
          Tracing::Metadata::Ext::Sampling::TAG_RULE_SAMPLE_RATE,
          trace.rule_sample_rate
        )
      end

      def tag_runtime_id!
        return unless trace.runtime_id

        root_span.set_tag(
          Core::Runtime::Ext::TAG_ID,
          trace.runtime_id
        )
      end

      def tag_sample_rate!
        return unless trace.sample_rate

        root_span.set_tag(
          Tracing::Metadata::Ext::Sampling::TAG_SAMPLE_RATE,
          trace.sample_rate
        )
      end

<<<<<<< HEAD
      # The `_dd.p.dm` is comprised of two parts, separated by a `-`:
      # `part1-sampling_mechanism`. `part1` is currently not populated, thus
      # this tag is currently formatted as `"-sampling_mechanism"`.
      def tag_sampling_mechanism!
        return unless trace.sampling_mechanism

        root_span.set_tag(
          Tracing::Metadata::Ext::Distributed::TAG_DECISION_MAKER,
          "-#{trace.sampling_mechanism}"
        )
=======
      def tag_sampling_decision_maker!
        return unless (decision = trace.sampling_decision_maker)

        root_span.set_tag(Tracing::Metadata::Ext::Distributed::TAG_DECISION_MAKER, decision)
>>>>>>> e8acaf7a
      end

      def tag_sampling_priority!
        return unless trace.sampling_priority

        root_span.set_metric(
          Tracing::Metadata::Ext::Distributed::TAG_SAMPLING_PRIORITY,
          trace.sampling_priority
        )
      end

      private

      def partial?
        !@found_root_span
      end

      def find_root_span(trace)
        # TODO: Should we memoize this?
        #       Would be safe, but `spans` is mutable, so if
        #       the root span were removed, it would be a stale reference.
        #       Figure out a better way to deal with this.
        root_span_id = trace.send(:root_span_id)
        root_span = trace.spans.find { |s| s.id == root_span_id } if root_span_id
        @found_root_span = !root_span.nil?

        # when root span is not found, fall back to last span (partial flush)
        root_span || trace.spans.last
      end
    end
  end
end<|MERGE_RESOLUTION|>--- conflicted
+++ resolved
@@ -48,11 +48,7 @@
         tag_runtime_id!
         tag_rate_limiter_rate!
         tag_sample_rate!
-<<<<<<< HEAD
-        tag_sampling_mechanism!
-=======
         tag_sampling_decision_maker!
->>>>>>> e8acaf7a
         tag_sampling_priority!
 
         trace
@@ -160,23 +156,10 @@
         )
       end
 
-<<<<<<< HEAD
-      # The `_dd.p.dm` is comprised of two parts, separated by a `-`:
-      # `part1-sampling_mechanism`. `part1` is currently not populated, thus
-      # this tag is currently formatted as `"-sampling_mechanism"`.
-      def tag_sampling_mechanism!
-        return unless trace.sampling_mechanism
-
-        root_span.set_tag(
-          Tracing::Metadata::Ext::Distributed::TAG_DECISION_MAKER,
-          "-#{trace.sampling_mechanism}"
-        )
-=======
       def tag_sampling_decision_maker!
         return unless (decision = trace.sampling_decision_maker)
 
         root_span.set_tag(Tracing::Metadata::Ext::Distributed::TAG_DECISION_MAKER, decision)
->>>>>>> e8acaf7a
       end
 
       def tag_sampling_priority!
