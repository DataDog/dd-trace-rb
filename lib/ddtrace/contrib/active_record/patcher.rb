--- conflicted
+++ resolved
@@ -1,5 +1,6 @@
 require 'ddtrace/ext/sql'
 require 'ddtrace/ext/app_types'
+require 'ddtrace/contrib/rails/utils'
 
 module Datadog
   module Contrib
@@ -8,8 +9,10 @@
       module Patcher
         include Base
         register_as :active_record, auto_patch: false
-        option :service_name do |value|
-          value.tap { @database_service_name = nil }
+        option :service_name, depends_on: [:tracer] do |value|
+          (value || Datadog::Contrib::Rails::Utils.adapter_name).tap do |v|
+            get_option(:tracer).set_service_info(v, 'active_record', Ext::AppTypes::DB)
+          end
         end
         option :orm_service_name
         option :tracer, default: Datadog.tracer
@@ -26,8 +29,6 @@
         def patch
           if !@patched && defined?(::ActiveRecord)
             begin
-              require 'ddtrace/contrib/rails/utils'
-
               patch_active_record
               @patched = true
             rescue StandardError => e
@@ -57,51 +58,13 @@
             && Gem.loaded_specs['activerecord'].version >= Gem::Version.new('4.2')
         end
 
-        # NOTE: Resolve this here instead of in the option defaults,
-        #       because resolving adapter name as a default causes ActiveRecord to connect,
-        #       which isn't a good idea at initialization time.
-        def self.database_service_name
-          @database_service_name ||= (get_option(:service_name) || adapter_name).tap do |name|
-            get_option(:tracer).set_service_info(name, 'active_record', Ext::AppTypes::DB)
-          end
-        end
-
-<<<<<<< HEAD
-        def self.adapter_name
-          @adapter_name ||= Datadog::Contrib::Rails::Utils.adapter_name
-        end
-
-        def self.database_name
-          @database_name ||= Datadog::Contrib::Rails::Utils.database_name
-        end
-
-        def self.adapter_host
-          @adapter_host ||= Datadog::Contrib::Rails::Utils.adapter_host
-        end
-
-        def self.adapter_port
-          @adapter_port ||= Datadog::Contrib::Rails::Utils.adapter_port
-        end
-
         def self.sql(_name, start, finish, _id, payload)
-=======
-        def self.database_service
-          return @database_service if defined?(@database_service)
-
-          @database_service = get_option(:service_name) || Datadog::Contrib::Rails::Utils.adapter_name
-          get_option(:tracer).set_service_info(@database_service, 'active_record', Ext::AppTypes::DB)
-          @database_service
-        end
-
-        def self.sql(_name, start, finish, _id, payload)
-          span_type = Datadog::Ext::SQL::TYPE
           connection_config = Datadog::Contrib::Rails::Utils.connection_config(payload[:connection_id])
 
->>>>>>> c6eafedd
           span = get_option(:tracer).trace(
             "#{connection_config[:adapter_name]}.query",
             resource: payload.fetch(:sql),
-            service: database_service_name,
+            service: get_option(:service_name),
             span_type: Datadog::Ext::SQL::TYPE
           )
 
@@ -113,14 +76,9 @@
           # the span should have the query ONLY in the Resource attribute,
           # so that the ``sql.query`` tag will be set in the agent with an
           # obfuscated version
-<<<<<<< HEAD
-          span.set_tag('active_record.db.vendor', adapter_name)
-          span.set_tag('active_record.db.name', database_name)
-=======
           span.span_type = Datadog::Ext::SQL::TYPE
           span.set_tag('active_record.db.vendor', connection_config[:adapter_name])
           span.set_tag('active_record.db.name', connection_config[:database_name])
->>>>>>> c6eafedd
           span.set_tag('active_record.db.cached', cached) if cached
           span.set_tag('out.host', connection_config[:adapter_host])
           span.set_tag('out.port', connection_config[:adapter_port])
