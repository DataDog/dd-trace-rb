require 'ddtrace/contrib/configuration/settings'

module Datadog
  module Contrib
    module Rails
      module Configuration
        # Custom settings for the Rails integration
        class Settings < Contrib::Configuration::Settings
          option :analytics_enabled do |o|
            o.default { env_to_bool(Ext::ENV_ANALYTICS_ENABLED, nil) }
            o.lazy
            o.on_set do |value|
              # Update ActionPack analytics too
              Datadog.configuration[:action_pack][:analytics_enabled] = value
            end
          end

          option :analytics_sample_rate do |o|
            o.default { env_to_float(Ext::ENV_ANALYTICS_SAMPLE_RATE, 1.0) }
            o.lazy
            o.on_set do |value|
              # Update ActionPack analytics too
              Datadog.configuration[:action_pack][:analytics_sample_rate] = value
            end
          end

          option :cache_service do |o|
            o.on_set do |value|
              # Update ActiveSupport service name too
              Datadog.configuration[:active_support][:cache_service] = value
            end
          end

          option :controller_service do |o|
            o.on_set do |value|
              # Update ActionPack service name too
              Datadog.configuration[:action_pack][:controller_service] = value
            end
          end

          option :database_service do |o|
            o.depends_on :service_name
            o.on_set do |value|
              # Update ActiveRecord service name too
              Datadog.configuration[:active_record][:service_name] = value
            end
          end

          option :distributed_tracing, default: true
          option :exception_controller do |o|
            o.on_set do |value|
              # Update ActionPack exception controller too
              Datadog.configuration[:action_pack][:exception_controller] = value
            end
          end

          option :middleware, default: true
          option :middleware_names, default: false
          option :template_base_path do |o|
            o.default 'views/'
            o.on_set do |value|
              # Update ActionView template base path too
              Datadog.configuration[:action_view][:template_base_path] = value
            end
          end

<<<<<<< HEAD
          option :web_sockets_service do |value|
            value.tap do
              Datadog.configuration[:action_cable][:service_name] = value
            end
          end

          option :tracer, default: Datadog.tracer do |value|
            value.tap do
              Datadog.configuration[:action_cable][:tracer] = value
=======
          option :tracer do |o|
            o.delegate_to { Datadog.tracer }
            o.on_set do |value|
>>>>>>> bf1513dc
              Datadog.configuration[:active_record][:tracer] = value
              Datadog.configuration[:active_support][:tracer] = value
              Datadog.configuration[:action_pack][:tracer] = value
              Datadog.configuration[:action_view][:tracer] = value
            end
          end
        end
      end
    end
  end
end<|MERGE_RESOLUTION|>--- conflicted
+++ resolved
@@ -64,21 +64,17 @@
             end
           end
 
-<<<<<<< HEAD
-          option :web_sockets_service do |value|
-            value.tap do
+          option :web_sockets_service do |o|
+            o.on_set do |value|
+              # Update ActionCable service name too
               Datadog.configuration[:action_cable][:service_name] = value
             end
           end
 
-          option :tracer, default: Datadog.tracer do |value|
-            value.tap do
-              Datadog.configuration[:action_cable][:tracer] = value
-=======
           option :tracer do |o|
             o.delegate_to { Datadog.tracer }
             o.on_set do |value|
->>>>>>> bf1513dc
+              Datadog.configuration[:action_cable][:tracer] = value
               Datadog.configuration[:active_record][:tracer] = value
               Datadog.configuration[:active_support][:tracer] = value
               Datadog.configuration[:action_pack][:tracer] = value
