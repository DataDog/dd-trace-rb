--- conflicted
+++ resolved
@@ -30,15 +30,7 @@
         def self.sql(_name, start, finish, _id, payload)
           tracer = Datadog.configuration[:rails][:tracer]
           database_service = Datadog.configuration[:rails][:database_service]
-<<<<<<< HEAD
-          adapter_name = Datadog::Contrib::Rails::Utils.adapter_name
-          database_name = Datadog::Contrib::Rails::Utils.database_name
-          adapter_host = Datadog::Contrib::Rails::Utils.adapter_host
-          adapter_port = Datadog::Contrib::Rails::Utils.adapter_port
-=======
           connection_config = Datadog::Contrib::Rails::Utils.connection_config(payload[:connection_id])
-          span_type = Datadog::Ext::SQL::TYPE
->>>>>>> c6eafedd
 
           span = tracer.trace(
             "#{connection_config[:adapter_name]}.query",
@@ -55,14 +47,9 @@
           # the span should have the query ONLY in the Resource attribute,
           # so that the ``sql.query`` tag will be set in the agent with an
           # obfuscated version
-<<<<<<< HEAD
-          span.set_tag('rails.db.vendor', adapter_name)
-          span.set_tag('rails.db.name', database_name)
-=======
           span.span_type = Datadog::Ext::SQL::TYPE
           span.set_tag('rails.db.vendor', connection_config[:adapter_name])
           span.set_tag('rails.db.name', connection_config[:database_name])
->>>>>>> c6eafedd
           span.set_tag('rails.db.cached', cached) if cached
           span.set_tag('out.host', connection_config[:adapter_host])
           span.set_tag('out.port', connection_config[:adapter_port])
