--- conflicted
+++ resolved
@@ -24,8 +24,7 @@
           end
 
           option :service_name, default: Ext::SERVICE_NAME
-<<<<<<< HEAD
-          option :error_handler, default: Datadog::Tracer::DEFAULT_ON_ERROR
+          option :error_handler, default: Datadog::SpanOperation::Events::DEFAULT_ON_ERROR
 
           DEPRECATION_WARN_ONLY_ONCE_TRUE = Datadog::Utils::OnlyOnce.new
           DEPRECATION_WARN_ONLY_ONCE_FALSE = Datadog::Utils::OnlyOnce.new
@@ -54,10 +53,6 @@
               end
             end
           end
-=======
-          option :error_handler, default: Datadog::SpanOperation::Events::DEFAULT_ON_ERROR
-          option :log_injection, default: false
->>>>>>> 06925d0b
         end
       end
     end
