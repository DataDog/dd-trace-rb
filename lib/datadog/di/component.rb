--- conflicted
+++ resolved
@@ -98,11 +98,7 @@
         # presently starts the remote config worker.
         #
         # DI is hacked into that middleware the same way.
-<<<<<<< HEAD
-        #probe_notifier_worker.start
-=======
         # probe_notifier_worker.start
->>>>>>> 1293418b
       end
 
       attr_reader :settings
