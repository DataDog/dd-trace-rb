--- conflicted
+++ resolved
@@ -45,12 +45,8 @@
       attr_reader :telemetry
 
       def start
-<<<<<<< HEAD
-        return if @thread
+        return if @thread && @pid == Process.pid
         logger.debug("di: starting probe notifier: pid #{$$}")
-=======
-        return if @thread && @pid == Process.pid
->>>>>>> b0e9005f
         @thread = Thread.new do
           loop do
             # TODO If stop is requested, we stop immediately without
