--- conflicted
+++ resolved
@@ -93,18 +93,14 @@
           collector = build_profiler_oldstack_collector(settings, recorder, optional_tracer)
         end
 
-<<<<<<< HEAD
         agent_settings = AgentSettingsResolver.call(settings, logger: Datadog.logger)
-
-        exporter = build_profiler_exporter(settings, recorder, no_signals_workaround_enabled: no_signals_workaround_enabled)
-=======
+        
         internal_metadata = {
           no_signals_workaround_enabled: no_signals_workaround_enabled,
           timeline_enabled: timeline_enabled,
         }.freeze
 
         exporter = build_profiler_exporter(settings, recorder, internal_metadata: internal_metadata)
->>>>>>> 50a20357
         transport = build_profiler_transport(settings, agent_settings)
         scheduler = Profiling::Scheduler.new(exporter: exporter, transport: transport)
 
