--- conflicted
+++ resolved
@@ -80,12 +80,8 @@
             endpoint_collection_enabled: settings.profiling.advanced.endpoint.collection.enabled,
             gc_profiling_enabled: enable_gc_profiling?(settings),
             allocation_counting_enabled: settings.profiling.advanced.allocation_counting_enabled,
-<<<<<<< HEAD
             no_signals_workaround_enabled: no_signals_workaround_enabled,
-=======
-            no_signals_workaround_enabled: no_signals_workaround_enabled?(settings),
             timeline_enabled: settings.profiling.advanced.experimental_timeline_enabled,
->>>>>>> 8931c525
           )
         else
           load_pprof_support
