# frozen_string_literal: true

module Datadog
  module Profiling
    # Responsible for wiring up the Profiler for execution
    module Component
      # Passing in a `nil` tracer is supported and will disable the following profiling features:
      # * Code Hotspots panel in the trace viewer, as well as scoping a profile down to a span
      # * Endpoint aggregation in the profiler UX, including normalization (resource per endpoint call)
      def self.build_profiler_component(settings:, agent_settings:, optional_tracer:) # rubocop:disable Metrics/MethodLength
        return [nil, {profiling_enabled: false}] unless settings.profiling.enabled

        # Workaround for weird dependency direction: the Core::Configuration::Components class currently has a
        # dependency on individual products, in this case the Profiler.
        # (Note "currently": in the future we want to change this so core classes don't depend on specific products)
        #
        # If the current file included a `require 'datadog/profiler'` at its beginning, we would generate circular
        # requires when used from profiling:
        #
        # datadog/profiling
        #     └─requires─> datadog/core
        #                      └─requires─> datadog/core/configuration/components
        #                                       └─requires─> datadog/profiling       # Loop!
        #
        # ...thus in #1998 we removed such a require.
        #
        # On the other hand, if datadog/core is loaded by a different product and no general `require 'datadog'` is
        # done, then profiling may not be loaded, and thus to avoid this issue we do a require here (which is a
        # no-op if profiling is already loaded).
        require_relative "../profiling"

        return [nil, {profiling_enabled: false}] unless Profiling.supported?

        # Activate forking extensions
        Profiling::Tasks::Setup.new.run

        # NOTE: Please update the Initialization section of ProfilingDevelopment.md with any changes to this method

        no_signals_workaround_enabled = no_signals_workaround_enabled?(settings)
        timeline_enabled = settings.profiling.advanced.timeline_enabled
        allocation_profiling_enabled = enable_allocation_profiling?(settings)
        heap_sample_every = get_heap_sample_every(settings)
        heap_profiling_enabled = enable_heap_profiling?(settings, allocation_profiling_enabled, heap_sample_every)
        heap_size_profiling_enabled = enable_heap_size_profiling?(settings, heap_profiling_enabled)

        overhead_target_percentage = valid_overhead_target(settings.profiling.advanced.overhead_target_percentage)
        upload_period_seconds = [60, settings.profiling.advanced.upload_period_seconds].max

        recorder = Datadog::Profiling::StackRecorder.new(
          cpu_time_enabled: RUBY_PLATFORM.include?("linux"), # Only supported on Linux currently
          alloc_samples_enabled: allocation_profiling_enabled,
          heap_samples_enabled: heap_profiling_enabled,
          heap_size_enabled: heap_size_profiling_enabled,
          heap_sample_every: heap_sample_every,
          timeline_enabled: timeline_enabled,
        )
        thread_context_collector = build_thread_context_collector(settings, recorder, optional_tracer, timeline_enabled)
        worker = Datadog::Profiling::Collectors::CpuAndWallTimeWorker.new(
          gc_profiling_enabled: enable_gc_profiling?(settings),
          no_signals_workaround_enabled: no_signals_workaround_enabled,
          thread_context_collector: thread_context_collector,
          dynamic_sampling_rate_overhead_target_percentage: overhead_target_percentage,
          allocation_profiling_enabled: allocation_profiling_enabled,
          allocation_counting_enabled: settings.profiling.advanced.allocation_counting_enabled,
        )

        internal_metadata = {
          no_signals_workaround_enabled: no_signals_workaround_enabled,
          timeline_enabled: timeline_enabled,
          heap_sample_every: heap_sample_every,
        }.freeze

        exporter = build_profiler_exporter(settings, recorder, worker, internal_metadata: internal_metadata)
        transport = build_profiler_transport(settings, agent_settings)
        scheduler = Profiling::Scheduler.new(exporter: exporter, transport: transport, interval: upload_period_seconds)
        profiler = Profiling::Profiler.new(worker: worker, scheduler: scheduler)

        if dir_interruption_workaround_enabled?(settings, no_signals_workaround_enabled)
          Datadog::Profiling::Ext::DirMonkeyPatches.apply!
        end

        [profiler, {profiling_enabled: true}]
      end

      private_class_method def self.build_thread_context_collector(settings, recorder, optional_tracer, timeline_enabled)
        Datadog::Profiling::Collectors::ThreadContext.new(
          recorder: recorder,
          max_frames: settings.profiling.advanced.max_frames,
          tracer: optional_tracer,
          endpoint_collection_enabled: settings.profiling.advanced.endpoint.collection.enabled,
          timeline_enabled: timeline_enabled,
        )
      end

      private_class_method def self.build_profiler_exporter(settings, recorder, worker, internal_metadata:)
        info_collector = Profiling::Collectors::Info.new(settings)
        code_provenance_collector =
          (Profiling::Collectors::CodeProvenance.new if settings.profiling.advanced.code_provenance_enabled)

        Profiling::Exporter.new(
          pprof_recorder: recorder,
          worker: worker,
          info_collector: info_collector,
          code_provenance_collector: code_provenance_collector,
          internal_metadata: internal_metadata,
        )
      end

      private_class_method def self.build_profiler_transport(settings, agent_settings)
        settings.profiling.exporter.transport ||
          Profiling::HttpTransport.new(
            agent_settings: agent_settings,
            site: settings.site,
            api_key: settings.api_key,
            upload_timeout_seconds: settings.profiling.upload.timeout_seconds,
          )
      end

<<<<<<< HEAD
=======
      private_class_method def self.build_crashtracker(settings, transport)
        return unless settings.profiling.advanced.experimental_crash_tracking_enabled

        # By default, the transport is an instance of HttpTransport, which validates the configuration and makes
        # it available for us to use here.
        # But we support overriding the transport with a user-specific one, which may e.g. write stuff to a file,
        # and thus can't really provide a valid configuration to talk to a Datadog agent. Thus, in this situation,
        # we can't use the crashtracker, even if enabled.
        unless transport.respond_to?(:exporter_configuration)
          Datadog.logger.debug(
            "Cannot enable profiling crash tracking as a custom settings.profiling.exporter.transport is configured"
          )
          return
        end

        if Datadog::Profiling::Crashtracker::LIBDATADOG_API_FAILURE
          Datadog.logger.debug(
            "Cannot enable crashtracking: #{Datadog::Profiling::Crashtracker::LIBDATADOG_API_FAILURE}"
          )
          return
        end

        Datadog::Profiling::Crashtracker.new(
          exporter_configuration: transport.exporter_configuration,
          tags: Datadog::Profiling::TagBuilder.call(settings: settings),
          upload_timeout_seconds: settings.profiling.upload.timeout_seconds,
        )
      end

>>>>>>> d2498fb3
      private_class_method def self.enable_gc_profiling?(settings)
        return false unless settings.profiling.advanced.gc_enabled

        # SEVERE - Only with Ractors
        # On Ruby versions 3.0 (all), 3.1.0 to 3.1.3, and 3.2.0 to 3.2.2 gc profiling can trigger a VM bug
        # that causes a segmentation fault during garbage collection of Ractors
        # (https://bugs.ruby-lang.org/issues/18464). We don't allow enabling gc profiling on such Rubies.
        # This bug is fixed on Ruby versions 3.1.4, 3.2.3 and 3.3.0.
        if RUBY_VERSION.start_with?("3.0.") ||
            (RUBY_VERSION.start_with?("3.1.") && RUBY_VERSION < "3.1.4") ||
            (RUBY_VERSION.start_with?("3.2.") && RUBY_VERSION < "3.2.3")
          Datadog.logger.warn(
            "Current Ruby version (#{RUBY_VERSION}) has a VM bug where enabling GC profiling would cause " \
            "crashes (https://bugs.ruby-lang.org/issues/18464). GC profiling has been disabled."
          )
          return false
        elsif RUBY_VERSION.start_with?("3.")
          Datadog.logger.debug(
            "In all known versions of Ruby 3.x, using Ractors may result in GC profiling unexpectedly " \
            "stopping (https://bugs.ruby-lang.org/issues/19112). Note that this stop has no impact in your " \
            "application stability or performance. This does not happen if Ractors are not used."
          )
        end

        true
      end

      private_class_method def self.get_heap_sample_every(settings)
        heap_sample_rate = settings.profiling.advanced.experimental_heap_sample_rate

        raise ArgumentError, "Heap sample rate must be a positive integer. Was #{heap_sample_rate}" if heap_sample_rate <= 0

        heap_sample_rate
      end

      private_class_method def self.enable_allocation_profiling?(settings)
        return false unless settings.profiling.allocation_enabled

        # Allocation sampling is safe and supported on Ruby 2.x, but has a few caveats on Ruby 3.x.

        # SEVERE - All configurations
        # Ruby 3.2.0 to 3.2.2 have a bug in the newobj tracepoint (https://bugs.ruby-lang.org/issues/19482,
        # https://github.com/ruby/ruby/pull/7464) that makes this crash in any configuration. This bug is
        # fixed on Ruby versions 3.2.3 and 3.3.0.
        if RUBY_VERSION.start_with?("3.2.") && RUBY_VERSION < "3.2.3"
          Datadog.logger.warn(
            "Allocation profiling is not supported in Ruby versions 3.2.0, 3.2.1 and 3.2.2 and will be forcibly " \
            "disabled. This is due to a VM bug that can lead to crashes (https://bugs.ruby-lang.org/issues/19482). " \
            "Other Ruby versions do not suffer from this issue."
          )
          return false
        end

        # SEVERE - Only with Ractors
        # On Ruby versions 3.0 (all), 3.1.0 to 3.1.3, and 3.2.0 to 3.2.2 allocation profiling can trigger a VM bug
        # that causes a segmentation fault during garbage collection of Ractors
        # (https://bugs.ruby-lang.org/issues/18464). We don't recommend using this feature on such Rubies.
        # This bug is fixed on Ruby versions 3.1.4, 3.2.3 and 3.3.0.
        if RUBY_VERSION.start_with?("3.0.") ||
            (RUBY_VERSION.start_with?("3.1.") && RUBY_VERSION < "3.1.4") ||
            (RUBY_VERSION.start_with?("3.2.") && RUBY_VERSION < "3.2.3")
          Datadog.logger.warn(
            "Current Ruby version (#{RUBY_VERSION}) has a VM bug where enabling allocation profiling while using " \
            "Ractors may cause unexpected issues, including crashes (https://bugs.ruby-lang.org/issues/18464). " \
            "This does not happen if Ractors are not used."
          )
        # ANNOYANCE - Only with Ractors
        # On all known versions of Ruby 3.x, due to https://bugs.ruby-lang.org/issues/19112, when a ractor gets
        # garbage collected, Ruby will disable all active tracepoints, which this feature internally relies on.
        elsif RUBY_VERSION.start_with?("3.")
          Datadog.logger.warn(
            "In all known versions of Ruby 3.x, using Ractors may result in allocation profiling unexpectedly " \
            "stopping (https://bugs.ruby-lang.org/issues/19112). Note that this stop has no impact in your " \
            "application stability or performance. This does not happen if Ractors are not used."
          )
        end

        Datadog.logger.debug("Enabled allocation profiling")

        true
      end

      private_class_method def self.enable_heap_profiling?(settings, allocation_profiling_enabled, heap_sample_rate)
        heap_profiling_enabled = settings.profiling.advanced.experimental_heap_enabled

        return false unless heap_profiling_enabled

        if RUBY_VERSION.start_with?("2.") && RUBY_VERSION < "2.7"
          Datadog.logger.warn(
            "Heap profiling currently relies on features introduced in Ruby 2.7 and will be forcibly disabled. " \
            "Please upgrade to Ruby >= 2.7 in order to use this feature."
          )
          return false
        end

        if RUBY_VERSION < "3.1"
          Datadog.logger.debug(
            "Current Ruby version (#{RUBY_VERSION}) supports forced object recycling which has a bug that the " \
            "heap profiler is forced to work around to remain accurate. This workaround requires force-setting " \
            "the SEEN_OBJ_ID flag on objects that should have it but don't. Full details can be found in " \
            "https://github.com/DataDog/dd-trace-rb/pull/3360. This workaround should be safe but can be " \
            "bypassed by disabling the heap profiler or upgrading to Ruby >= 3.1 where forced object recycling " \
            "was completely removed (https://bugs.ruby-lang.org/issues/18290)."
          )
        end

        unless allocation_profiling_enabled
          raise ArgumentError,
            "Heap profiling requires allocation profiling to be enabled"
        end

        Datadog.logger.warn(
          "Enabled experimental heap profiling: heap_sample_rate=#{heap_sample_rate}. This is experimental, not " \
          "recommended, and will increase overhead!"
        )

        true
      end

      private_class_method def self.enable_heap_size_profiling?(settings, heap_profiling_enabled)
        heap_size_profiling_enabled = settings.profiling.advanced.experimental_heap_size_enabled

        return false unless heap_profiling_enabled && heap_size_profiling_enabled

        Datadog.logger.warn(
          "Enabled experimental heap size profiling. This is experimental, not recommended, and will increase overhead!"
        )

        true
      end

      private_class_method def self.no_signals_workaround_enabled?(settings) # rubocop:disable Metrics/MethodLength
        setting_value = settings.profiling.advanced.no_signals_workaround_enabled
        legacy_ruby_that_should_use_workaround = RUBY_VERSION.start_with?("2.5.")

        unless [true, false, :auto].include?(setting_value)
          Datadog.logger.error(
            "Ignoring invalid value for profiling no_signals_workaround_enabled setting: #{setting_value.inspect}. " \
            "Valid options are `true`, `false` or (default) `:auto`."
          )

          setting_value = :auto
        end

        if setting_value == false
          if legacy_ruby_that_should_use_workaround
            Datadog.logger.warn(
              'The profiling "no signals" workaround has been disabled via configuration on a legacy Ruby version ' \
              "(< 2.6). This is not recommended " \
              "in production environments, as due to limitations in Ruby APIs, we suspect it may lead to crashes " \
              "in very rare situations. Please report any issues you run into to Datadog support or " \
              "via <https://github.com/datadog/dd-trace-rb/issues/new>!"
            )
          else
            Datadog.logger.warn('Profiling "no signals" workaround disabled via configuration')
          end

          return false
        end

        if setting_value == true
          Datadog.logger.warn(
            'Profiling "no signals" workaround enabled via configuration. Profiling data will have lower quality.'
          )

          return true
        end

        # Setting is in auto mode. Let's probe to see if we should enable it:

        # We don't warn users in this situation because "upgrade your Ruby" is not a great warning
        return true if legacy_ruby_that_should_use_workaround

        if Gem.loaded_specs["mysql2"] && incompatible_libmysqlclient_version?(settings)
          Datadog.logger.warn(
            'Enabling the profiling "no signals" workaround because an incompatible version of the mysql2 gem is ' \
            "installed. Profiling data will have lower quality. " \
            "To fix this, upgrade the libmysqlclient in your OS image to version 8.0.0 or above."
          )
          return true
        end

        if Gem.loaded_specs["rugged"]
          Datadog.logger.warn(
            'Enabling the profiling "no signals" workaround because the rugged gem is installed. ' \
            "This is needed because some operations on this gem are currently incompatible with the normal working mode " \
            "of the profiler, as detailed in <https://github.com/datadog/dd-trace-rb/issues/2721>. " \
            "Profiling data will have lower quality."
          )
          return true
        end

        if (defined?(::PhusionPassenger) || Gem.loaded_specs["passenger"]) && incompatible_passenger_version?
          Datadog.logger.warn(
            'Enabling the profiling "no signals" workaround because an incompatible version of the passenger gem is ' \
            "installed. Profiling data will have lower quality." \
            "To fix this, upgrade the passenger gem to version 6.0.19 or above."
          )
          return true
        end

        false
      end

      # Versions of libmysqlclient prior to 8.0.0 are known to have buggy handling of system call interruptions.
      # The profiler can sometimes cause system call interruptions, and so this combination can cause queries to fail.
      #
      # See https://bugs.mysql.com/bug.php?id=83109 and
      # https://docs.datadoghq.com/profiler/profiler_troubleshooting/ruby/#unexpected-run-time-failures-and-errors-from-ruby-gems-that-use-native-extensions-in-dd-trace-rb-1110
      # for details.
      #
      # The `mysql2` gem's `info` method can be used to determine which `libmysqlclient` version is in use, and thus to
      # detect if it's safe for the profiler to use signals or if we need to employ a fallback.
      private_class_method def self.incompatible_libmysqlclient_version?(settings)
        return true if settings.profiling.advanced.skip_mysql2_check

        Datadog.logger.debug(
          "Requiring `mysql2` to check if the `libmysqlclient` version it uses is compatible with profiling"
        )

        begin
          require "mysql2"

          # The mysql2-aurora gem likes to monkey patch itself in replacement of Mysql2::Client, and uses
          # `method_missing` to delegate to the original BUT unfortunately does not implement `respond_to_missing?` and
          # thus our `respond_to?(:info)` below was failing.
          #
          # But on the bright side, the gem does stash a reference to the original Mysql2::Client class in a constant,
          # so if that constant exists, we use that for our probing.
          mysql2_client_class =
            if defined?(Mysql2::Aurora::ORIGINAL_CLIENT_CLASS)
              Mysql2::Aurora::ORIGINAL_CLIENT_CLASS
            elsif defined?(Mysql2::Client)
              Mysql2::Client
            end

          return true unless mysql2_client_class && mysql2_client_class.respond_to?(:info)

          info = mysql2_client_class.info
          libmysqlclient_version = Gem::Version.new(info[:version])

          compatible =
            libmysqlclient_version >= Gem::Version.new("8.0.0") ||
            looks_like_mariadb?(info, libmysqlclient_version)

          Datadog.logger.debug(
            "The `mysql2` gem is using #{compatible ? "a compatible" : "an incompatible"} version of " \
            "the `libmysqlclient` library (#{libmysqlclient_version})"
          )

          !compatible
        rescue StandardError, LoadError => e
          Datadog.logger.warn(
            "Failed to probe `mysql2` gem information. " \
            "Cause: #{e.class.name} #{e.message} Location: #{Array(e.backtrace).first}"
          )

          true
        end
      end

      # See https://github.com/datadog/dd-trace-rb/issues/2976 for details.
      private_class_method def self.incompatible_passenger_version?
        first_compatible_version = Gem::Version.new("6.0.19")

        if Gem.loaded_specs["passenger"]
          Gem.loaded_specs["passenger"].version < first_compatible_version
        elsif defined?(PhusionPassenger::VERSION_STRING)
          Gem::Version.new(PhusionPassenger::VERSION_STRING) < first_compatible_version
        else
          true
        end
      end

      private_class_method def self.valid_overhead_target(overhead_target_percentage)
        if overhead_target_percentage > 0 && overhead_target_percentage <= 20
          overhead_target_percentage
        else
          Datadog.logger.error(
            "Ignoring invalid value for profiling overhead_target_percentage setting: " \
            "#{overhead_target_percentage.inspect}. Falling back to default value."
          )

          2.0
        end
      end

      # To add just a bit more complexity to our detection code, in https://github.com/DataDog/dd-trace-rb/issues/3334
      # a user reported that our code was incorrectly flagging the mariadb variant of libmysqlclient as being
      # incompatible. In fact we have no reports of the mariadb variant needing the "no signals" workaround,
      # so we flag it as compatible when it's in use.
      #
      # A problem is that there doesn't seem to be an obvious way to query the mysql2 gem on which kind of
      # libmysqlclient it's using, so we detect it by looking at the version.
      #
      # The info method for mysql2 with mariadb looks something like this:
      # `{:id=>30308, :version=>"3.3.8", :header_version=>"11.2.2"}`
      #
      # * The version seems to come from https://github.com/mariadb-corporation/mariadb-connector-c and the latest
      # one is 3.x.
      # * The header_version is what people usually see as the "mariadb version"
      #
      # As a comparison, for libmysql the info looks like:
      # * `{:id=>80035, :version=>"8.0.35", :header_version=>"8.0.35"}`
      #
      # Thus our detection is version 4 or older, because libmysqlclient 4 is almost 20 years old so it's most probably
      # not that one + header_version being 10 or newer, since according to https://endoflife.date/mariadb that's a
      # sane range for modern mariadb releases.
      private_class_method def self.looks_like_mariadb?(info, libmysqlclient_version)
        header_version = Gem::Version.new(info[:header_version]) if info[:header_version]

        !!(header_version &&
          libmysqlclient_version < Gem::Version.new("5.0.0") &&
          header_version >= Gem::Version.new("10.0.0"))
      end

      private_class_method def self.dir_interruption_workaround_enabled?(settings, no_signals_workaround_enabled)
        return false if no_signals_workaround_enabled

        # NOTE: In the future this method will evolve to check for Ruby versions affected and not apply the workaround
        # when it's not needed but currently all known Ruby versions are affected.

        settings.profiling.advanced.dir_interruption_workaround_enabled
      end
    end
  end
end<|MERGE_RESOLUTION|>--- conflicted
+++ resolved
@@ -116,38 +116,6 @@
           )
       end
 
-<<<<<<< HEAD
-=======
-      private_class_method def self.build_crashtracker(settings, transport)
-        return unless settings.profiling.advanced.experimental_crash_tracking_enabled
-
-        # By default, the transport is an instance of HttpTransport, which validates the configuration and makes
-        # it available for us to use here.
-        # But we support overriding the transport with a user-specific one, which may e.g. write stuff to a file,
-        # and thus can't really provide a valid configuration to talk to a Datadog agent. Thus, in this situation,
-        # we can't use the crashtracker, even if enabled.
-        unless transport.respond_to?(:exporter_configuration)
-          Datadog.logger.debug(
-            "Cannot enable profiling crash tracking as a custom settings.profiling.exporter.transport is configured"
-          )
-          return
-        end
-
-        if Datadog::Profiling::Crashtracker::LIBDATADOG_API_FAILURE
-          Datadog.logger.debug(
-            "Cannot enable crashtracking: #{Datadog::Profiling::Crashtracker::LIBDATADOG_API_FAILURE}"
-          )
-          return
-        end
-
-        Datadog::Profiling::Crashtracker.new(
-          exporter_configuration: transport.exporter_configuration,
-          tags: Datadog::Profiling::TagBuilder.call(settings: settings),
-          upload_timeout_seconds: settings.profiling.upload.timeout_seconds,
-        )
-      end
-
->>>>>>> d2498fb3
       private_class_method def self.enable_gc_profiling?(settings)
         return false unless settings.profiling.advanced.gc_enabled
 
