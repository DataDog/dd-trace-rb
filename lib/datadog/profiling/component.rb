# frozen_string_literal: true

module Datadog
  module Profiling
    # Responsible for wiring up the Profiler for execution
    module Component
      # Passing in a `nil` tracer is supported and will disable the following profiling features:
      # * Code Hotspots panel in the trace viewer, as well as scoping a profile down to a span
      # * Endpoint aggregation in the profiler UX, including normalization (resource per endpoint call)
      def self.build_profiler_component(settings:, agent_settings:, optional_tracer:)
        require_relative '../profiling/diagnostics/environment_logger'

        Profiling::Diagnostics::EnvironmentLogger.collect_and_log!

        return unless settings.profiling.enabled

        # Workaround for weird dependency direction: the Core::Configuration::Components class currently has a
        # dependency on individual products, in this case the Profiler.
        # (Note "currently": in the future we want to change this so core classes don't depend on specific products)
        #
        # If the current file included a `require 'datadog/profiler'` at its beginning, we would generate circular
        # requires when used from profiling:
        #
        # datadog/profiling
        #     └─requires─> datadog/core
        #                      └─requires─> datadog/core/configuration/components
        #                                       └─requires─> datadog/profiling       # Loop!
        #
        # ...thus in #1998 we removed such a require.
        #
        # On the other hand, if datadog/core is loaded by a different product and no general `require 'ddtrace'` is
        # done, then profiling may not be loaded, and thus to avoid this issue we do a require here (which is a
        # no-op if profiling is already loaded).
        require_relative '../profiling'
        return unless Profiling.supported?

        # Activate forking extensions
        Profiling::Tasks::Setup.new.run

        # NOTE: Please update the Initialization section of ProfilingDevelopment.md with any changes to this method

        no_signals_workaround_enabled = no_signals_workaround_enabled?(settings)
        timeline_enabled = settings.profiling.advanced.experimental_timeline_enabled
        allocation_sample_every = get_allocation_sample_every(settings)
        allocation_profiling_enabled = enable_allocation_profiling?(settings, allocation_sample_every)
        heap_profiling_enabled = enable_heap_profiling?(settings, allocation_profiling_enabled)

        overhead_target_percentage = valid_overhead_target(settings.profiling.advanced.overhead_target_percentage)
        upload_period_seconds = [60, settings.profiling.advanced.upload_period_seconds].max

        recorder = build_recorder(
          allocation_profiling_enabled: allocation_profiling_enabled,
          heap_profiling_enabled: heap_profiling_enabled,
          timeline_enabled: timeline_enabled,
        )
        thread_context_collector = build_thread_context_collector(settings, recorder, optional_tracer, timeline_enabled)
        worker = Datadog::Profiling::Collectors::CpuAndWallTimeWorker.new(
          gc_profiling_enabled: enable_gc_profiling?(settings),
          no_signals_workaround_enabled: no_signals_workaround_enabled,
          thread_context_collector: thread_context_collector,
          dynamic_sampling_rate_overhead_target_percentage: overhead_target_percentage,
          allocation_sample_every: allocation_sample_every,
          allocation_profiling_enabled: allocation_profiling_enabled,
        )

        internal_metadata = {
          no_signals_workaround_enabled: no_signals_workaround_enabled,
          timeline_enabled: timeline_enabled,
          allocation_sample_every: allocation_sample_every,
        }.freeze

        exporter = build_profiler_exporter(settings, recorder, internal_metadata: internal_metadata)
        transport = build_profiler_transport(settings, agent_settings)
        scheduler = Profiling::Scheduler.new(exporter: exporter, transport: transport, interval: upload_period_seconds)

        Profiling::Profiler.new(worker: worker, scheduler: scheduler)
      end

      private_class_method def self.build_recorder(
        allocation_profiling_enabled:,
        heap_profiling_enabled:,
        timeline_enabled:
      )
        Datadog::Profiling::StackRecorder.new(
          cpu_time_enabled: RUBY_PLATFORM.include?('linux'), # Only supported on Linux currently
          alloc_samples_enabled: allocation_profiling_enabled,
          heap_samples_enabled: heap_profiling_enabled,
          timeline_enabled: timeline_enabled,
        )
      end

      private_class_method def self.build_thread_context_collector(settings, recorder, optional_tracer, timeline_enabled)
        Datadog::Profiling::Collectors::ThreadContext.new(
          recorder: recorder,
          max_frames: settings.profiling.advanced.max_frames,
          tracer: optional_tracer,
          endpoint_collection_enabled: settings.profiling.advanced.endpoint.collection.enabled,
          timeline_enabled: timeline_enabled,
        )
      end

      private_class_method def self.build_profiler_exporter(settings, recorder, internal_metadata:)
        code_provenance_collector =
          (Profiling::Collectors::CodeProvenance.new if settings.profiling.advanced.code_provenance_enabled)

        Profiling::Exporter.new(
          pprof_recorder: recorder,
          code_provenance_collector: code_provenance_collector,
          internal_metadata: internal_metadata,
        )
      end

      private_class_method def self.build_profiler_transport(settings, agent_settings)
        settings.profiling.exporter.transport ||
          Profiling::HttpTransport.new(
            agent_settings: agent_settings,
            site: settings.site,
            api_key: settings.api_key,
            upload_timeout_seconds: settings.profiling.upload.timeout_seconds,
          )
      end

      private_class_method def self.enable_gc_profiling?(settings)
        # See comments on the setting definition for more context on why it exists.
        if settings.profiling.advanced.force_enable_gc_profiling
          if Gem::Version.new(RUBY_VERSION) >= Gem::Version.new('3')
            Datadog.logger.debug(
              'Profiling time/resources spent in Garbage Collection force enabled. Do not use Ractors in combination ' \
              'with this option as profiles will be incomplete.'
            )
          end

          true
        else
          false
        end
      end

      private_class_method def self.get_allocation_sample_every(settings)
        allocation_sample_rate = settings.profiling.advanced.experimental_allocation_sample_rate

        if allocation_sample_rate <= 0
          raise ArgumentError, "Allocation sample rate must be a positive integer. Was #{allocation_sample_rate}"
        end

        allocation_sample_rate
      end

      private_class_method def self.enable_allocation_profiling?(settings, allocation_sample_every)
        unless settings.profiling.advanced.experimental_allocation_enabled
          # Allocation profiling disabled, short-circuit out
          return false
        end

        # Allocation sampling is safe and supported on Ruby 2.x, but has a few caveats on Ruby 3.x.

        # SEVERE - All configurations
        # Ruby 3.2.0 to 3.2.2 have a bug in the newobj tracepoint (https://bugs.ruby-lang.org/issues/19482,
        # https://github.com/ruby/ruby/pull/7464) that makes this crash in any configuration. This bug is
        # fixed on Ruby versions 3.2.3 and 3.3.0.
        if RUBY_VERSION.start_with?('3.2.') && RUBY_VERSION < '3.2.3'
          Datadog.logger.warn(
            'Allocation profiling is not supported in Ruby versions 3.2.0, 3.2.1 and 3.2.2 and will be forcibly '\
            'disabled. This is due to a VM bug that can lead to crashes (https://bugs.ruby-lang.org/issues/19482). '\
            'Other Ruby versions do not suffer from this issue.'
          )
          return false
        end

        # SEVERE - Only with Ractors
        # On Ruby versions 3.0 (all), 3.1.0 to 3.1.3, and 3.2.0 to 3.2.2 allocation profiling can trigger a VM bug
        # that causes a segmentation fault during garbage collection of Ractors
        # (https://bugs.ruby-lang.org/issues/18464). We don't recommend using this feature on such Rubies.
        # This bug is fixed on Ruby versions 3.1.4, 3.2.3 and 3.3.0.
        if RUBY_VERSION.start_with?('3.0.') ||
            (RUBY_VERSION.start_with?('3.1.') && RUBY_VERSION < '3.1.4') ||
            (RUBY_VERSION.start_with?('3.2.') && RUBY_VERSION < '3.2.3')
          Datadog.logger.warn(
            "Current Ruby version (#{RUBY_VERSION}) has a VM bug where enabling allocation profiling while using "\
            'Ractors may cause unexpected issues, including crashes (https://bugs.ruby-lang.org/issues/18464). '\
            'This does not happen if Ractors are not used.'
          )
        # ANNOYANCE - Only with Ractors
        # On all known versions of Ruby 3.x, due to https://bugs.ruby-lang.org/issues/19112, when a ractor gets
        # garbage collected, Ruby will disable all active tracepoints, which this feature internally relies on.
        elsif RUBY_VERSION.start_with?('3.')
          Datadog.logger.warn(
            'In all known versions of Ruby 3.x, using Ractors may result in allocation profiling unexpectedly ' \
            'stopping (https://bugs.ruby-lang.org/issues/19112). Note that this stop has no impact in your ' \
            'application stability or performance. This does not happen if Ractors are not used.'
          )
        end

        Datadog.logger.warn(
          "Enabled experimental allocation profiling: allocation_sample_rate=#{allocation_sample_every}. This is " \
          'experimental, not recommended, and will increase overhead!'
        )

        true
      end

      private_class_method def self.enable_heap_profiling?(settings, allocation_profiling_enabled)
        heap_profiling_enabled = settings.profiling.advanced.experimental_heap_enabled

        return false unless heap_profiling_enabled

        if RUBY_VERSION.start_with?('2.') && RUBY_VERSION < '2.7'
          Datadog.logger.warn(
            'Heap profiling currently relies on features introduced in Ruby 2.7 and will be forcibly disabled. '\
            'Please upgrade to Ruby >= 2.7 in order to use this feature.'
          )
          return false
<<<<<<< HEAD
        end

        unless allocation_profiling_enabled
          raise ArgumentError,
            'Heap profiling requires allocation profiling to be enabled'
        end

=======
        end

        unless allocation_profiling_enabled
          raise ArgumentError,
            'Heap profiling requires allocation profiling to be enabled'
        end

>>>>>>> bb96f8f8
        Datadog.logger.warn(
          'Enabled experimental heap profiling. This is experimental, not recommended, and will increase overhead!'
        )

        true
      end

      private_class_method def self.no_signals_workaround_enabled?(settings) # rubocop:disable Metrics/MethodLength
        setting_value = settings.profiling.advanced.no_signals_workaround_enabled
        legacy_ruby_that_should_use_workaround = RUBY_VERSION.start_with?('2.3.', '2.4.', '2.5.')

        unless [true, false, :auto].include?(setting_value)
          Datadog.logger.error(
            "Ignoring invalid value for profiling no_signals_workaround_enabled setting: #{setting_value.inspect}. " \
            'Valid options are `true`, `false` or (default) `:auto`.'
          )

          setting_value = :auto
        end

        if setting_value == false
          if legacy_ruby_that_should_use_workaround
            Datadog.logger.warn(
              'The profiling "no signals" workaround has been disabled via configuration on a legacy Ruby version ' \
              '(< 2.6). This is not recommended ' \
              'in production environments, as due to limitations in Ruby APIs, we suspect it may lead to crashes ' \
              'in very rare situations. Please report any issues you run into to Datadog support or ' \
              'via <https://github.com/datadog/dd-trace-rb/issues/new>!'
            )
          else
            Datadog.logger.warn('Profiling "no signals" workaround disabled via configuration')
          end

          return false
        end

        if setting_value == true
          Datadog.logger.warn(
            'Profiling "no signals" workaround enabled via configuration. Profiling data will have lower quality.'
          )

          return true
        end

        # Setting is in auto mode. Let's probe to see if we should enable it:

        # We don't warn users in this situation because "upgrade your Ruby" is not a great warning
        return true if legacy_ruby_that_should_use_workaround

        if Gem.loaded_specs['mysql2'] && incompatible_libmysqlclient_version?(settings)
          Datadog.logger.warn(
            'Enabling the profiling "no signals" workaround because an incompatible version of the mysql2 gem is ' \
            'installed. Profiling data will have lower quality. ' \
            'To fix this, upgrade the libmysqlclient in your OS image to version 8.0.0 or above.'
          )
          return true
        end

        if Gem.loaded_specs['rugged']
          Datadog.logger.warn(
            'Enabling the profiling "no signals" workaround because the rugged gem is installed. ' \
            'This is needed because some operations on this gem are currently incompatible with the normal working mode ' \
            'of the profiler, as detailed in <https://github.com/datadog/dd-trace-rb/issues/2721>. ' \
            'Profiling data will have lower quality.'
          )
          return true
        end

        if (defined?(::PhusionPassenger) || Gem.loaded_specs['passenger']) && incompatible_passenger_version?
          Datadog.logger.warn(
            'Enabling the profiling "no signals" workaround because an incompatible version of the passenger gem is ' \
            'installed. Profiling data will have lower quality.' \
            'To fix this, upgrade the passenger gem to version 6.0.19 or above.'
          )
          return true
        end

        false
      end

      # Versions of libmysqlclient prior to 8.0.0 are known to have buggy handling of system call interruptions.
      # The profiler can sometimes cause system call interruptions, and so this combination can cause queries to fail.
      #
      # See https://bugs.mysql.com/bug.php?id=83109 and
      # https://docs.datadoghq.com/profiler/profiler_troubleshooting/ruby/#unexpected-run-time-failures-and-errors-from-ruby-gems-that-use-native-extensions-in-dd-trace-rb-1110
      # for details.
      #
      # The `mysql2` gem's `info` method can be used to determine which `libmysqlclient` version is in use, and thus to
      # detect if it's safe for the profiler to use signals or if we need to employ a fallback.
      private_class_method def self.incompatible_libmysqlclient_version?(settings)
        return true if settings.profiling.advanced.skip_mysql2_check

        Datadog.logger.debug(
          'Requiring `mysql2` to check if the `libmysqlclient` version it uses is compatible with profiling'
        )

        begin
          require 'mysql2'

          # The mysql2-aurora gem likes to monkey patch itself in replacement of Mysql2::Client, and uses
          # `method_missing` to delegate to the original BUT unfortunately does not implement `respond_to_missing?` and
          # thus our `respond_to?(:info)` below was failing.
          #
          # But on the bright side, the gem does stash a reference to the original Mysql2::Client class in a constant,
          # so if that constant exists, we use that for our probing.
          mysql2_client_class =
            if defined?(Mysql2::Aurora::ORIGINAL_CLIENT_CLASS)
              Mysql2::Aurora::ORIGINAL_CLIENT_CLASS
            elsif defined?(Mysql2::Client)
              Mysql2::Client
            end

          return true unless mysql2_client_class && mysql2_client_class.respond_to?(:info)

          libmysqlclient_version = Gem::Version.new(mysql2_client_class.info[:version])

          compatible = libmysqlclient_version >= Gem::Version.new('8.0.0')

          Datadog.logger.debug(
            "The `mysql2` gem is using #{compatible ? 'a compatible' : 'an incompatible'} version of " \
            "the `libmysqlclient` library (#{libmysqlclient_version})"
          )

          !compatible
        rescue StandardError, LoadError => e
          Datadog.logger.warn(
            'Failed to probe `mysql2` gem information. ' \
            "Cause: #{e.class.name} #{e.message} Location: #{Array(e.backtrace).first}"
          )

          true
        end
      end

      # See https://github.com/datadog/dd-trace-rb/issues/2976 for details.
      private_class_method def self.incompatible_passenger_version?
        if Gem.loaded_specs['passenger']
          Gem.loaded_specs['passenger'].version < Gem::Version.new('6.0.19')
        else
          true
        end
      end

      private_class_method def self.valid_overhead_target(overhead_target_percentage)
        if overhead_target_percentage > 0 && overhead_target_percentage <= 20
          overhead_target_percentage
        else
          Datadog.logger.error(
            'Ignoring invalid value for profiling overhead_target_percentage setting: ' \
            "#{overhead_target_percentage.inspect}. Falling back to default value."
          )

          2.0
        end
      end
    end
  end
end<|MERGE_RESOLUTION|>--- conflicted
+++ resolved
@@ -210,7 +210,6 @@
             'Please upgrade to Ruby >= 2.7 in order to use this feature.'
           )
           return false
-<<<<<<< HEAD
         end
 
         unless allocation_profiling_enabled
@@ -218,15 +217,6 @@
             'Heap profiling requires allocation profiling to be enabled'
         end
 
-=======
-        end
-
-        unless allocation_profiling_enabled
-          raise ArgumentError,
-            'Heap profiling requires allocation profiling to be enabled'
-        end
-
->>>>>>> bb96f8f8
         Datadog.logger.warn(
           'Enabled experimental heap profiling. This is experimental, not recommended, and will increase overhead!'
         )
