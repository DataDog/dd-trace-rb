--- conflicted
+++ resolved
@@ -4,12 +4,8 @@
   module Profiling
     module Collectors
       # Used to periodically sample threads, recording elapsed CPU-time and Wall-time between samples.
-<<<<<<< HEAD
-      # Triggering of this component (e.g. deciding when to take a sample) is implemented in Collectors::CpuAndWallTimeWorker.
-=======
       # Triggering of this component (e.g. deciding when to take a sample) is implemented in
       # Collectors::CpuAndWallTimeWorker.
->>>>>>> d451260a
       # The stack collection itself is handled using the Datadog::Profiling::Collectors::Stack.
       # Almost all of this class is implemented as native code.
       #
