module Datadog
  module Profiling
    module Collectors
      # Used to trigger the periodic execution of Collectors::ThreadState, which implements all of the sampling logic
      # itself; this class only implements the "when to do it" part.
      # Almost all of this class is implemented as native code.
      #
      # Methods prefixed with _native_ are implemented in `collectors_cpu_and_wall_time_worker.c`
      class CpuAndWallTimeWorker
        private

        attr_accessor :failure_exception

        public

        def initialize(
          gc_profiling_enabled:,
          no_signals_workaround_enabled:,
          thread_context_collector:,
          dynamic_sampling_rate_overhead_target_percentage:,
          allocation_profiling_enabled:,
          # **NOTE**: This should only be used for testing; disabling the dynamic sampling rate will increase the
          # profiler overhead!
          dynamic_sampling_rate_enabled: true,
          idle_sampling_helper: IdleSamplingHelper.new
        )
          unless dynamic_sampling_rate_enabled
            Datadog.logger.warn(
              'Profiling dynamic sampling rate disabled. This should only be used for testing, and will increase overhead!'
            )
          end

          self.class._native_initialize(
            self,
            thread_context_collector,
            gc_profiling_enabled,
            idle_sampling_helper,
            no_signals_workaround_enabled,
            dynamic_sampling_rate_enabled,
            dynamic_sampling_rate_overhead_target_percentage,
            allocation_profiling_enabled,
          )
          @worker_thread = nil
          @failure_exception = nil
          @start_stop_mutex = Mutex.new
          @idle_sampling_helper = idle_sampling_helper
        end

        def start(on_failure_proc: nil)
          @start_stop_mutex.synchronize do
            return if @worker_thread && @worker_thread.alive?

            Datadog.logger.debug { "Starting thread for: #{self}" }

            @idle_sampling_helper.start

            @worker_thread = Thread.new do
              begin
                Thread.current.name = self.class.name

                self.class._native_sampling_loop(self)

                Datadog.logger.debug('CpuAndWallTimeWorker thread stopping cleanly')
              rescue Exception => e # rubocop:disable Lint/RescueException
                @failure_exception = e
                Datadog.logger.warn(
                  'CpuAndWallTimeWorker thread error. ' \
                  "Cause: #{e.class.name} #{e.message} Location: #{Array(e.backtrace).first}"
                )
                on_failure_proc&.call
              end
            end
            @worker_thread.name = self.class.name # Repeated from above to make sure thread gets named asap
            @worker_thread.thread_variable_set(:fork_safe, true)
          end

          true
        end

        def stop
          @start_stop_mutex.synchronize do
            Datadog.logger.debug('Requesting CpuAndWallTimeWorker thread shut down')

            @idle_sampling_helper.stop

            return unless @worker_thread

            self.class._native_stop(self, @worker_thread)

            @worker_thread.join
            @worker_thread = nil
            @failure_exception = nil
          end
        end

        def reset_after_fork
          self.class._native_reset_after_fork(self)
        end

        def stats
          self.class._native_stats(self)
        end

<<<<<<< HEAD
        def stats_and_reset
          stats = self.stats
          self.class._native_stats_reset(self)
=======
        def stats_and_reset_not_thread_safe
          stats = self.stats
          self.class._native_stats_reset_not_thread_safe(self)
>>>>>>> 8e595a73
          stats
        end
      end
    end
  end
end<|MERGE_RESOLUTION|>--- conflicted
+++ resolved
@@ -101,15 +101,9 @@
           self.class._native_stats(self)
         end
 
-<<<<<<< HEAD
-        def stats_and_reset
-          stats = self.stats
-          self.class._native_stats_reset(self)
-=======
         def stats_and_reset_not_thread_safe
           stats = self.stats
           self.class._native_stats_reset_not_thread_safe(self)
->>>>>>> 8e595a73
           stats
         end
       end
