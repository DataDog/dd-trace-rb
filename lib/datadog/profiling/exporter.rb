require_relative 'ext'
require_relative 'tag_builder'

module Datadog
  module Profiling
    # Exports profiling data gathered by the multiple recorders in a `Flush`.
    #
    # @ivoanjo: Note that the recorder that gathers pprof data is special, since we use its start/finish/empty? to
    # decide if there's data to flush, as well as the timestamp for that data.
    # I could've made the whole design more generic, but I'm unsure if we'll ever have more than a handful of
    # recorders, so I've decided to make it specific until we actually need to support more recorders.
    #
    class Exporter
      # Profiles with duration less than this will not be reported
      PROFILE_DURATION_THRESHOLD_SECONDS = 1

      private

      attr_reader \
        :pprof_recorder,
        :code_provenance_collector, # The code provenance collector acts both as collector and as a recorder
        :minimum_duration_seconds,
        :time_provider,
        :last_flush_finish_at,
        :created_at,
        :internal_metadata

      public

      def initialize(
        pprof_recorder:,
        worker:,
        code_provenance_collector:,
        internal_metadata:,
        minimum_duration_seconds: PROFILE_DURATION_THRESHOLD_SECONDS,
        time_provider: Time
      )
        @pprof_recorder = pprof_recorder
        @worker = worker
        @code_provenance_collector = code_provenance_collector
        @minimum_duration_seconds = minimum_duration_seconds
        @time_provider = time_provider
        @last_flush_finish_at = nil
        @created_at = time_provider.now.utc
        @internal_metadata = internal_metadata
      end

      def flush
<<<<<<< HEAD
        worker_stats = @worker.stats_and_reset
=======
        worker_stats = @worker.stats_and_reset_not_thread_safe
>>>>>>> 8e595a73
        start, finish, uncompressed_pprof = pprof_recorder.serialize
        @last_flush_finish_at = finish

        return if uncompressed_pprof.nil? # We don't want to report empty profiles

        if duration_below_threshold?(start, finish)
          Datadog.logger.debug('Skipped exporting profiling events as profile duration is below minimum')
          return
        end

        uncompressed_code_provenance = code_provenance_collector.refresh.generate_json if code_provenance_collector

        Flush.new(
          start: start,
          finish: finish,
          pprof_file_name: Datadog::Profiling::Ext::Transport::HTTP::PPROF_DEFAULT_FILENAME,
          pprof_data: uncompressed_pprof.to_s,
          code_provenance_file_name: Datadog::Profiling::Ext::Transport::HTTP::CODE_PROVENANCE_FILENAME,
          code_provenance_data: uncompressed_code_provenance,
          tags_as_array: Datadog::Profiling::TagBuilder.call(settings: Datadog.configuration).to_a,
          internal_metadata: internal_metadata.merge(
            {
              worker_stats: worker_stats,
              gc: GC.stat,
            }
          ),
        )
      end

      def can_flush?
        !duration_below_threshold?(last_flush_finish_at || created_at, time_provider.now.utc)
      end

      def reset_after_fork
        @last_flush_finish_at = time_provider.now.utc
        nil
      end

      private

      def duration_below_threshold?(start, finish)
        (finish - start) < minimum_duration_seconds
      end
    end
  end
end<|MERGE_RESOLUTION|>--- conflicted
+++ resolved
@@ -46,11 +46,7 @@
       end
 
       def flush
-<<<<<<< HEAD
-        worker_stats = @worker.stats_and_reset
-=======
         worker_stats = @worker.stats_and_reset_not_thread_safe
->>>>>>> 8e595a73
         start, finish, uncompressed_pprof = pprof_recorder.serialize
         @last_flush_finish_at = finish
 
