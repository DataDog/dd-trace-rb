# typed: false

require 'json'

require_relative 'contrib/rack/request'
require_relative 'contrib/rack/response'
require_relative 'rate_limiter'

module Datadog
  module AppSec
    # AppSec event
    module Event
      ALLOWED_REQUEST_HEADERS = %w[
        X-Forwarded-For
        X-Client-IP
        X-Real-IP
        X-Forwarded
        X-Cluster-Client-IP
        Forwarded-For
        Forwarded
        Via
        True-Client-IP
        Content-Length
        Content-Type
        Content-Encoding
        Content-Language
        Host
        User-Agent
        Accept
        Accept-Encoding
        Accept-Language
      ].map!(&:downcase).freeze

      ALLOWED_RESPONSE_HEADERS = %w[
        Content-Length
        Content-Type
        Content-Encoding
        Content-Language
      ].map!(&:downcase).freeze

      # Record events for a trace
      #
      # This is expected to be called only once per trace for the rate limiter
      # to properly apply
      def self.record(*events)
        # ensure rate limiter is called only when there are events to record
        return if events.empty?

        Datadog::AppSec::RateLimiter.limit(:traces) do
          record_via_span(*events)
        end
      end

      # rubocop:disable Metrics/MethodLength
      def self.record_via_span(*events) # rubocop:disable Metrics/AbcSize
        events.group_by { |e| e[:trace] }.each do |trace, event_group|
          unless trace
            Datadog.logger.debug { "{ error: 'no trace: cannot record', event_group: #{event_group.inspect}}" }
            next
          end

          trace.keep!
<<<<<<< HEAD
          trace.sampling_mechanism = Datadog::Tracing::Sampling::Ext::Mechanism::ASM
=======
          trace.set_tag(
            Datadog::Tracing::Metadata::Ext::Distributed::TAG_DECISION_MAKER,
            Datadog::Tracing::Sampling::Ext::Decision::ASM
          )
>>>>>>> e8acaf7a

          # prepare and gather tags to apply
          trace_tags = event_group.each_with_object({}) do |event, tags|
            # TODO: assume HTTP request context for now

            if (request = event[:request])
              request_headers = AppSec::Contrib::Rack::Request.headers(request).select do |k, _|
                ALLOWED_REQUEST_HEADERS.include?(k.downcase)
              end

              request_headers.each do |header, value|
                tags["http.request.headers.#{header}"] = value
              end

              tags['http.host'] = request.host
              tags['http.useragent'] = request.user_agent
              tags['network.client.ip'] = request.env['REMOTE_ADDR'] if request.env['REMOTE_ADDR']
            end

            if (response = event[:response])
              response_headers = AppSec::Contrib::Rack::Response.headers(response).select do |k, _|
                ALLOWED_RESPONSE_HEADERS.include?(k.downcase)
              end

              response_headers.each do |header, value|
                tags["http.response.headers.#{header}"] = value
              end
            end

            tags['_dd.origin'] = 'appsec'

            # accumulate triggers
            tags['_dd.appsec.triggers'] ||= []
            tags['_dd.appsec.triggers'] += event[:waf_result].data
          end

          # apply tags to root span

          # complex types are unsupported, we need to serialize to a string
          triggers = trace_tags.delete('_dd.appsec.triggers')
          trace.set_tag('_dd.appsec.json', JSON.dump({ triggers: triggers }))

          trace_tags.each do |key, value|
            trace.set_tag(key, value)
          end
        end
      end
      # rubocop:enable Metrics/MethodLength
    end
  end
end<|MERGE_RESOLUTION|>--- conflicted
+++ resolved
@@ -60,14 +60,10 @@
           end
 
           trace.keep!
-<<<<<<< HEAD
-          trace.sampling_mechanism = Datadog::Tracing::Sampling::Ext::Mechanism::ASM
-=======
           trace.set_tag(
             Datadog::Tracing::Metadata::Ext::Distributed::TAG_DECISION_MAKER,
             Datadog::Tracing::Sampling::Ext::Decision::ASM
           )
->>>>>>> e8acaf7a
 
           # prepare and gather tags to apply
           trace_tags = event_group.each_with_object({}) do |event, tags|
