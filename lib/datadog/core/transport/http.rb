--- conflicted
+++ resolved
@@ -63,16 +63,9 @@
             Core::Transport::Ext::HTTP::HEADER_META_TRACER_VERSION =>
               Datadog::Core::Environment::Ext::GEM_DATADOG_VERSION
           }.tap do |headers|
-<<<<<<< HEAD
             # Add application container info
-            headers.merge!(Datadog::Core::Environment::Container.to_headers)
+            headers.merge!(Core::Environment::Container.to_headers)
 
-=======
-            # Add container ID, if present.
-            if (container_id = Datadog::Core::Environment::Container.container_id)
-              headers[Core::Transport::Ext::HTTP::HEADER_CONTAINER_ID] = container_id
-            end
->>>>>>> 64432f03
             # TODO: inject configuration rather than reading from global here
             unless Datadog.configuration.apm.tracing.enabled
               # Sending this header to the agent will disable metrics computation (and billing) on the agent side
