# frozen_string_literal: true

require_relative 'path'
require_relative 'digest'

module Datadog
  module Core
    module Remote
      class Configuration
        # Content stores the information associated with a specific Configuration::Path
        class Content
          class << self
            def parse(hash)
              path = Path.parse(hash[:path])
              data = hash[:content]

              new(path: path, data: data)
            end
          end

          attr_reader :path, :data, :hashes, :apply_state, :apply_error
          attr_accessor :version

          def initialize(path:, data:)
            @path = path
            @data = data
            @apply_state = ApplyState::UNACKNOWLEDGED
            @apply_error = nil
            @hashes = {}
            @version = 0
          end

          def hexdigest(type)
            @hashes[type] || compute_and_store_hash(type)
          end

          def length
            @length ||= @data.size
          end

          # Sets this configuration as successfully applied.
          def applied
            @apply_state = ApplyState::ACKNOWLEDGED
<<<<<<< HEAD
=======
            @apply_error = nil
>>>>>>> a39bd42f
          end

          # Sets this configuration as not successfully applied, with
          # a message describing the error.
          def errored(error_message)
            @apply_state = ApplyState::ERROR
            @apply_error = error_message
          end

          module ApplyState
            # Default state of configurations.
            # Set until the component consuming the configuration has acknowledged it was applied.
            UNACKNOWLEDGED = 1

            # Set when the configuration has been successfully applied.
            ACKNOWLEDGED = 2

            # Set when the configuration has been unsuccessfully applied.
            ERROR = 3
          end

          private

          def compute_and_store_hash(type)
            @hashes[type] = Digest.hexdigest(type, @data)
          end

          private_class_method :new
        end

        # ContentList stores a list of Conetnt instances
        # It provides convinient methods for finding content base on Configuration::Path and Configuration::Target
        class ContentList < Array
          class << self
            def parse(array)
              new.concat(array.map { |c| Content.parse(c) })
            end
          end

          def find_content(path, target)
            find { |c| c.path.eql?(path) && target.check(c) }
          end

          def [](path)
            find { |c| c.path.eql?(path) }
          end

          def []=(path, content)
            map! { |c| c.path.eql?(path) ? content : c }
          end

          def delete(path)
            idx = index { |e| e.path.eql?(path) }

            return if idx.nil?

            delete_at(idx)
          end

          def paths
            map(&:path).uniq
          end
        end
      end
    end
  end
end<|MERGE_RESOLUTION|>--- conflicted
+++ resolved
@@ -41,10 +41,7 @@
           # Sets this configuration as successfully applied.
           def applied
             @apply_state = ApplyState::ACKNOWLEDGED
-<<<<<<< HEAD
-=======
             @apply_error = nil
->>>>>>> a39bd42f
           end
 
           # Sets this configuration as not successfully applied, with
