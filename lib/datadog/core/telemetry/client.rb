--- conflicted
+++ resolved
@@ -67,18 +67,11 @@
           @emitter.request(:'app-integrations-change')
         end
 
-<<<<<<< HEAD
-        def dynamic_configuration_change!(changes)
-          return if !@enabled || forked?
-
-          @emitter.request('app-client-configuration-change', data: changes)
-=======
         # Report configuration changes caused by Dynamic Configuration.
         def dynamic_configuration_change!(changes)
           return if !@enabled || forked?
 
           @emitter.request('app-client-configuration-change', data: { changes: changes, origin: 'remote_config' })
->>>>>>> 152f51b8
         end
 
         private
