# frozen_string_literal: true

require_relative 'collector'
require_relative 'v1/app_event'
require_relative 'v1/telemetry_request'
require_relative 'v2/app_client_configuration_change'

module Datadog
  module Core
    module Telemetry
      # Class defining methods to construct a Telemetry event
      class Event
        include Telemetry::Collector

        API_VERSION = 'v1'

        attr_reader \
          :api_version

        def initialize
          @api_version = API_VERSION
        end

        # Forms a TelemetryRequest object based on the event request_type
        # @param request_type [String] the type of telemetry request to collect data for
        # @param seq_id [Integer] the ID of the request; incremented each time a telemetry request is sent to the API
        # @param data [Object] arbitrary object to be passed to the respective `request_type` handler
        def telemetry_request(request_type:, seq_id:, data: nil)
          Telemetry::V1::TelemetryRequest.new(
            api_version: @api_version,
            application: application,
            host: host,
            payload: payload(request_type, data),
            request_type: request_type,
            runtime_id: runtime_id,
            seq_id: seq_id,
            tracer_time: tracer_time,
          )
        end

        private

        def payload(request_type, data)
          case request_type
          when :'app-started'
            app_started
          when :'app-closing', :'app-heartbeat'
            {}
          when :'app-integrations-change'
            app_integrations_change
          when 'app-client-configuration-change'
            app_client_configuration_change(data)
          else
            raise ArgumentError, "Request type invalid, received request_type: #{@request_type}"
          end
        end

        def app_started
          Telemetry::V1::AppEvent.new(
            dependencies: dependencies,
            integrations: integrations,
            configuration: configurations,
            additional_payload: additional_payload
          )
        end

        def app_integrations_change
          Telemetry::V1::AppEvent.new(integrations: integrations)
        end

        # DEV: During the transition from V1 to V2, the backend accepts many V2
        # DEV: payloads through the V1 transport protocol.
        # DEV: The `app-client-configuration-change` payload is one of them.
        # DEV: Once V2 is fully implemented, `Telemetry::V2::AppClientConfigurationChange`
        # DEV: should be reusable without major modifications.
<<<<<<< HEAD
        def app_client_configuration_change(changes)
          Telemetry::V2::AppClientConfigurationChange.new(changes, origin: 'remote_config')
=======
        def app_client_configuration_change(data)
          Telemetry::V2::AppClientConfigurationChange.new(data[:changes], origin: data[:origin])
>>>>>>> 152f51b8
        end
      end
    end
  end
end<|MERGE_RESOLUTION|>--- conflicted
+++ resolved
@@ -73,13 +73,8 @@
         # DEV: The `app-client-configuration-change` payload is one of them.
         # DEV: Once V2 is fully implemented, `Telemetry::V2::AppClientConfigurationChange`
         # DEV: should be reusable without major modifications.
-<<<<<<< HEAD
-        def app_client_configuration_change(changes)
-          Telemetry::V2::AppClientConfigurationChange.new(changes, origin: 'remote_config')
-=======
         def app_client_configuration_change(data)
           Telemetry::V2::AppClientConfigurationChange.new(data[:changes], origin: data[:origin])
->>>>>>> 152f51b8
         end
       end
     end
