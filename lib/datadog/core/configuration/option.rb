--- conflicted
+++ resolved
@@ -26,24 +26,15 @@
           # Remote configuration provided through the Datadog app.
           REMOTE_CONFIGURATION = Value.new(2, :remote_configuration).freeze
 
-<<<<<<< HEAD
-          # Configuration provided in Ruby code, in this same process.
+          # Configuration provided in Ruby code, in this same process
+          # or via Environment variable
           PROGRAMMATIC = Value.new(1, :programmatic).freeze
 
-          # Configuration that comes either from environment variables,
-          # or fallback values.
+          # Configuration that comes from default values
           DEFAULT = Value.new(0, :default).freeze
 
           # All precedences, sorted from highest to lowest
           LIST = [REMOTE_CONFIGURATION, PROGRAMMATIC, DEFAULT].freeze
-=======
-          # Configuration provided in Ruby code, in this same process
-          # or via Environment variable
-          PROGRAMMATIC = [1, :programmatic].freeze
-
-          # Configuration that comes from default values
-          DEFAULT = [0, :default].freeze
->>>>>>> 8bc9600a
         end
 
         def initialize(definition, context)
@@ -85,7 +76,6 @@
             return @value
           end
 
-<<<<<<< HEAD
           internal_set(value, precedence)
         end
 
@@ -111,13 +101,35 @@
 
             # If no value is left to fall back on, reset this option
             reset
-=======
-          old_value = @value
-          (@value = context_exec(validate_type(value), old_value, &definition.setter)).tap do |v|
-            @is_set = true
-            @precedence_set = precedence
-            context_exec(v, old_value, &definition.on_set) if definition.on_set
->>>>>>> 8bc9600a
+          end
+
+          # ... otherwise, we are either unsetting a higher precedence value that is not
+          # yet set, thus there's nothing to do; or we are unsetting a lower precedence
+          # value, which also does not change the current value.
+        end
+
+        def unset(precedence)
+          @value_per_precedence[precedence] = UNSET
+
+          # If we are unsetting the currently active value, we have to restore
+          # a lower precedence one...
+          if precedence == @precedence_set
+            # Find a lower precedence value that is already set.
+            Precedence::LIST.each do |p|
+              # DEV: This search can be optimized, but the list is small, and unset is
+              # DEV: only called from direct user interaction in the Datadog UI.
+              next unless p < precedence
+
+              # Look for value that is set.
+              # The hash `@value_per_precedence` has a custom default value of `UNSET`.
+              if (value = @value_per_precedence[p]) != UNSET
+                internal_set(value, p)
+                return nil
+              end
+            end
+
+            # If no value is left to fall back on, reset this option
+            reset
           end
 
           # ... otherwise, we are either unsetting a higher precedence value that is not
@@ -164,16 +176,6 @@
 
         private
 
-<<<<<<< HEAD
-        # Directly manipulates the current value and currently set precedence.
-        def internal_set(value, precedence)
-          old_value = @value
-          (@value = context_exec(value, old_value, &definition.setter)).tap do |v|
-            @is_set = true
-            @precedence_set = precedence
-            @value_per_precedence[precedence] = v
-            context_exec(v, old_value, &definition.on_set) if definition.on_set
-=======
         def coerce_env_variable(value)
           return context_exec(value, &@definition.env_parser) if @definition.env_parser
 
@@ -262,7 +264,17 @@
             true # No validation is performed when option is typeless
           else
             raise ArgumentError, "The option #{@definition.name} is using an unsupported type option `#{@definition.type}`"
->>>>>>> 8bc9600a
+          end
+        end
+
+        # Directly manipulates the current value and currently set precedence.
+        def internal_set(value, precedence)
+          old_value = @value
+          (@value = context_exec(validate_type(value), old_value, &definition.setter)).tap do |v|
+            @is_set = true
+            @precedence_set = precedence
+            @value_per_precedence[precedence] = v
+            context_exec(v, old_value, &definition.on_set) if definition.on_set
           end
         end
 
