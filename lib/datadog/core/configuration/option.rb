--- conflicted
+++ resolved
@@ -10,12 +10,9 @@
 
         # Option setting precedence.
         module Precedence
-<<<<<<< HEAD
-=======
           # Represents an Option precedence level.
           # Each precedence has a `numeric` value; higher values means higher precedence.
           # `name` is for inspection purposes only.
->>>>>>> 947f37ce
           Value = Struct.new(:numeric, :name) do
             include Comparable
 
@@ -61,30 +58,20 @@
         # @param value [Object] the new value to be associated with this option
         # @param precedence [Precedence] from what precedence order this new value comes from
         def set(value, precedence: Precedence::PROGRAMMATIC)
-<<<<<<< HEAD
-          # Cannot override higher precedence value
-          if precedence < @precedence_set
-=======
           # Is there a higher precedence value set?
           if @precedence_set > precedence
             # This should be uncommon, as higher precedence values tend to
             # happen later in the application lifecycle.
->>>>>>> 947f37ce
             Datadog.logger.info do
               "Option '#{definition.name}' not changed to '#{value}' (precedence: #{precedence.name}) because the higher " \
                 "precedence value '#{@value}' (precedence: #{@precedence_set.name}) was already set."
             end
 
-<<<<<<< HEAD
-            old_value = @value_per_precedence[precedence]
-            @value_per_precedence[precedence] = context_exec(value, old_value, &definition.setter)
-=======
             # But if it happens, we have to store the lower precedence value `value`
             # because it's possible to revert to it by `#unset`ting
             # the existing, higher-precedence value.
             # Effectively, we always store one value pre precedence.
             @value_per_precedence[precedence] = value
->>>>>>> 947f37ce
 
             return @value
           end
@@ -96,17 +83,6 @@
           @value_per_precedence[precedence] = UNSET
 
           # If we are unsetting the currently active value, we have to restore
-<<<<<<< HEAD
-          # a lower precedence one.
-          #
-          # Otherwise, we are either unsetting a higher precedence value that is not
-          # yet set, thus there's nothing to do; or we are unsetting a lower precedence
-          # value, which also does not change the current value.
-          if precedence == @precedence_set
-            Precedence::LIST.each do |p|
-              next unless p < precedence
-
-=======
           # a lower precedence one...
           if precedence == @precedence_set
             # Find a lower precedence value that is already set.
@@ -117,7 +93,6 @@
 
               # Look for value that is set.
               # The hash `@value_per_precedence` has a custom default value of `UNSET`.
->>>>>>> 947f37ce
               if (value = @value_per_precedence[p]) != UNSET
                 internal_set(value, p)
                 return nil
@@ -172,10 +147,7 @@
 
         private
 
-<<<<<<< HEAD
-=======
         # Directly manipulates the current value and currently set precedence.
->>>>>>> 947f37ce
         def internal_set(value, precedence)
           old_value = @value
           (@value = context_exec(value, old_value, &definition.setter)).tap do |v|
@@ -198,11 +170,8 @@
         attr_reader :precedence_set
         private :precedence_set
 
-<<<<<<< HEAD
-=======
         # Anchor object that represents a value that is not set.
         # This is necessary because `nil` is a valid value to be set.
->>>>>>> 947f37ce
         UNSET = Object.new
         private_constant :UNSET
       end
