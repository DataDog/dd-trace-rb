--- conflicted
+++ resolved
@@ -52,10 +52,6 @@
             Core::Workers::RuntimeMetrics.new(**options)
           end
 
-<<<<<<< HEAD
-          def build_telemetry(settings)
-            Telemetry::Client.new
-=======
           def build_telemetry(settings, agent_settings, logger)
             enabled = settings.telemetry.enabled
             if agent_settings.adapter != Datadog::Transport::Ext::HTTP::ADAPTER
@@ -63,8 +59,7 @@
               logger.debug { "Telemetry disabled. Agent network adapter not supported: #{agent_settings.adapter}" }
             end
 
-            Telemetry::Client.new(enabled: enabled)
->>>>>>> a0b22139
+            Telemetry::Client.new # (enabled: enabled)
           end
         end
 
