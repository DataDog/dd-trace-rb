# typed: false
require 'datadog/core/configuration/agent_settings_resolver'
require 'datadog/core/diagnostics/environment_logger'
require 'datadog/core/diagnostics/health'
require 'datadog/core/logger'
require 'datadog/core/runtime/metrics'
require 'datadog/core/workers/runtime_metrics'

require 'datadog/tracing/tracer'
require 'datadog/tracing/flush'
require 'datadog/tracing/sync_writer'

require 'datadog/profiling'

module Datadog
  module Core
    module Configuration
      # Global components for the trace library.
      # rubocop:disable Metrics/ClassLength
      # rubocop:disable Layout/LineLength
      class Components
        class << self
          def build_health_metrics(settings)
            settings = settings.diagnostics.health_metrics
            options = { enabled: settings.enabled }
            options[:statsd] = settings.statsd unless settings.statsd.nil?

            Core::Diagnostics::Health::Metrics.new(**options)
          end

          def build_logger(settings)
            logger = settings.logger.instance || Core::Logger.new($stdout)
            logger.level = settings.diagnostics.debug ? ::Logger::DEBUG : settings.logger.level

            logger
          end

          def build_runtime_metrics(settings)
            options = { enabled: settings.runtime_metrics.enabled }
            options[:statsd] = settings.runtime_metrics.statsd unless settings.runtime_metrics.statsd.nil?
            options[:services] = [settings.service] unless settings.service.nil?

            Core::Runtime::Metrics.new(**options)
          end

          def build_runtime_metrics_worker(settings)
            # NOTE: Should we just ignore building the worker if its not enabled?
            options = settings.runtime_metrics.opts.merge(
              enabled: settings.runtime_metrics.enabled,
              metrics: build_runtime_metrics(settings)
            )

            Core::Workers::RuntimeMetrics.new(options)
          end

          def build_tracer(settings, agent_settings)
            # If a custom tracer has been provided, use it instead.
            # Ignore all other options (they should already be configured.)
            tracer = settings.tracer.instance
            return tracer unless tracer.nil?

            # Apply test mode settings if test mode is activated
            if settings.test_mode.enabled
              trace_flush = build_test_mode_trace_flush(settings)
              sampler = build_test_mode_sampler
              writer = build_test_mode_writer(settings, agent_settings)
            else
              trace_flush = build_trace_flush(settings)
              sampler = build_sampler(settings)
              writer = build_writer(settings, agent_settings)
            end

            subscribe_to_writer_events!(writer, sampler, settings.test_mode.enabled)

            Tracing::Tracer.new(
              default_service: settings.service,
              enabled: settings.tracer.enabled,
              trace_flush: trace_flush,
              sampler: sampler,
              writer: writer,
              tags: build_tracer_tags(settings),
            )
          end

          def build_trace_flush(settings)
            if settings.tracer.partial_flush.enabled
              Tracing::Flush::Partial.new(min_spans_before_partial_flush: settings.tracer.partial_flush.min_spans_threshold)
            else
              Tracing::Flush::Finished.new
            end
          end

          # TODO: Sampler should be a top-level component.
          # It is currently part of the Tracer initialization
          # process, but can take a variety of options (including
          # a fully custom instance) that makes the Tracer
          # initialization process complex.
          def build_sampler(settings)
            if (sampler = settings.tracer.sampler)
              if settings.tracer.priority_sampling == false
                sampler
              else
                ensure_priority_sampling(sampler, settings)
              end
            elsif settings.tracer.priority_sampling == false
              Tracing::Sampling::RuleSampler.new(
                rate_limit: settings.sampling.rate_limit,
                default_sample_rate: settings.sampling.default_rate
              )
            else
              Tracing::Sampling::PrioritySampler.new(
                base_sampler: Tracing::Sampling::AllSampler.new,
                post_sampler: Tracing::Sampling::RuleSampler.new(
                  rate_limit: settings.sampling.rate_limit,
                  default_sample_rate: settings.sampling.default_rate
                )
              )
            end
          end

          def ensure_priority_sampling(sampler, settings)
            if sampler.is_a?(Tracing::Sampling::PrioritySampler)
              sampler
            else
              Tracing::Sampling::PrioritySampler.new(
                base_sampler: sampler,
                post_sampler: Tracing::Sampling::RuleSampler.new(
                  rate_limit: settings.sampling.rate_limit,
                  default_sample_rate: settings.sampling.default_rate
                )
              )
            end
          end

          # TODO: Writer should be a top-level component.
          # It is currently part of the Tracer initialization
          # process, but can take a variety of options (including
          # a fully custom instance) that makes the Tracer
          # initialization process complex.
          def build_writer(settings, agent_settings)
            if (writer = settings.tracer.writer)
              return writer
            end

            Tracing::Writer.new(agent_settings: agent_settings, **settings.tracer.writer_options)
          end

          def subscribe_to_writer_events!(writer, sampler, test_mode)
            return unless writer.respond_to?(:events) # Check if it's a custom, external writer

            writer.events.after_send.subscribe(:record_environment_information, &WRITER_RECORD_ENVIRONMENT_INFORMATION_CALLBACK)

            return unless sampler.is_a?(Tracing::Sampling::PrioritySampler)

            # DEV: We need to ignore priority sampling updates coming from the agent in test mode
            # because test mode wants to *unconditionally* sample all traces.
            #
            # This can cause trace metrics to be overestimated, but that's a trade-off we take
            # here to achieve 100% sampling rate.
            return if test_mode

            writer.events.after_send.subscribe(
              :update_priority_sampler_rates,
              &writer_update_priority_sampler_rates_callback(sampler)
            )
          end

          WRITER_RECORD_ENVIRONMENT_INFORMATION_CALLBACK = lambda do |_, responses|
            Core::Diagnostics::EnvironmentLogger.log!(responses)
          end

          # Create new lambda for writer callback,
          # capture the current sampler in the callback closure.
          def writer_update_priority_sampler_rates_callback(sampler)
            lambda do |_, responses|
              response = responses.last

              next unless response && !response.internal_error? && response.service_rates

              sampler.update(response.service_rates)
            end
          end

          def build_profiler(settings, agent_settings, tracer)
            return unless Profiling.supported? && settings.profiling.enabled

            unless defined?(Profiling::Tasks::Setup)
              # In #1545 a user reported a NameError due to this constant being uninitialized
              # I've documented my suspicion on why that happened in
              # https://github.com/DataDog/dd-trace-rb/issues/1545#issuecomment-856049025
              #
              # > Thanks for the info! It seems to feed into my theory: there's two moments in the code where we check if
              # > profiler is "supported": 1) when loading ddtrace (inside preload) and 2) when starting the profile
              # > after Datadog.configure gets run.
              # > The problem is that the code assumes that both checks 1) and 2) will always reach the same conclusion:
              # > either profiler is supported, or profiler is not supported.
              # > In the problematic case, it looks like in your case check 1 decides that profiler is not
              # > supported => doesn't load it, and then check 2 decides that it is => assumes it is loaded and tries to
              # > start it.
              #
              # I was never able to validate if this was the issue or why exactly .supported? would change its mind BUT
              # just in case it happens again, I've left this check which avoids breaking the user's application AND
              # would instead direct them to report it to us instead, so that we can investigate what's wrong.
              #
              # TODO: As of June 2021, most checks in .supported? are related to the google-protobuf gem; so it's
              # very likely that it was the origin of the issue we saw. Thus, if, as planned we end up moving away from
              # protobuf OR enough time has passed and no users saw the issue again, we can remove this check altogether.
              Datadog.logger.error(
                'Profiling was marked as supported and enabled, but setup task was not loaded properly. ' \
                'Please report this at https://github.com/DataDog/dd-trace-rb/blob/master/CONTRIBUTING.md#found-a-bug'
              )

              return
            end

            # Load extensions needed to support some of the Profiling features
            Profiling::Tasks::Setup.new.run

            # NOTE: Please update the Initialization section of ProfilingDevelopment.md with any changes to this method

            trace_identifiers_helper = Profiling::TraceIdentifiers::Helper.new(
              tracer: tracer,
              endpoint_collection_enabled: settings.profiling.advanced.endpoint.collection.enabled
            )

            # TODO: It's a bit weird to treat this collector differently from others. See the TODO on the
            # Datadog::Profiling::Recorder class for a discussion of this choice.
            if settings.profiling.advanced.code_provenance_enabled
              code_provenance_collector =
                Profiling::Collectors::CodeProvenance.new
            end

            recorder = build_profiler_recorder(settings, code_provenance_collector)
            collectors = build_profiler_collectors(settings, recorder, trace_identifiers_helper)
            exporters = build_profiler_exporters(settings, agent_settings)
            scheduler = build_profiler_scheduler(settings, recorder, exporters)

            Profiling::Profiler.new(collectors, scheduler)
          end

          private

          def build_tracer_tags(settings)
            settings.tags.dup.tap do |tags|
              tags[Core::Environment::Ext::TAG_ENV] = settings.env unless settings.env.nil?
              tags[Core::Environment::Ext::TAG_VERSION] = settings.version unless settings.version.nil?
            end
          end

          def build_test_mode_trace_flush(settings)
            # If context flush behavior is provided, use it instead.
            settings.test_mode.trace_flush || build_trace_flush(settings)
          end

          def build_test_mode_sampler
            # Do not sample any spans for tests; all must be preserved.
<<<<<<< HEAD
            # Set priority sampler to ensure the agent doesn't drop any traces.
            PrioritySampler.new(base_sampler: AllSampler.new, post_sampler: AllSampler.new)
=======
            Tracing::Sampling::AllSampler.new
>>>>>>> d1e3c938
          end

          def build_test_mode_writer(settings, agent_settings)
            # Flush traces synchronously, to guarantee they are written.
            writer_options = settings.test_mode.writer_options || {}
            Tracing::SyncWriter.new(agent_settings: agent_settings, **writer_options)
          end

          def build_profiler_recorder(settings, code_provenance_collector)
            event_classes = [Profiling::Events::StackSample]

            Profiling::Recorder.new(
              event_classes,
              settings.profiling.advanced.max_events,
              code_provenance_collector: code_provenance_collector
            )
          end

          def build_profiler_collectors(settings, recorder, trace_identifiers_helper)
            [
              Profiling::Collectors::Stack.new(
                recorder,
                trace_identifiers_helper: trace_identifiers_helper,
                max_frames: settings.profiling.advanced.max_frames
                # TODO: Provide proc that identifies Datadog worker threads?
                # ignore_thread: settings.profiling.ignore_profiler
              )
            ]
          end

          def build_profiler_exporters(settings, agent_settings)
            transport =
              settings.profiling.exporter.transport || Profiling::Transport::HTTP.default(
                agent_settings: agent_settings,
                site: settings.site,
                api_key: settings.api_key,
                profiling_upload_timeout_seconds: settings.profiling.upload.timeout_seconds
              )

            [Profiling::Exporter.new(transport)]
          end

          def build_profiler_scheduler(settings, recorder, exporters)
            Profiling::Scheduler.new(recorder, exporters)
          end
        end

        attr_reader \
          :health_metrics,
          :logger,
          :profiler,
          :runtime_metrics,
          :tracer

        def initialize(settings)
          # Logger
          @logger = self.class.build_logger(settings)

          agent_settings = AgentSettingsResolver.call(settings, logger: @logger)

          # Tracer
          @tracer = self.class.build_tracer(settings, agent_settings)

          # Profiler
          @profiler = self.class.build_profiler(settings, agent_settings, @tracer)

          # Runtime metrics
          @runtime_metrics = self.class.build_runtime_metrics_worker(settings)

          # Health metrics
          @health_metrics = self.class.build_health_metrics(settings)
        end

        # Starts up components
        def startup!(settings)
          if settings.profiling.enabled
            if profiler
              @logger.debug('Profiling started')
              profiler.start
            else
              # Display a warning for users who expected profiling to be enabled
              unsupported_reason = Profiling.unsupported_reason
              logger.warn("Profiling was requested but is not supported, profiling disabled: #{unsupported_reason}")
            end
          else
            @logger.debug('Profiling is disabled')
          end
        end

        # Shuts down all the components in use.
        # If it has another instance to compare to, it will compare
        # and avoid tearing down parts still in use.
        def shutdown!(replacement = nil)
          # Shutdown the old tracer, unless it's still being used.
          # (e.g. a custom tracer instance passed in.)
          tracer.shutdown! unless replacement && tracer == replacement.tracer

          # Shutdown old profiler
          profiler.shutdown! unless profiler.nil?

          # Shutdown workers
          runtime_metrics.stop(true, close_metrics: false)

          # Shutdown the old metrics, unless they are still being used.
          # (e.g. custom Statsd instances.)
          #
          # TODO: This violates the encapsulation created by Runtime::Metrics and
          # Health::Metrics, by directly manipulating `statsd` and changing
          # it's lifecycle management.
          # If we need to directly have ownership of `statsd` lifecycle, we should
          # have direct ownership of it.
          old_statsd = [
            runtime_metrics.metrics.statsd,
            health_metrics.statsd
          ].compact.uniq

          new_statsd =  if replacement
                          [
                            replacement.runtime_metrics.metrics.statsd,
                            replacement.health_metrics.statsd
                          ].compact.uniq
                        else
                          []
                        end

          unused_statsd = (old_statsd - (old_statsd & new_statsd))
          unused_statsd.each(&:close)
        end
      end
      # rubocop:enable Metrics/ClassLength
      # rubocop:enable Layout/LineLength
    end
  end
end<|MERGE_RESOLUTION|>--- conflicted
+++ resolved
@@ -254,12 +254,11 @@
 
           def build_test_mode_sampler
             # Do not sample any spans for tests; all must be preserved.
-<<<<<<< HEAD
             # Set priority sampler to ensure the agent doesn't drop any traces.
-            PrioritySampler.new(base_sampler: AllSampler.new, post_sampler: AllSampler.new)
-=======
-            Tracing::Sampling::AllSampler.new
->>>>>>> d1e3c938
+            Tracing::Sampling::PrioritySampler.new(
+              base_sampler: Tracing::Sampling::AllSampler.new,
+              post_sampler: Tracing::Sampling::AllSampler.new
+            )
           end
 
           def build_test_mode_writer(settings, agent_settings)
