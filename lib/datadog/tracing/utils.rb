--- conflicted
+++ resolved
@@ -1,10 +1,3 @@
-<<<<<<< HEAD
-# frozen_string_literal: true
-
-# typed: true
-
-=======
->>>>>>> f39b81be
 require_relative '../core/utils/forking'
 
 module Datadog
