# typed: false
require 'datadog/core'
require 'datadog/core/environment/ext'
require 'datadog/core/environment/socket'

require 'datadog/tracing/correlation'
require 'datadog/tracing/event'
require 'datadog/tracing/flush'
require 'datadog/tracing/context_provider'
require 'datadog/tracing/sampling/all_sampler'
require 'datadog/tracing/sampling/rule_sampler'
require 'datadog/tracing/sampling/priority_sampler'
require 'datadog/tracing/span_operation'
require 'datadog/tracing/trace_digest'
require 'datadog/tracing/trace_operation'
require 'datadog/tracing/writer'

module Datadog
  module Tracing
    # A {Datadog::Tracing::Tracer} keeps track of the time spent by an application processing a single operation. For
    # example, a trace can be used to track the entire time spent processing a complicated web request.
    # Even though the request may require multiple resources and machines to handle the request, all
    # of these function calls and sub-requests would be encapsulated within a single trace.
    # rubocop:disable Metrics/ClassLength
    class Tracer
      attr_reader \
        :trace_flush,
        :provider,
        :sampler,
        :tags

      attr_accessor \
        :default_service,
        :enabled,
        :writer

      # Initialize a new {Datadog::Tracing::Tracer} used to create, sample and submit spans that measure the
      # time of sections of code.
      #
      # @param trace_flush [Datadog::Tracing::TraceFlush] responsible for flushing spans from the execution context
      # @param context_provider [Datadog::Tracing::DefaultContextProvider] ensures different
      #                         execution contexts have distinct traces
      # @param default_service [String] A fallback value for {Datadog::Tracing::Span#service}, as spans without
      #                        service are rejected
      # @param enabled [Boolean] set if the tracer submits or not spans to the local agent
      # @param sampler [Datadog::Tracing::Sampler] a tracer sampler, responsible for filtering out spans when needed
      # @param tags [Hash] default tags added to all spans
      # @param writer [Datadog::Tracing::Writer] consumes traces returned by the provided +trace_flush+
      def initialize(
        trace_flush: Flush::Finished.new,
        context_provider: DefaultContextProvider.new,
        default_service: Core::Environment::Ext::FALLBACK_SERVICE_NAME,
        enabled: true,
        sampler: Sampling::PrioritySampler.new(
          base_sampler: Sampling::AllSampler.new,
          post_sampler: Sampling::RuleSampler.new
        ),
        tags: {},
        writer: Writer.new
      )
        @trace_flush = trace_flush
        @default_service = default_service
        @enabled = enabled
        @provider = context_provider
        @sampler = sampler
        @tags = tags
        @writer = writer
      end

      # Return a {Datadog::Tracing::SpanOperation span_op} and {Datadog::Tracing::TraceOperation trace_op}
      # that will trace an operation called `name`.
      #
      # You could trace your code using a <tt>do-block</tt> like:
      #
      # ```
      # tracer.trace('web.request') do |span_op, trace_op|
      #   span_op.service = 'my-web-site'
      #   span_op.resource = '/'
      #   span_op.set_tag('http.method', request.request_method)
      #   do_something()
      # end
      # ```
      #
      # The {#trace} method can also be used without a block in this way:
      # ```
      # span_op = tracer.trace('web.request', service: 'my-web-site')
      # do_something()
      # span_op.finish()
      # ```
      #
      # Remember that in this case, calling {Datadog::Tracing::SpanOperation#finish} is mandatory.
      #
      # When a Trace is started, {#trace} will store the created span; subsequent spans will
      # become its children and will inherit some properties:
      # ```
      # parent = tracer.trace('parent')   # has no parent span
      # child  = tracer.trace('child')    # is a child of 'parent'
      # child.finish()
      # parent.finish()
      # parent2 = tracer.trace('parent2') # has no parent span
      # parent2.finish()
      # ```
      #
      # @param [String] name {Datadog::Tracing::Span} operation name.
      #   See {https://docs.datadoghq.com/tracing/guide/configuring-primary-operation/ Primary Operations in Services}.
      # @param [Datadog::Tracing::TraceDigest] continue_from continue a trace from a {Datadog::Tracing::TraceDigest}.
      #   Used for linking traces that are executed asynchronously.
      # @param [Proc] on_error a block that overrides error handling behavior for this operation.
      # @param [String] resource the resource this span refers, or `name` if it's missing
      # @param [String] service the service name for this span.
      # @param [Time] start_time time which the span should have started.
      # @param [Hash<String,String>] tags extra tags which should be added to the span.
      # @param [String] type the type of the span. See {Datadog::Tracing::Metadata::Ext::AppTypes}.
      # @return [Object] If a block is provided, returns the result of the block execution.
      # @return [Datadog::Tracing::SpanOperation] If no block is provided, returns the active,
      #         unfinished {Datadog::Tracing::SpanOperation}.
      # @yield Optional block where new newly created {Datadog::Tracing::SpanOperation} captures the execution.
      # @yieldparam [Datadog::Tracing::SpanOperation] span_op the newly created and active [Datadog::Tracing::SpanOperation]
      # @yieldparam [Datadog::Tracing::TraceOperation] trace_op the active [Datadog::Tracing::TraceOperation]
      # rubocop:disable Lint/UnderscorePrefixedVariableName
      # rubocop:disable Metrics/MethodLength
      def trace(
        name,
        continue_from: nil,
        on_error: nil,
        resource: nil,
        service: nil,
        start_time: nil,
        tags: nil,
        type: nil,
        span_type: nil,
        _context: nil,
        &block
      )
        return skip_trace(name, &block) unless enabled

        context, trace = nil

        # Resolve the trace
        begin
          context = _context || call_context
          active_trace = context.active_trace
          trace = if continue_from || active_trace.nil?
                    start_trace(continue_from: continue_from)
                  else
                    active_trace
                  end
        rescue StandardError => e
          Datadog.logger.debug { "Failed to trace: #{e}" }

          # Tracing failed: fallback and run code without tracing.
          return skip_trace(name, &block)
        end

        # Activate and start the trace
        if block
          context.activate!(trace) do
            start_span(
              name,
              on_error: on_error,
              resource: resource,
              service: service,
              start_time: start_time,
              tags: tags,
              type: span_type || type,
              _trace: trace,
              &block
            )
          end
        else
          # Setup trace activation/deactivation
          manual_trace_activation!(context, trace)

          # Return the new span
          start_span(
            name,
            on_error: on_error,
            resource: resource,
            service: service,
            start_time: start_time,
            tags: tags,
            type: span_type || type,
            _trace: trace
          )
        end
      end
      # rubocop:enable Lint/UnderscorePrefixedVariableName
      # rubocop:enable Metrics/MethodLength

      # Set the given key / value tag pair at the tracer level. These tags will be
      # appended to each span created by the tracer. Keys and values must be strings.
      # @example
      #   tracer.set_tags('env' => 'prod', 'component' => 'core')
      def set_tags(tags)
        string_tags = tags.collect { |k, v| [k.to_s, v] }.to_h
        @tags = @tags.merge(string_tags)
      end

      # The active, unfinished trace, representing the current instrumentation context.
      #
      # The active trace is thread-local.
      #
      # @param [Thread] key Thread to retrieve trace from. Defaults to current thread. For internal use only.
      # @return [Datadog::Tracing::TraceSegment] the active trace
      # @return [nil] if no trace is active
      def active_trace(key = nil)
        call_context(key).active_trace
      end

      # The active, unfinished span, representing the currently instrumented application section.
      #
      # The active span belongs to an {.active_trace}.
      #
      # @param [Thread] key Thread to retrieve trace from. Defaults to current thread. For internal use only.
      # @return [Datadog::Tracing::SpanOperation] the active span
      # @return [nil] if no trace is active, and thus no span is active
      def active_span(key = nil)
        trace = active_trace(key)
        trace.active_span if trace
      end

      # Information about the currently active trace.
      #
      # The most common use cases are tagging log messages and metrics.
      #
      # @param [Thread] key Thread to retrieve trace from. Defaults to current thread. For internal use only.
      # @return [Datadog::Tracing::Correlation::Identifier] correlation object
      def active_correlation(key = nil)
        trace = active_trace(key)
        Correlation.identifier_from_digest(
          trace && trace.to_digest
        )
      end

      # Setup a new trace to continue from where another
      # trace left off.
      #
      # Used to continue distributed or async traces.
      #
      # @param [Datadog::Tracing::TraceDigest] digest continue from the {Datadog::Tracing::TraceDigest}.
      # @param [Thread] key Thread to retrieve trace from. Defaults to current thread. For internal use only.
      # @return [Object] If a block is provided, the result of the block execution.
      # @return [Datadog::Tracing::TraceOperation] If no block, the active {Datadog::Tracing::TraceOperation}.
      # @yield Optional block where this {#continue_trace!} `digest` scope is active.
      #   If no block, the `digest` remains active after {#continue_trace!} returns.
      def continue_trace!(digest, key = nil, &block)
        # Only accept {TraceDigest} as a digest.
        # Otherwise, create a new execution context.
        digest = nil unless digest.is_a?(TraceDigest)

        # Start a new trace from the digest
        context = call_context(key)
        original_trace = active_trace(key)
        trace = start_trace(continue_from: digest)

        # If block hasn't been given; we need to manually deactivate
        # this trace. Subscribe to the trace finished event to do this.
        subscribe_trace_deactivation!(context, trace, original_trace) unless block

        context.activate!(trace, &block)
      end

      # @!visibility private
      # TODO: make this private
      def trace_completed
        @trace_completed ||= TraceCompleted.new
      end

      # Triggered whenever a trace is completed
      class TraceCompleted < Tracing::Event
        def initialize
          super(:trace_completed)
        end

        # NOTE: Ignore Rubocop rule. This definition allows for
        #       description of and constraints on arguments.
        # rubocop:disable Lint/UselessMethodDefinition
        def publish(trace)
          super(trace)
        end
        # rubocop:enable Lint/UselessMethodDefinition
      end

      # Shorthand that calls the `shutdown!` method of a registered worker.
      # It's useful to ensure that the Trace Buffer is properly flushed before
      # shutting down the application.
      #
      # @example
      #   tracer.trace('operation_name', service='rake_tasks') do |span_op|
      #     span_op.set_tag('task.name', 'script')
      #   end
      #
      #   tracer.shutdown!
      def shutdown!
        return unless @enabled

        @writer.stop if @writer
      end

      private

      # Return the current active {Context} for this traced execution. This method is
      # automatically called when calling Tracer.trace or Tracer.start_span,
      # but it can be used in the application code during manual instrumentation.
      #
      # This method makes use of a {ContextProvider} that is automatically set during the tracer
      # initialization, or while using a library instrumentation.
      #
      # @param [Thread] key Thread to retrieve tracer from. Defaults to current thread.
      def call_context(key = nil)
        @provider.context(key)
      end

      def build_trace(digest = nil)
        # Resolve hostname if configured
        hostname = Core::Environment::Socket.hostname if Tracing.configuration.tracing.report_hostname
        hostname = hostname && !hostname.empty? ? hostname : nil

        if digest
          TraceOperation.new(
            hostname: hostname,
            id: digest.trace_id,
            origin: digest.trace_origin,
            parent_span_id: digest.span_id,
            sampling_priority: digest.trace_sampling_priority
          )
        else
          TraceOperation.new(
            hostname: hostname
          )
        end
      end

      def bind_trace_events!(trace_op)
        events = trace_op.send(:events)

        events.span_before_start.subscribe do |event_span_op, event_trace_op|
          event_trace_op.service ||= @default_service
          event_span_op.service ||= @default_service
          sample_trace(event_trace_op) if event_span_op && event_span_op.parent_id == 0
        end

        events.span_finished.subscribe do |_event_span, event_trace_op|
          flush_trace(event_trace_op)
        end
      end

      def start_trace(continue_from: nil)
        # Build a new trace using digest if provided.
        trace = build_trace(continue_from)

        # Bind trace events: sample trace, set default service, flush spans.
        bind_trace_events!(trace)

        trace
      end

      # rubocop:disable Lint/UnderscorePrefixedVariableName
      def start_span(
        name,
        continue_from: nil,
        on_error: nil,
        resource: nil,
        service: nil,
        start_time: nil,
        tags: nil,
        type: nil,
        _trace: nil,
        &block
      )
        trace = _trace || start_trace(continue_from: continue_from)

        # Bind trace events: sample trace, set default service, flush spans.
        # NOTE: This might be redundant sometimes (given #start_trace does this)
        #       however, it is necessary because the Context/TraceOperation may
        #       have been provided by a source outside the tracer e.g. OpenTracing
        # bind_trace_events!(trace) # Pending OpenTracing PR

        if block
          # Ignore start time if a block has been given
          trace.measure(
            name,
            events: build_span_events,
            on_error: on_error,
            resource: resource,
            service: service,
            tags: resolve_tags(tags),
            type: type,
            &block
          )
        else
          # Return the new span
          span = trace.build_span(
            name,
            events: build_span_events,
            on_error: on_error,
            resource: resource,
            service: service,
            start_time: start_time,
            tags: resolve_tags(tags),
            type: type
          )

          span.start(start_time)
          span
        end
      end
      # rubocop:enable Lint/UnderscorePrefixedVariableName

      def build_span_events(events = nil)
        case events
        when SpanOperation::Events
          events
        when Hash
          SpanOperation::Events.build(events)
        else
          SpanOperation::Events.new
        end
      end

      def resolve_tags(tags)
        if @tags.any? && tags
          # Combine default tags with provided tags,
          # preferring provided tags.
          @tags.merge(tags)
        else
          # Use provided tags or default tags if none.
          tags || @tags.dup
        end
      end

      # Manually activate and deactivate the trace, when the span completes.
      def manual_trace_activation!(context, trace)
        # Get the original trace to restore
        original_trace = context.active_trace

        # Setup the deactivation callback
        subscribe_trace_deactivation!(context, trace, original_trace)

        # Activate the trace
        # Skip this, if it would have no effect.
        context.activate!(trace) unless trace == original_trace
      end

      # Reactivate the original trace when trace completes
      def subscribe_trace_deactivation!(context, trace, original_trace)
        # Don't override this event if it's set.
        # The original event should reactivate the original trace correctly.
<<<<<<< HEAD
        #
        # This happens when multiple manually-activation spans are created:
        # ```ruby
        # tracer.trace('parent') do
        #   span1 = tracer.trace('first') # Registers trace deactivation back to `parent` span.
        #   span2 = tracer.trace('second') # Tries to register trace deactivation back to `first`, which is not correct.
        # end
        # ```
        return if trace.send(:events).trace_finished.deactivate_trace_subscribed?

        trace.send(:events).trace_finished.subscribe_deactivate_trace do |*_|
=======
        return if trace.send(:events).trace_finished.subscriptions[:tracer_deactivate_trace]

        trace.send(:events).trace_finished.subscribe(:tracer_deactivate_trace) do
>>>>>>> 6e75436e
          context.activate!(original_trace)
        end
      end

      # Sample a span, tagging the trace as appropriate.
      def sample_trace(trace_op)
        begin
          @sampler.sample!(trace_op)
        rescue StandardError => e
          Datadog.logger.debug { "Failed to sample trace: #{e}" }
        end
      end

      # Flush finished spans from the trace buffer, send them to writer.
      def flush_trace(trace_op)
        begin
          trace = @trace_flush.consume!(trace_op)
          write(trace) if trace && !trace.empty?
        rescue StandardError => e
          Datadog.logger.debug { "Failed to flush trace: #{e}" }
        end
      end

      # Send the trace to the writer to enqueue the spans list in the agent
      # sending queue.
      def write(trace)
        return unless trace && @writer

        if Datadog.configuration.diagnostics.debug
          Datadog.logger.debug { "Writing #{trace.length} spans (enabled: #{@enabled})\n#{trace.spans.pretty_inspect}" }
        end

        @writer.write(trace)
        trace_completed.publish(trace)
      end

      # TODO: Make these dummy objects singletons to preserve memory.
      def skip_trace(name)
        span = SpanOperation.new(name)

        if block_given?
          trace = TraceOperation.new
          yield(span, trace)
        else
          span
        end
      end
    end
    # rubocop:enable Metrics/ClassLength
  end
end<|MERGE_RESOLUTION|>--- conflicted
+++ resolved
@@ -446,7 +446,6 @@
       def subscribe_trace_deactivation!(context, trace, original_trace)
         # Don't override this event if it's set.
         # The original event should reactivate the original trace correctly.
-<<<<<<< HEAD
         #
         # This happens when multiple manually-activation spans are created:
         # ```ruby
@@ -457,12 +456,7 @@
         # ```
         return if trace.send(:events).trace_finished.deactivate_trace_subscribed?
 
-        trace.send(:events).trace_finished.subscribe_deactivate_trace do |*_|
-=======
-        return if trace.send(:events).trace_finished.subscriptions[:tracer_deactivate_trace]
-
-        trace.send(:events).trace_finished.subscribe(:tracer_deactivate_trace) do
->>>>>>> 6e75436e
+        trace.send(:events).trace_finished.subscribe_deactivate_trace do
           context.activate!(original_trace)
         end
       end
