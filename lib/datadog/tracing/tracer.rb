# frozen_string_literal: true

require_relative '../core/environment/ext'
require_relative '../core/environment/socket'

require_relative 'correlation'
require_relative 'event'
require_relative 'flush'
require_relative 'context_provider'
require_relative 'sampling/all_sampler'
require_relative 'sampling/rule_sampler'
require_relative 'sampling/priority_sampler'
require_relative 'sampling/span/sampler'
require_relative 'span_operation'
require_relative 'trace_digest'
require_relative 'trace_operation'
require_relative 'writer'

module Datadog
  module Tracing
    # A {Datadog::Tracing::Tracer} keeps track of the time spent by an application processing a single operation. For
    # example, a trace can be used to track the entire time spent processing a complicated web request.
    # Even though the request may require multiple resources and machines to handle the request, all
    # of these function calls and sub-requests would be encapsulated within a single trace.
    class Tracer
      attr_reader \
        :trace_flush,
        :provider,
        :sampler,
        :span_sampler,
        :tags,
        :logger

      attr_accessor \
        :default_service,
        :enabled,
        :writer

      # Initialize a new {Datadog::Tracing::Tracer} used to create, sample and submit spans that measure the
      # time of sections of code.
      #
      # @param trace_flush [Datadog::Tracing::TraceFlush] responsible for flushing spans from the execution context
      # @param context_provider [Datadog::Tracing::DefaultContextProvider] ensures different
      #                         execution contexts have distinct traces
      # @param default_service [String] A fallback value for {Datadog::Tracing::Span#service}, as spans without
      #                        service are rejected
      # @param enabled [Boolean] set if the tracer submits or not spans to the local agent
      # @param sampler [Datadog::Tracing::Sampler] a tracer sampler, responsible for filtering out spans when needed
      # @param tags [Hash] default tags added to all spans
      # @param writer [Datadog::Tracing::Writer] consumes traces returned by the provided +trace_flush+
      def initialize(
        # rubocop:disable Style/KeywordParametersOrder
        # https://github.com/rubocop/rubocop/issues/13933
        trace_flush: Flush::Finished.new,
        context_provider: DefaultContextProvider.new,
        default_service: Core::Environment::Ext::FALLBACK_SERVICE_NAME,
        enabled: true,
        logger: Datadog.logger,
        sampler: Sampling::PrioritySampler.new(
          base_sampler: Sampling::AllSampler.new,
          post_sampler: Sampling::RuleSampler.new
        ),
        span_sampler: Sampling::Span::Sampler.new,
        tags: {},
<<<<<<< HEAD
        writer: Writer.new(logger: logger)
=======
        # writer is not defaulted because creating it requires agent_settings,
        # which we do not have here and otherwise do not need.
        writer:
        # rubocop:enable Style/KeywordParametersOrder
>>>>>>> 5701a10c
      )
        @trace_flush = trace_flush
        @default_service = default_service
        @enabled = enabled
        @logger = logger
        @provider = context_provider
        @sampler = sampler
        @span_sampler = span_sampler
        @tags = tags
        @writer = writer
      end

      # Return a {Datadog::Tracing::SpanOperation span_op} and {Datadog::Tracing::TraceOperation trace_op}
      # that will trace an operation called `name`.
      #
      # You could trace your code using a <tt>do-block</tt> like:
      #
      # ```
      # tracer.trace('web.request') do |span_op, trace_op|
      #   span_op.service = 'my-web-site'
      #   span_op.resource = '/'
      #   span_op.set_tag('http.method', request.request_method)
      #   do_something()
      # end
      # ```
      #
      # The {#trace} method can also be used without a block in this way:
      # ```
      # span_op = tracer.trace('web.request', service: 'my-web-site')
      # do_something()
      # span_op.finish()
      # ```
      #
      # Remember that in this case, calling {Datadog::Tracing::SpanOperation#finish} is mandatory.
      #
      # When a Trace is started, {#trace} will store the created span; subsequent spans will
      # become its children and will inherit some properties:
      # ```
      # parent = tracer.trace('parent')   # has no parent span
      # child  = tracer.trace('child')    # is a child of 'parent'
      # child.finish()
      # parent.finish()
      # parent2 = tracer.trace('parent2') # has no parent span
      # parent2.finish()
      # ```
      #
      # @param [String] name {Datadog::Tracing::Span} operation name.
      #   See {https://docs.datadoghq.com/tracing/guide/configuring-primary-operation/ Primary Operations in Services}.
      # @param [Datadog::Tracing::TraceDigest] continue_from continue a trace from a {Datadog::Tracing::TraceDigest}.
      #   Used for linking traces that are executed asynchronously.
      # @param [Proc] on_error a block that overrides error handling behavior for this operation.
      # @param [String] resource the resource this span refers, or `name` if it's missing
      # @param [String] service the service name for this span.
      # @param [Time] start_time time which the span should have started.
      # @param [Hash<String,String>] tags extra tags which should be added to the span.
      # @param [String] type the type of the span. See {Datadog::Tracing::Metadata::Ext::AppTypes}.
      # @param [Integer] the id of the new span.
      # @return [Object] If a block is provided, returns the result of the block execution.
      # @return [Datadog::Tracing::SpanOperation] If no block is provided, returns the active,
      #         unfinished {Datadog::Tracing::SpanOperation}.
      # @yield Optional block where new newly created {Datadog::Tracing::SpanOperation} captures the execution.
      # @yieldparam [Datadog::Tracing::SpanOperation] span_op the newly created and active [Datadog::Tracing::SpanOperation]
      # @yieldparam [Datadog::Tracing::TraceOperation] trace_op the active [Datadog::Tracing::TraceOperation]
      # rubocop:disable Metrics/MethodLength
      def trace(
        name,
        continue_from: nil,
        on_error: nil,
        resource: nil,
        service: nil,
        start_time: nil,
        tags: nil,
        type: nil,
        id: nil,
        &block
      )
        return skip_trace(name, &block) unless enabled

        # Resolve the trace
        begin
          context = call_context
          active_trace = context.active_trace
          trace = if continue_from || active_trace.nil?
                    start_trace(continue_from: continue_from)
                  else
                    active_trace
                  end
        rescue StandardError => e
          logger.debug { "Failed to trace: #{e}" }

          # Tracing failed: fallback and run code without tracing.
          return skip_trace(name, &block)
        end

        # Activate and start the trace
        if block
          context.activate!(trace) do
            start_span(
              name,
              on_error: on_error,
              resource: resource,
              service: service,
              start_time: start_time,
              tags: tags,
              type: type,
              _trace: trace,
              id: id,
              &block
            )
          end
        else
          # Setup trace activation/deactivation
          manual_trace_activation!(context, trace)

          # Return the new span
          start_span(
            name,
            on_error: on_error,
            resource: resource,
            service: service,
            start_time: start_time,
            tags: tags,
            type: type,
            _trace: trace,
            id: id
          )
        end
      end
      # rubocop:enable Metrics/MethodLength

      # Set the given key / value tag pair at the tracer level. These tags will be
      # appended to each span created by the tracer. Keys and values must be strings.
      # @example
      #   tracer.set_tags('env' => 'prod', 'component' => 'core')
      def set_tags(tags)
        string_tags = tags.collect { |k, v| [k.to_s, v] }.to_h
        @tags = @tags.merge(string_tags)
      end

      # The active, unfinished trace, representing the current instrumentation context.
      #
      # The active trace is fiber-local.
      #
      # @param [Thread] key Thread to retrieve trace from. Defaults to current thread. For internal use only.
      # @return [Datadog::Tracing::TraceSegment] the active trace
      # @return [nil] if no trace is active
      def active_trace(key = nil)
        call_context(key).active_trace
      end

      # The active, unfinished span, representing the currently instrumented application section.
      #
      # The active span belongs to an {.active_trace}.
      #
      # @param [Thread] key Thread to retrieve trace from. Defaults to current thread. For internal use only.
      # @return [Datadog::Tracing::SpanOperation] the active span
      # @return [nil] if no trace is active, and thus no span is active
      def active_span(key = nil)
        trace = active_trace(key)
        trace.active_span if trace
      end

      # Information about the currently active trace.
      #
      # The most common use cases are tagging log messages and metrics.
      #
      # @param [Thread] key Thread to retrieve trace from. Defaults to current thread. For internal use only.
      # @return [Datadog::Tracing::Correlation::Identifier] correlation object
      def active_correlation(key = nil)
        trace = active_trace(key)

        return Datadog::Tracing::Correlation::Identifier.new unless trace

        trace.to_correlation
      end

      # Setup a new trace to continue from where another
      # trace left off.
      #
      # Used to continue distributed or async traces.
      #
      # @param [Datadog::Tracing::TraceDigest] digest continue from the {Datadog::Tracing::TraceDigest}.
      # @param [Thread] key Thread to retrieve trace from. Defaults to current thread. For internal use only.
      # @return [Object] If a block is provided, the result of the block execution.
      # @return [Datadog::Tracing::TraceOperation] If no block, the active {Datadog::Tracing::TraceOperation}.
      # @yield Optional block where this {#continue_trace!} `digest` scope is active.
      #   If no block, the `digest` remains active after {#continue_trace!} returns.
      def continue_trace!(digest, key = nil, &block)
        # Only accept {TraceDigest} as a digest.
        # Otherwise, create a new execution context.
        digest = nil unless digest.is_a?(TraceDigest)

        # Start a new trace from the digest
        context = call_context(key)
        original_trace = active_trace(key)
        trace = start_trace(continue_from: digest)

        # If block hasn't been given; we need to manually deactivate
        # this trace. Subscribe to the trace finished event to do this.
        subscribe_trace_deactivation!(context, trace, original_trace) unless block

        context.activate!(trace, &block)
      end

      # Sample a span, tagging the trace as appropriate.
      def sample_trace(trace_op)
        begin
          @sampler.sample!(trace_op)
        rescue StandardError => e
          SAMPLE_TRACE_LOG_ONLY_ONCE.run do
            logger.warn { "Failed to sample trace: #{e.class.name} #{e} at #{Array(e.backtrace).first}" }
          end
        end
      end

      # @!visibility private
      # TODO: make this private
      def trace_completed
        @trace_completed ||= TraceCompleted.new
      end

      # Triggered whenever a trace is completed
      class TraceCompleted < Tracing::Event
        def initialize
          super(:trace_completed)
        end

        # NOTE: Ignore Rubocop rule. This definition allows for
        #       description of and constraints on arguments.
        # rubocop:disable Lint/UselessMethodDefinition
        def publish(trace)
          super(trace)
        end
        # rubocop:enable Lint/UselessMethodDefinition
      end

      # Shorthand that calls the `shutdown!` method of a registered worker.
      # It's useful to ensure that the Trace Buffer is properly flushed before
      # shutting down the application.
      #
      # @example
      #   tracer.trace('operation_name', service='rake_tasks') do |span_op|
      #     span_op.set_tag('task.name', 'script')
      #   end
      #
      #   tracer.shutdown!
      def shutdown!
        return unless @enabled

        @writer.stop if @writer
      end

      private

      # Return the current active {Context} for this traced execution. This method is
      # automatically called when calling Tracer.trace or Tracer.start_span,
      # but it can be used in the application code during manual instrumentation.
      #
      # This method makes use of a {ContextProvider} that is automatically set during the tracer
      # initialization, or while using a library instrumentation.
      #
      # @param [Thread] key Thread to retrieve tracer from. Defaults to current thread.
      def call_context(key = nil)
        @provider.context(key)
      end

      def build_trace(digest = nil)
        # Resolve hostname if configured
        hostname = Core::Environment::Socket.hostname if Datadog.configuration.tracing.report_hostname
        hostname = hostname && !hostname.empty? ? hostname : nil

        if digest
          TraceOperation.new(
            hostname: hostname,
            profiling_enabled: profiling_enabled,
            id: digest.trace_id,
            origin: digest.trace_origin,
            parent_span_id: digest.span_id,
            sampling_priority: digest.trace_sampling_priority,
            # Distributed tags are just regular trace tags with special meaning to Datadog
            tags: digest.trace_distributed_tags,
            trace_state: digest.trace_state,
            trace_state_unknown_fields: digest.trace_state_unknown_fields,
            remote_parent: digest.span_remote,
            tracer: self
          )
        else
          TraceOperation.new(
            hostname: hostname,
            profiling_enabled: profiling_enabled,
            remote_parent: false,
            tracer: self
          )
        end
      end

      def bind_trace_events!(trace_op)
        events = trace_op.send(:events)

        events.span_before_start.subscribe do |event_span_op, event_trace_op|
          event_trace_op.service ||= @default_service
          event_span_op.service ||= @default_service
        end

        events.span_finished.subscribe do |event_span, event_trace_op|
          sample_span(event_trace_op, event_span)
          flush_trace(event_trace_op)
        end
      end

      # Creates a new TraceOperation, with events bounds to this Tracer instance.
      # @return [TraceOperation]
      def start_trace(continue_from: nil)
        # Build a new trace using digest if provided.
        trace = build_trace(continue_from)

        # Bind trace events: sample trace, set default service, flush spans.
        bind_trace_events!(trace)

        trace
      end

      # rubocop:disable Lint/UnderscorePrefixedVariableName
      def start_span(
        name,
        continue_from: nil,
        on_error: nil,
        resource: nil,
        service: nil,
        start_time: nil,
        tags: nil,
        type: nil,
        _trace: nil,
        id: nil,
        &block
      )
        trace = _trace || start_trace(continue_from: continue_from)

        events = SpanOperation::Events.new

        if block
          # Ignore start time if a block has been given
          trace.measure(
            name,
            events: events,
            on_error: on_error,
            resource: resource,
            service: service,
            tags: resolve_tags(tags, service),
            type: type,
            id: id,
            &block
          )
        else
          # Return the new span
          span = trace.build_span(
            name,
            events: events,
            on_error: on_error,
            resource: resource,
            service: service,
            start_time: start_time,
            tags: resolve_tags(tags, service),
            type: type,
            id: id
          )

          span.start(start_time)

          span
        end
      end
      # rubocop:enable Lint/UnderscorePrefixedVariableName

      def resolve_tags(tags, service)
        merged_tags = if @tags.any? && tags
                        # Combine default tags with provided tags,
                        # preferring provided tags.
                        @tags.merge(tags)
                      else
                        # Use provided tags or default tags if none.
                        tags || @tags.dup
                      end
        # Remove version tag if service is not the default service
        if merged_tags.key?(Core::Environment::Ext::TAG_VERSION) && service && service != @default_service
          merged_tags.delete(Core::Environment::Ext::TAG_VERSION)
        end
        merged_tags
      end

      # Manually activate and deactivate the trace, when the span completes.
      def manual_trace_activation!(context, trace)
        # Get the original trace to restore
        original_trace = context.active_trace

        # Setup the deactivation callback
        subscribe_trace_deactivation!(context, trace, original_trace)

        # Activate the trace
        # Skip this, if it would have no effect.
        context.activate!(trace) unless trace == original_trace
      end

      # Reactivate the original trace when trace completes
      def subscribe_trace_deactivation!(context, trace, original_trace)
        # Don't override this event if it's set.
        # The original event should reactivate the original trace correctly.
        #
        # This happens when multiple manually-activation spans are created:
        # ```ruby
        # tracer.trace('parent') do
        #   span1 = tracer.trace('first') # Registers trace deactivation back to `parent` span.
        #   span2 = tracer.trace('second') # Tries to register trace deactivation back to `first`, which is not correct.
        # end
        # ```
        return if trace.send(:events).trace_finished.deactivate_trace_subscribed?

        trace.send(:events).trace_finished.subscribe_deactivate_trace do
          context.activate!(original_trace)
        end
      end

      SAMPLE_TRACE_LOG_ONLY_ONCE = Core::Utils::OnlyOnce.new
      private_constant :SAMPLE_TRACE_LOG_ONLY_ONCE

      def sample_span(trace_op, span)
        begin
          @span_sampler.sample!(trace_op, span)
        rescue StandardError => e
          SAMPLE_SPAN_LOG_ONLY_ONCE.run do
            logger.warn { "Failed to sample span: #{e.class.name} #{e} at #{Array(e.backtrace).first}" }
          end
        end
      end

      SAMPLE_SPAN_LOG_ONLY_ONCE = Core::Utils::OnlyOnce.new
      private_constant :SAMPLE_SPAN_LOG_ONLY_ONCE

      # Flush finished spans from the trace buffer, send them to writer.
      def flush_trace(trace_op)
        sample_trace(trace_op) unless trace_op.sampling_priority
        begin
          trace = @trace_flush.consume!(trace_op)
          write(trace) if trace && !trace.empty?
        rescue StandardError => e
          FLUSH_TRACE_LOG_ONLY_ONCE.run do
            logger.warn { "Failed to flush trace: #{e.class.name} #{e} at #{Array(e.backtrace).first}" }
          end
        end
      end

      FLUSH_TRACE_LOG_ONLY_ONCE = Core::Utils::OnlyOnce.new
      private_constant :FLUSH_TRACE_LOG_ONLY_ONCE

      # Send the trace to the writer to enqueue the spans list in the agent
      # sending queue.
      def write(trace)
        return unless trace && @writer

        if Datadog.configuration.diagnostics.debug
          logger.debug { "Writing #{trace.length} spans (enabled: #{@enabled})\n#{trace.spans.pretty_inspect}" }
        end

        @writer.write(trace)
        trace_completed.publish(trace)
      end

      # TODO: Make these dummy objects singletons to preserve memory.
      def skip_trace(name)
        span = SpanOperation.new(name)

        if block_given?
          trace = TraceOperation.new
          yield(span, trace)
        else
          span
        end
      end

      def profiling_enabled
        @profiling_enabled ||=
          !!(defined?(Datadog::Profiling) && Datadog::Profiling.respond_to?(:enabled?) && Datadog::Profiling.enabled?)
      end
    end
  end
end<|MERGE_RESOLUTION|>--- conflicted
+++ resolved
@@ -62,14 +62,10 @@
         ),
         span_sampler: Sampling::Span::Sampler.new,
         tags: {},
-<<<<<<< HEAD
-        writer: Writer.new(logger: logger)
-=======
         # writer is not defaulted because creating it requires agent_settings,
         # which we do not have here and otherwise do not need.
         writer:
         # rubocop:enable Style/KeywordParametersOrder
->>>>>>> 5701a10c
       )
         @trace_flush = trace_flush
         @default_service = default_service
