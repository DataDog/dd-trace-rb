--- conflicted
+++ resolved
@@ -30,11 +30,7 @@
         # DEV-2.0: sampler = RateSampler.new
         # DEV-2.0: sampler.sample_rate = sample_rate
         # DEV-2.0: ```
-<<<<<<< HEAD
-        def initialize(sample_rate = 1.0, mechanism: nil)
-=======
         def initialize(sample_rate = 1.0, decision: nil)
->>>>>>> e8acaf7a
           super()
 
           unless sample_rate > 0.0 && sample_rate <= 1.0
@@ -44,11 +40,7 @@
 
           self.sample_rate = sample_rate
 
-<<<<<<< HEAD
-          @mechanism = mechanism
-=======
           @decision = decision
->>>>>>> e8acaf7a
         end
 
         def sample_rate(*_)
@@ -70,11 +62,7 @@
           return false unless sampled
 
           trace.sample_rate = @sample_rate
-<<<<<<< HEAD
-          trace.sampling_mechanism = @mechanism
-=======
           trace.set_tag(Tracing::Metadata::Ext::Distributed::TAG_DECISION_MAKER, @decision) if @decision
->>>>>>> e8acaf7a
 
           true
         end
