# typed: true

require_relative '../../core'
require_relative 'rate_by_key_sampler'

module Datadog
  module Tracing
    module Sampling
      # {Datadog::Tracing::Sampling::RateByServiceSampler} samples different services at different rates
      # @public_api
      class RateByServiceSampler < RateByKeySampler
        DEFAULT_KEY = 'service:,env:'.freeze

<<<<<<< HEAD
        def initialize(default_rate = 1.0, env: nil, mechanism: Datadog::Tracing::Sampling::Ext::Mechanism::DEFAULT)
          super(
            DEFAULT_KEY,
            default_rate,
            mechanism: mechanism,
=======
        def initialize(default_rate = 1.0, env: nil, decision: Datadog::Tracing::Sampling::Ext::Decision::DEFAULT)
          super(
            DEFAULT_KEY,
            default_rate,
            decision: decision,
>>>>>>> e8acaf7a
            &method(:key_for)
          )

          @env = env
        end

<<<<<<< HEAD
        def update(rate_by_service, mechanism: nil)
=======
        def update(rate_by_service, decision: nil)
>>>>>>> e8acaf7a
          # Remove any old services
          delete_if { |key, _| key != DEFAULT_KEY && !rate_by_service.key?(key) }

          # Update each service rate
<<<<<<< HEAD
          update_all(rate_by_service, mechanism: mechanism)
=======
          update_all(rate_by_service, decision: decision)
>>>>>>> e8acaf7a

          # Emit metric for service cache size
          Datadog.health_metrics.sampling_service_cache_length(length)
        end

        private

        # DEV: Creating a string on every trace to perform a single Hash lookup is expensive.
        #
        # Using 2 nested hashes: 1 for env and 1 for service is the fastest option.
        # This approach requires large API changes to `RateByKeySampler`.
        #
        # Reducing the interpolated string size, by using a 1 character separator,
        # is also measurably faster than the current method. This approach does not
        # require changes to `RateByKeySampler`.
        #
        # Keep in mind that these changes also require changes to `#update`.
        #
        # Comparison:
        #  2 nested hashes: `service_hash.fetch(service, {}).fetch(env, default_rate)`
        #                   7730045 i/s
        # 1 char separator: `hash.fetch("#{service}\0#{env}", default_rate)`
        #                   4302801 i/s - 1.80x slower
        #          current: `hash.fetch("service:#{service},env:#{env}", default_rate)`
        #                   2720459 i/s - 2.84x slower
        def key_for(trace)
          # Resolve env dynamically, if Proc is given.
          env = @env.is_a?(Proc) ? @env.call : @env

          "service:#{trace.service},env:#{env}"
        end
      end
    end
  end
end<|MERGE_RESOLUTION|>--- conflicted
+++ resolved
@@ -11,39 +11,23 @@
       class RateByServiceSampler < RateByKeySampler
         DEFAULT_KEY = 'service:,env:'.freeze
 
-<<<<<<< HEAD
-        def initialize(default_rate = 1.0, env: nil, mechanism: Datadog::Tracing::Sampling::Ext::Mechanism::DEFAULT)
-          super(
-            DEFAULT_KEY,
-            default_rate,
-            mechanism: mechanism,
-=======
         def initialize(default_rate = 1.0, env: nil, decision: Datadog::Tracing::Sampling::Ext::Decision::DEFAULT)
           super(
             DEFAULT_KEY,
             default_rate,
             decision: decision,
->>>>>>> e8acaf7a
             &method(:key_for)
           )
 
           @env = env
         end
 
-<<<<<<< HEAD
-        def update(rate_by_service, mechanism: nil)
-=======
         def update(rate_by_service, decision: nil)
->>>>>>> e8acaf7a
           # Remove any old services
           delete_if { |key, _| key != DEFAULT_KEY && !rate_by_service.key?(key) }
 
           # Update each service rate
-<<<<<<< HEAD
-          update_all(rate_by_service, mechanism: mechanism)
-=======
           update_all(rate_by_service, decision: decision)
->>>>>>> e8acaf7a
 
           # Emit metric for service cache size
           Datadog.health_metrics.sampling_service_cache_length(length)
