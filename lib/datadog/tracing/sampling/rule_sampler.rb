--- conflicted
+++ resolved
@@ -100,11 +100,7 @@
           rate_limiter.allow?(1).tap do |allowed|
             set_priority(trace, allowed)
             set_limiter_metrics(trace, rate_limiter.effective_rate)
-<<<<<<< HEAD
-            trace.sampling_mechanism = Ext::Mechanism::TRACE_SAMPLING_RULE
-=======
             trace.set_tag(Tracing::Metadata::Ext::Distributed::TAG_DECISION_MAKER, Ext::Decision::TRACE_SAMPLING_RULE)
->>>>>>> e8acaf7a
           end
         rescue StandardError => e
           Datadog.logger.error(
