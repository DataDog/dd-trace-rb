require_relative 'ext'
require_relative 'rate_limiter'
require_relative 'rule'

module Datadog
  module Tracing
    module Sampling
      # Span {Sampler} that applies a set of {Rule}s to decide
      # on sampling outcome. Then, a rate limiter is applied.
      #
      # If a trace does not conform to any rules, a default
      # sampling strategy is applied.
      # @public_api
      class RuleSampler
        attr_reader :rules, :rate_limiter, :default_sampler

        # @param rules [Array<Rule>] ordered list of rules to be applied to a trace
        # @param rate_limit [Float] number of traces per second, defaults to +100+
        # @param rate_limiter [RateLimiter] limiter applied after rule matching
        # @param default_sample_rate [Float] fallback sample rate when no rules apply to a trace,
        #   between +[0,1]+, defaults to +1+
        # @param default_sampler [Sample] fallback strategy when no rules apply to a trace
        def initialize(
          rules = [],
          rate_limit: Datadog.configuration.tracing.sampling.rate_limit,
          rate_limiter: nil,
          default_sample_rate: Datadog.configuration.tracing.sampling.default_rate,
          default_sampler: nil
        )
          @rules = rules
          @rate_limiter = if rate_limiter
                            rate_limiter
                          elsif rate_limit
                            TokenBucket.new(rate_limit)
                          else
                            UnlimitedLimiter.new
                          end

          @default_sampler = if default_sampler
                               default_sampler
                             elsif default_sample_rate
                               # Add to the end of the rule list a rule always matches any trace
                               @rules << SimpleRule.new(sample_rate: default_sample_rate)
                               nil
                             else
                               # TODO: Simplify .tags access, as `Tracer#tags` can't be arbitrarily changed anymore
                               RateByServiceSampler.new(1.0, env: -> { Tracing.send(:tracer).tags['env'] })
                             end
        end

<<<<<<< HEAD
        def self.parse(rules)
          rules = JSON.parse(rules).map do |rule|
=======
        def self.parse(rules, rate_limit, default_sample_rate)
          parsed_rules = JSON.parse(rules).map do |rule|
>>>>>>> 8d3ef4f7
            sample_rate = rule['sample_rate']

            begin
              sample_rate = Float(sample_rate)
            rescue
<<<<<<< HEAD
              raise "Rule '#{rule.inspect}' does not contain a float `sample_rate`"
=======
              raise "Rule '#{rule.inspect}' does not contain a float property `sample_rate`"
>>>>>>> 8d3ef4f7
            end

            kwargs = {
              name: rule['name'],
              service: rule['service'],
              sample_rate: sample_rate,
<<<<<<< HEAD
            }.compact
=======
            }

            Core::BackportFrom24.hash_compact!(kwargs)
>>>>>>> 8d3ef4f7

            SimpleRule.new(**kwargs)
          end

<<<<<<< HEAD
          new(rules)
=======
          new(parsed_rules, rate_limit: rate_limit, default_sample_rate: default_sample_rate)
>>>>>>> 8d3ef4f7
        rescue => e
          Datadog.logger.error do
            "Could not parse trace sampling rules '#{rules}': #{e.class.name} #{e.message} at #{Array(e.backtrace).first}"
          end
          nil
        end

        # /RuleSampler's components (it's rate limiter, for example) are
        # not be guaranteed to be size-effect free.
        # It is not possible to guarantee that a call to {#sample?} will
        # return the same result as a successive call to {#sample!} with the same trace.
        #
        # Use {#sample!} instead
        def sample?(_trace)
          raise 'RuleSampler cannot be evaluated without side-effects'
        end

        def sample!(trace)
          sampled = sample_trace(trace) do |t|
            @default_sampler.sample!(t).tap do
              # We want to make sure the trace is tagged with the agent-derived
              # service rate. Retrieve this from the rate by service sampler.
              # Only do this if it was set by a RateByServiceSampler.
              trace.agent_sample_rate = @default_sampler.sample_rate(trace) if @default_sampler.is_a?(RateByServiceSampler)
            end
          end

          trace.sampled = sampled
        end

        # @!visibility private
        def update(*args, **kwargs)
          return false unless @default_sampler.respond_to?(:update)

          @default_sampler.update(*args, **kwargs)
        end

        private

        def sample_trace(trace)
          rule = @rules.find { |r| r.match?(trace) }

          return yield(trace) if rule.nil?

          sampled = rule.sample?(trace)
          sample_rate = rule.sample_rate(trace)

          set_priority(trace, sampled)
          set_rule_metrics(trace, sample_rate)

          return false unless sampled

          rate_limiter.allow?(1).tap do |allowed|
            set_priority(trace, allowed)
            set_limiter_metrics(trace, rate_limiter.effective_rate)
            trace.set_tag(Tracing::Metadata::Ext::Distributed::TAG_DECISION_MAKER, Ext::Decision::TRACE_SAMPLING_RULE)
          end
        rescue StandardError => e
          Datadog.logger.error(
            "Rule sampling failed. Cause: #{e.class.name} #{e.message} Source: #{Array(e.backtrace).first}"
          )
          yield(trace)
        end

        # Span priority should only be set when the {RuleSampler}
        # was responsible for the sampling decision.
        def set_priority(trace, sampled)
          trace.sampling_priority = if sampled
                                      Sampling::Ext::Priority::USER_KEEP
                                    else
                                      Sampling::Ext::Priority::USER_REJECT
                                    end
        end

        def set_rule_metrics(trace, sample_rate)
          trace.rule_sample_rate = sample_rate
        end

        def set_limiter_metrics(trace, limiter_rate)
          trace.rate_limiter_rate = limiter_rate
        end
      end
    end
  end
end<|MERGE_RESOLUTION|>--- conflicted
+++ resolved
@@ -48,45 +48,28 @@
                              end
         end
 
-<<<<<<< HEAD
-        def self.parse(rules)
-          rules = JSON.parse(rules).map do |rule|
-=======
         def self.parse(rules, rate_limit, default_sample_rate)
           parsed_rules = JSON.parse(rules).map do |rule|
->>>>>>> 8d3ef4f7
             sample_rate = rule['sample_rate']
 
             begin
               sample_rate = Float(sample_rate)
             rescue
-<<<<<<< HEAD
-              raise "Rule '#{rule.inspect}' does not contain a float `sample_rate`"
-=======
               raise "Rule '#{rule.inspect}' does not contain a float property `sample_rate`"
->>>>>>> 8d3ef4f7
             end
 
             kwargs = {
               name: rule['name'],
               service: rule['service'],
               sample_rate: sample_rate,
-<<<<<<< HEAD
-            }.compact
-=======
             }
 
             Core::BackportFrom24.hash_compact!(kwargs)
->>>>>>> 8d3ef4f7
 
             SimpleRule.new(**kwargs)
           end
 
-<<<<<<< HEAD
-          new(rules)
-=======
           new(parsed_rules, rate_limit: rate_limit, default_sample_rate: default_sample_rate)
->>>>>>> 8d3ef4f7
         rescue => e
           Datadog.logger.error do
             "Could not parse trace sampling rules '#{rules}': #{e.class.name} #{e.message} at #{Array(e.backtrace).first}"
