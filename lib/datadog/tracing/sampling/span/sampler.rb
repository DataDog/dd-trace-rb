module Datadog
  module Tracing
    module Sampling
      module Span
        # Applies Single Span Sampling rules to spans.
        # When matching the configured rules, a span is ensured to
        # be processed Datadog App. In other words, a single sampled span
        # will never be dropped by the tracer or Datadog agent.
        #
        # All spans in a trace are subject to the single sampling rules, if
        # any rules are configured.
        #
        # Single Span Sampling is distinct from trace-level sampling:
        # Single Span Sampling can ensure a span is kept, even if its
        # enclosing trace is rejected by trace-level sampling.
        #
        # This class only applies operations to spans that are part
        # of traces that was rejected by trace sampling.
        # A trace is rejected if either of the following conditions is true:
        # * The priority sampling for a trace is set to either {USER_REJECT} or {AUTO_REJECT}.
        # * The trace was rejected by internal sampling, thus never flushed.
        #
        # Single-sampled spans are tagged and the tracer ensures they will
        # reach the Datadog App, regardless of their enclosing trace sampling decision.
        #
        # Single Span Sampling does not inspect spans that are part of a trace
        # that has been accepted by trace-level sampling rules: all spans from such
        # trace are guaranteed to reach the Datadog App.
        class Sampler
          attr_reader :rules

          # Receives sampling rules to apply to individual spans.
          #
          # @param [Array<Datadog::Tracing::Sampling::Span::Rule>] rules list of rules to apply to spans
          def initialize(rules = [])
            @rules = rules
          end

          # Applies Single Span Sampling rules to the span if the trace has been rejected.
          #
          # The trace can be outright rejected, and never reach the transport,
          # or be set as rejected by priority sampling. In both cases, the trace
          # is considered rejected for Single Span Sampling purposes.
          #
          # If multiple rules match, only the first one is applied.
          #
          # @param [Datadog::Tracing::TraceOperation] trace_op trace for the provided span
          # @param [Datadog::Tracing::SpanOperation] span_op Span to apply sampling rules
          # @return [void]
          def sample!(trace_op, span_op)
            return if trace_op.sampled? && trace_op.priority_sampled?

            # Applies the first matching rule
<<<<<<< HEAD
            final_decision = nil
            @rules.each do |rule|
              decision = rule.sample!(span_op)
              if decision != :not_matched
                final_decision = decision
                break
              end
=======
            @rules.each do |rule|
              decision = rule.sample!(span_op)

              next if decision == :not_matched # Iterate until we find a matching decision

              if decision == :kept
                trace_op.set_tag(
                  Metadata::Ext::Distributed::TAG_DECISION_MAKER,
                  Sampling::Ext::Decision::SPAN_SAMPLING_RATE
                )
              end

              break # Found either a `kept` or `rejected` decision
>>>>>>> e8acaf7a
            end

            trace_op.sampling_mechanism = Sampling::Ext::Mechanism::SPAN_SAMPLING_RATE if final_decision == :kept

            nil
          end
        end
      end
    end
  end
end<|MERGE_RESOLUTION|>--- conflicted
+++ resolved
@@ -51,15 +51,6 @@
             return if trace_op.sampled? && trace_op.priority_sampled?
 
             # Applies the first matching rule
-<<<<<<< HEAD
-            final_decision = nil
-            @rules.each do |rule|
-              decision = rule.sample!(span_op)
-              if decision != :not_matched
-                final_decision = decision
-                break
-              end
-=======
             @rules.each do |rule|
               decision = rule.sample!(span_op)
 
@@ -73,10 +64,7 @@
               end
 
               break # Found either a `kept` or `rejected` decision
->>>>>>> e8acaf7a
             end
-
-            trace_op.sampling_mechanism = Sampling::Ext::Mechanism::SPAN_SAMPLING_RATE if final_decision == :kept
 
             nil
           end
