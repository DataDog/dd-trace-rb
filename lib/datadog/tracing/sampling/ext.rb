--- conflicted
+++ resolved
@@ -24,29 +24,6 @@
           USER_KEEP = 2
         end
 
-<<<<<<< HEAD
-        # List of what method was used to make the trace-level sampling decision.
-        module Mechanism
-          # Used before the tracer receives any rates from agent and there are no rules configured.
-          DEFAULT = 0
-          # The sampling rate received in the agent's http response.
-          AGENT_RATE = 1
-          # Auto. Reserved for future use.
-          REMOTE_RATE_AUTO = 2
-          # Sampling rule or sampling rate based on tracer config.
-          TRACE_SAMPLING_RULE = 3
-          # User directly sets sampling priority via {Tracing.reject!} or {Tracing.keep!},
-          # or by a custom sampler implementation.
-          MANUAL = 4
-          # Formerly AppSec.
-          ASM = 5
-          # User-defined target. Reserved for future use.
-          REMOTE_RATE_USER = 6
-          # Reserved for future use.
-          REMOTE_RATE_BY_DATADOG = 7
-          # Single Span Sampled.
-          SPAN_SAMPLING_RATE = 8
-=======
         # List of what mechanism was used to make the trace-level sampling decision.
         module Mechanism
           # Single Span Sampled.
@@ -74,7 +51,6 @@
           ASM = '-5'
           # Single Span Sampled.
           SPAN_SAMPLING_RATE = '-8'
->>>>>>> e8acaf7a
         end
       end
     end
