--- conflicted
+++ resolved
@@ -334,12 +334,9 @@
           trace_service: service,
           trace_state: @trace_state,
           trace_state_unknown_fields: @trace_state_unknown_fields,
-<<<<<<< HEAD
           span_remote: (@remote_parent && @active_span.nil?),
           baggage: @baggage.nil? || @baggage.empty? ? nil : @baggage
-=======
           span_remote: @remote_parent && @active_span.nil?,
->>>>>>> 874e6026
         ).freeze
       end
 
