--- conflicted
+++ resolved
@@ -78,13 +78,9 @@
         trace_state: nil,
         trace_state_unknown_fields: nil,
         remote_parent: false,
-<<<<<<< HEAD
-        tracer: nil
-=======
         tracer: nil,
         baggage: nil
 
->>>>>>> 4f13111d
       )
         # Attributes
         @id = id || Tracing::Utils::TraceId.next_id
