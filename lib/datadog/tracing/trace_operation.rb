--- conflicted
+++ resolved
@@ -35,7 +35,6 @@
         :rate_limiter_rate,
         :rule_sample_rate,
         :sample_rate,
-        :sampling_mechanism,
         :sampling_priority
 
       attr_reader \
@@ -65,7 +64,6 @@
         rule_sample_rate: nil,
         sample_rate: nil,
         sampled: nil,
-        sampling_mechanism: nil,
         sampling_priority: nil,
         service: nil,
         tags: nil,
@@ -86,7 +84,6 @@
         @resource = resource
         @rule_sample_rate = rule_sample_rate
         @sample_rate = sample_rate
-        @sampling_mechanism = sampling_mechanism
         @sampling_priority = sampling_priority
         @service = service
 
@@ -136,21 +133,13 @@
       def keep!
         self.sampled = true
         self.sampling_priority = Sampling::Ext::Priority::USER_KEEP
-<<<<<<< HEAD
-        self.sampling_mechanism = Datadog::Tracing::Sampling::Ext::Mechanism::MANUAL
-=======
         set_tag(Tracing::Metadata::Ext::Distributed::TAG_DECISION_MAKER, Tracing::Sampling::Ext::Decision::MANUAL)
->>>>>>> e8acaf7a
       end
 
       def reject!
         self.sampled = false
         self.sampling_priority = Sampling::Ext::Priority::USER_REJECT
-<<<<<<< HEAD
-        self.sampling_mechanism = Datadog::Tracing::Sampling::Ext::Mechanism::MANUAL
-=======
         set_tag(Tracing::Metadata::Ext::Distributed::TAG_DECISION_MAKER, Tracing::Sampling::Ext::Decision::MANUAL)
->>>>>>> e8acaf7a
       end
 
       def name
@@ -170,13 +159,6 @@
 
       def service
         @service || (root_span && root_span.service)
-      end
-
-      # Returns tracer tags that will be propagated if this span's context
-      # is exported through {.to_digest}.
-      # @return [Hash] key value pairs of distributed tags
-      def distributed_tags
-        meta.select { |name, _| name.start_with?(Metadata::Ext::Distributed::TAGS_PREFIX) }
       end
 
       def measure(
@@ -306,7 +288,6 @@
           trace_process_id: Core::Environment::Identity.pid,
           trace_resource: resource,
           trace_runtime_id: Core::Environment::Identity.id,
-          trace_sampling_mechanism: @sampling_mechanism,
           trace_sampling_priority: @sampling_priority,
           trace_service: service,
         ).freeze
@@ -465,7 +446,6 @@
           rule_sample_rate: @rule_sample_rate,
           runtime_id: Core::Environment::Identity.id,
           sample_rate: @sample_rate,
-          sampling_mechanism: @sampling_mechanism,
           sampling_priority: @sampling_priority,
           name: name,
           resource: resource,
