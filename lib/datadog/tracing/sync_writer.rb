# frozen_string_literal: true

require_relative 'pipeline'
require_relative 'runtime/metrics'
require_relative 'writer'

require_relative 'transport/http'

module Datadog
  module Tracing
    # SyncWriter flushes both services and traces synchronously
    # DEV: To be replaced by Datadog::Tracing::Workers::TraceWriter.
    #
    # Note: If you're wondering if this class is used at all, since there are no other references to it on the codebase,
    # the separate `datadog-lambda` uses it as of February 2021:
    # <https://github.com/DataDog/datadog-lambda-rb/blob/c15f0f0916c90123416dc44e7d6800ef4a7cfdbf/lib/datadog/lambda.rb#L38>
    # @public_api
    class SyncWriter
      attr_reader \
        :logger,
        :events,
        :transport,
        :agent_settings

      # @param [Datadog::Tracing::Transport::Traces::Transport] transport a custom transport instance.
      #   If provided, overrides `transport_options` and `agent_settings`.
      # @param [Hash<Symbol,Object>] transport_options options for the default transport instance.
      # @param [Datadog::Tracing::Configuration::AgentSettingsResolver::AgentSettings] agent_settings agent options for
      #   the default transport instance.
      def initialize(transport: nil, transport_options: {}, agent_settings: nil, logger: Datadog.logger)
        @logger = logger
<<<<<<< HEAD
=======
        @agent_settings = agent_settings
>>>>>>> 5701a10c

        @transport = transport || begin
          transport_options = transport_options.merge(agent_settings: agent_settings) if agent_settings
          Transport::HTTP.default(**transport_options)
        end

        @events = Writer::Events.new
      end

      # Sends traces to the configured transport.
      #
      # Traces are flushed immediately.
      def write(trace)
        flush_trace(trace)
      rescue => e
        logger.debug(e)
      end

      # Does nothing.
      # The {SyncWriter} does not need to be stopped as it holds no state.
      def stop
        # No cleanup to do for the SyncWriter
        true
      end

      private

      def flush_trace(trace)
        processed_traces = Pipeline.process!([trace])
        return if processed_traces.empty?

        responses = transport.send_traces(processed_traces)

        events.after_send.publish(self, responses)

        responses
      end
    end
  end
end<|MERGE_RESOLUTION|>--- conflicted
+++ resolved
@@ -29,10 +29,7 @@
       #   the default transport instance.
       def initialize(transport: nil, transport_options: {}, agent_settings: nil, logger: Datadog.logger)
         @logger = logger
-<<<<<<< HEAD
-=======
         @agent_settings = agent_settings
->>>>>>> 5701a10c
 
         @transport = transport || begin
           transport_options = transport_options.merge(agent_settings: agent_settings) if agent_settings
