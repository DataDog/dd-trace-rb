--- conflicted
+++ resolved
@@ -55,16 +55,13 @@
               span.set_tag(Tracing::Metadata::Ext::HTTP::TAG_METHOD, method.to_s.upcase)
               span.set_tag(Tracing::Metadata::Ext::NET::TAG_TARGET_HOST, uri.host)
               span.set_tag(Tracing::Metadata::Ext::NET::TAG_TARGET_PORT, uri.port)
-
-<<<<<<< HEAD
-              Contrib::SpanAttributeSchema.set_peer_service!(span, Ext::PEER_SERVICE_SOURCES)
-=======
               span.set_tags(
                 Datadog.configuration.tracing.header_tags.request_tags(
                   Core::Utils::Hash::CaseInsensitiveWrapper.new(processed_headers)
                 )
               )
->>>>>>> 242c247e
+              
+              Contrib::SpanAttributeSchema.set_peer_service!(span, Ext::PEER_SERVICE_SOURCES)
             end
 
             def datadog_trace_request(uri)
