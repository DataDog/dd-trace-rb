--- conflicted
+++ resolved
@@ -39,13 +39,9 @@
 
             boot = Datadog::Core::Remote::Tie.boot
 
-<<<<<<< HEAD
-            if defined?(Datadog::DI)
-=======
             if defined?(Datadog::DI.current_component)
               # TODO: when would Datadog::DI be defined but
               # Datadog::DI.current_component not be defined?
->>>>>>> 1293418b
               Datadog::DI.current_component&.probe_notifier_worker&.start
             end
 
