require 'date'

require_relative '../../../core/environment/variable_helpers'
require_relative '../../../core/backport'
require_relative '../../client_ip'
require_relative '../../metadata/ext'
require_relative '../../propagation/http'
require_relative '../analytics'
require_relative '../utils/quantization/http'
require_relative 'ext'
require_relative 'header_collection'
require_relative 'header_tagging'
require_relative 'request_queue'

module Datadog
  module Tracing
    module Contrib
      # Rack module includes middlewares that are required to trace any framework
      # and application built on top of Rack.
      module Rack
        # TraceMiddleware ensures that the Rack Request is properly traced
        # from the beginning to the end. The middleware adds the request span
        # in the Rack environment so that it can be retrieved by the underlying
        # application. If request tags are not set by the app, they will be set using
        # information available at the Rack level.
        class TraceMiddleware
          def initialize(app)
            @app = app
          end

          def compute_queue_time(env)
            return unless configuration[:request_queuing]

            # parse the request queue time
            request_start = Contrib::Rack::QueueTime.get_request_start(env)
            return if request_start.nil?

            case configuration[:request_queuing]
            when true, :include_request # DEV: Switch `true` to `:exclude_request` in v2.0
              queue_span = trace_http_server(Ext::SPAN_HTTP_SERVER_QUEUE, start_time: request_start)
              # Tag this span as belonging to Rack
              queue_span.set_tag(Tracing::Metadata::Ext::TAG_COMPONENT, Ext::TAG_COMPONENT)
              queue_span.set_tag(Tracing::Metadata::Ext::TAG_OPERATION, Ext::TAG_OPERATION_HTTP_SERVER_QUEUE)
              queue_span.set_tag(Tracing::Metadata::Ext::TAG_KIND, Tracing::Metadata::Ext::SpanKind::TAG_SERVER)
              queue_span
            when :exclude_request
              request_span = trace_http_server(Ext::SPAN_HTTP_PROXY_REQUEST, start_time: request_start)
              request_span.set_tag(Tracing::Metadata::Ext::TAG_COMPONENT, Ext::TAG_COMPONENT_HTTP_PROXY)
              request_span.set_tag(Tracing::Metadata::Ext::TAG_OPERATION, Ext::TAG_OPERATION_HTTP_PROXY_REQUEST)
              request_span.set_tag(Tracing::Metadata::Ext::TAG_KIND, Tracing::Metadata::Ext::SpanKind::TAG_PROXY)

              queue_span = trace_http_server(Ext::SPAN_HTTP_PROXY_QUEUE, start_time: request_start)

              # Measure service stats
              Contrib::Analytics.set_measured(queue_span)

              queue_span.set_tag(Tracing::Metadata::Ext::TAG_COMPONENT, Ext::TAG_COMPONENT_HTTP_PROXY)
              queue_span.set_tag(Tracing::Metadata::Ext::TAG_OPERATION, Ext::TAG_OPERATION_HTTP_PROXY_QUEUE)
              queue_span.set_tag(Tracing::Metadata::Ext::TAG_KIND, Tracing::Metadata::Ext::SpanKind::TAG_PROXY)
              # finish the `queue` span now to record only the time spent *in queue*,
              # excluding the time spent processing the request itself
              queue_span.finish

              request_span
            end
          end

          def call(env)
            # Find out if this is rack within rack
            previous_request_span = env[Ext::RACK_ENV_REQUEST_SPAN]

            return @app.call(env) if previous_request_span

            # Extract distributed tracing context before creating any spans,
            # so that all spans will be added to the distributed trace.
            if configuration[:distributed_tracing]
              trace_digest = Tracing::Propagation::HTTP.extract(env)
              Tracing.continue_trace!(trace_digest)
            end

            # Create a root Span to keep track of frontend web servers
            # (i.e. Apache, nginx) if the header is properly set
            frontend_span = compute_queue_time(env)

            trace_options = { span_type: Tracing::Metadata::Ext::HTTP::TYPE_INBOUND }
            trace_options[:service] = configuration[:service_name] if configuration[:service_name]

            # start a new request span and attach it to the current Rack environment;
            # we must ensure that the span `resource` is set later
            request_span = Tracing.trace(Ext::SPAN_REQUEST, **trace_options)
            request_span.resource = nil
            request_trace = Tracing.active_trace
            env[Ext::RACK_ENV_REQUEST_SPAN] = request_span

            # Copy the original env, before the rest of the stack executes.
            # Values may change; we want values before that happens.
            original_env = env.dup

            # call the rest of the stack
            status, headers, response = @app.call(env)
            [status, headers, response]

          # rubocop:disable Lint/RescueException
          # Here we really want to catch *any* exception, not only StandardError,
          # as we really have no clue of what is in the block,
          # and it is user code which should be executed no matter what.
          # It's not a problem since we re-raise it afterwards so for example a
          # SignalException::Interrupt would still bubble up.
          rescue Exception => e
            # catch exceptions that may be raised in the middleware chain
            # Note: if a middleware catches an Exception without re raising,
            # the Exception cannot be recorded here.
            request_span.set_error(e) unless request_span.nil?
            raise e
          ensure
            env[Ext::RACK_ENV_REQUEST_SPAN] = previous_request_span if previous_request_span

            if request_span
              # Rack is a really low level interface and it doesn't provide any
              # advanced functionality like routers. Because of that, we assume that
              # the underlying framework or application has more knowledge about
              # the result for this request; `resource` and `tags` are expected to
              # be set in another level but if they're missing, reasonable defaults
              # are used.
              set_request_tags!(request_trace, request_span, env, status, headers, response, original_env || env)

              # ensure the request_span is finished and the context reset;
              # this assumes that the Rack middleware creates a root span
              request_span.finish
            end

            frontend_span.finish if frontend_span
          end
          # rubocop:enable Lint/RescueException

          # rubocop:disable Metrics/AbcSize
          # rubocop:disable Metrics/CyclomaticComplexity
          # rubocop:disable Metrics/PerceivedComplexity
          # rubocop:disable Metrics/MethodLength
          def set_request_tags!(trace, request_span, env, status, headers, response, original_env)
            request_header_collection = Header::RequestHeaderCollection.new(env)

            # Since it could be mutated, it would be more accurate to fetch from the original env,
            # e.g. ActionDispatch::ShowExceptions middleware with Rails exceptions_app configuration
            original_request_method = original_env['REQUEST_METHOD']

            # request_headers is subject to filtering and configuration so we
            # get the user agent separately
            user_agent = parse_user_agent_header(request_header_collection)

            # The priority
            # 1. User overrides span.resource
            # 2. Configuration
            # 3. Nested App override trace.resource
            # 4. Fallback with verb + status, eq `GET 200`
            request_span.resource ||=
              if configuration[:middleware_names] && env['RESPONSE_MIDDLEWARE']
                "#{env['RESPONSE_MIDDLEWARE']}##{original_request_method}"
              elsif trace.resource_override?
                trace.resource
              else
                "#{original_request_method} #{status}".strip
              end

            # Overrides the trace resource if it never been set
            # Otherwise, the getter method would delegate to its root span
            trace.resource = request_span.resource unless trace.resource_override?

            request_span.set_tag(Tracing::Metadata::Ext::TAG_COMPONENT, Ext::TAG_COMPONENT)
            request_span.set_tag(Tracing::Metadata::Ext::TAG_OPERATION, Ext::TAG_OPERATION_REQUEST)
            request_span.set_tag(Tracing::Metadata::Ext::TAG_KIND, Tracing::Metadata::Ext::SpanKind::TAG_SERVER)

            # Set analytics sample rate
            if Contrib::Analytics.enabled?(configuration[:analytics_enabled])
              Contrib::Analytics.set_sample_rate(request_span, configuration[:analytics_sample_rate])
            end

            # Measure service stats
            Contrib::Analytics.set_measured(request_span)

            if request_span.get_tag(Tracing::Metadata::Ext::HTTP::TAG_METHOD).nil?
              request_span.set_tag(Tracing::Metadata::Ext::HTTP::TAG_METHOD, original_request_method)
            end

            url = parse_url(env, original_env)

            if request_span.get_tag(Tracing::Metadata::Ext::HTTP::TAG_URL).nil?
              options = configuration[:quantize] || {}

              # Quantization::HTTP.url base defaults to :show, but we are transitioning
              options[:base] ||= :exclude

              request_span.set_tag(
                Tracing::Metadata::Ext::HTTP::TAG_URL,
                Contrib::Utils::Quantization::HTTP.url(url, options)
              )
            end

            if request_span.get_tag(Tracing::Metadata::Ext::HTTP::TAG_BASE_URL).nil?
              options = configuration[:quantize]

              unless options[:base] == :show
                base_url = Contrib::Utils::Quantization::HTTP.base_url(url)

                unless base_url.empty?
                  request_span.set_tag(
                    Tracing::Metadata::Ext::HTTP::TAG_BASE_URL,
                    base_url
                  )
                end
              end
            end

            if request_span.get_tag(Tracing::Metadata::Ext::HTTP::TAG_CLIENT_IP).nil?
              Tracing::ClientIp.set_client_ip_tag(
                request_span,
                headers: request_header_collection,
                remote_ip: env['REMOTE_ADDR']
              )
            end

            if request_span.get_tag(Tracing::Metadata::Ext::HTTP::TAG_STATUS_CODE).nil? && status
              request_span.set_tag(Tracing::Metadata::Ext::HTTP::TAG_STATUS_CODE, status)
            end

            if request_span.get_tag(Tracing::Metadata::Ext::HTTP::TAG_USER_AGENT).nil? && user_agent
              request_span.set_tag(Tracing::Metadata::Ext::HTTP::TAG_USER_AGENT, user_agent)
            end

<<<<<<< HEAD
            HeaderTagging.tag_request_headers(request_span, env, configuration)
=======
            HeaderTagging.tag_request_headers(request_span, request_header_collection, configuration)
>>>>>>> 0babd5f8
            HeaderTagging.tag_response_headers(request_span, headers, configuration) if headers

            # detect if the status code is a 5xx and flag the request span as an error
            # unless it has been already set by the underlying framework
            request_span.status = 1 if status.to_s.start_with?('5') && request_span.status.zero?
          end
          # rubocop:enable Metrics/AbcSize
          # rubocop:enable Metrics/CyclomaticComplexity
          # rubocop:enable Metrics/PerceivedComplexity
          # rubocop:enable Metrics/MethodLength

          private

          def configuration
            Datadog.configuration.tracing[:rack]
          end

          def trace_http_server(span_name, start_time:)
            span = Tracing.trace(
              span_name,
              span_type: Tracing::Metadata::Ext::HTTP::TYPE_PROXY,
              start_time: start_time,
              service: configuration[:web_service_name]
            )

            # Set peer service (so its not believed to belong to this app)
            if Contrib::SpanAttributeSchema.default_span_attribute_schema?
              span.set_tag(Tracing::Metadata::Ext::TAG_PEER_SERVICE, configuration[:web_service_name])
            end

            span
          end

          def parse_url(env, original_env)
            request_obj = ::Rack::Request.new(env)

            # scheme, host, and port
            base_url = if request_obj.respond_to?(:base_url)
                         request_obj.base_url
                       else
                         # Compatibility for older Rack versions
                         request_obj.url.chomp(request_obj.fullpath)
                       end

            # https://github.com/rack/rack/blob/main/SPEC.rdoc
            #
            # The source of truth in Rack is the PATH_INFO key that holds the
            # URL for the current request; but some frameworks may override that
            # value, especially during exception handling.
            #
            # Because of this, we prefer to use REQUEST_URI, if available, which is the
            # relative path + query string, and doesn't mutate.
            #
            # REQUEST_URI is only available depending on what web server is running though.
            # So when its not available, we want the original, unmutated PATH_INFO, which
            # is just the relative path without query strings.
            #
            # SCRIPT_NAME is the first part of the request URL path, so that
            # the application can know its virtual location. It should be
            # prepended to PATH_INFO to reflect the correct user visible path.
            request_uri = env['REQUEST_URI'].to_s
            fullpath = if request_uri.empty?
                         query_string = original_env['QUERY_STRING'].to_s
                         path = original_env['SCRIPT_NAME'].to_s + original_env['PATH_INFO'].to_s

                         query_string.empty? ? path : "#{path}?#{query_string}"
                       else
                         # normally REQUEST_URI starts at the path, but it
                         # might contain the full URL in some cases (e.g WEBrick)
                         Datadog::Core::BackportFrom25.string_delete_prefix(request_uri, base_url)
                       end

            base_url + fullpath
          end

          def parse_user_agent_header(headers)
            headers.get(Tracing::Metadata::Ext::HTTP::HEADER_USER_AGENT)
          end
        end
      end
    end
  end
end<|MERGE_RESOLUTION|>--- conflicted
+++ resolved
@@ -227,11 +227,7 @@
               request_span.set_tag(Tracing::Metadata::Ext::HTTP::TAG_USER_AGENT, user_agent)
             end
 
-<<<<<<< HEAD
-            HeaderTagging.tag_request_headers(request_span, env, configuration)
-=======
             HeaderTagging.tag_request_headers(request_span, request_header_collection, configuration)
->>>>>>> 0babd5f8
             HeaderTagging.tag_response_headers(request_span, headers, configuration) if headers
 
             # detect if the status code is a 5xx and flag the request span as an error
