# frozen_string_literal: true

require 'date'

require_relative '../../../core/environment/variable_helpers'
require_relative '../../../core/backport'
require_relative '../../../core/remote/tie/tracing'
require_relative '../../client_ip'
require_relative '../../metadata/ext'
require_relative '../../propagation/http'
require_relative '../analytics'
require_relative '../utils/quantization/http'
require_relative 'ext'
require_relative 'header_collection'
require_relative 'header_tagging'
require_relative 'request_queue'
require_relative 'trace_proxy_middleware'

module Datadog
  module Tracing
    module Contrib
      # Rack module includes middlewares that are required to trace any framework
      # and application built on top of Rack.
      module Rack
        # TraceMiddleware ensures that the Rack Request is properly traced
        # from the beginning to the end. The middleware adds the request span
        # in the Rack environment so that it can be retrieved by the underlying
        # application. If request tags are not set by the app, they will be set using
        # information available at the Rack level.
        class TraceMiddleware
          def initialize(app)
            @app = app
          end

          def call(env)
            # Find out if this is rack within rack
            previous_request_span = env[Ext::RACK_ENV_REQUEST_SPAN]

            return @app.call(env) if previous_request_span

            boot = Datadog::Core::Remote::Tie.boot

            # Extract distributed tracing context before creating any spans,
            # so that all spans will be added to the distributed trace.
            if configuration[:distributed_tracing]
              trace_digest = Tracing::Propagation::HTTP.extract(env)
              Tracing.continue_trace!(trace_digest)
            end

<<<<<<< HEAD
            TraceProxyMiddleware.call(env, configuration) do
              trace_options = { type: Tracing::Metadata::Ext::HTTP::TYPE_INBOUND }
              trace_options[:service] = configuration[:service_name] if configuration[:service_name]

              # start a new request span and attach it to the current Rack environment;
              # we must ensure that the span `resource` is set later
              request_span = Tracing.trace(Ext::SPAN_REQUEST, **trace_options)
              request_span.resource = nil
              request_trace = Tracing.active_trace
              env[Ext::RACK_ENV_REQUEST_SPAN] = request_span

              # Copy the original env, before the rest of the stack executes.
              # Values may change; we want values before that happens.
              original_env = env.dup

              # call the rest of the stack
              status, headers, response = @app.call(env)

              [status, headers, response]

            # rubocop:disable Lint/RescueException
            # Here we really want to catch *any* exception, not only StandardError,
            # as we really have no clue of what is in the block,
            # and it is user code which should be executed no matter what.
            # It's not a problem since we re-raise it afterwards so for example a
            # SignalException::Interrupt would still bubble up.
            rescue Exception => e
              # catch exceptions that may be raised in the middleware chain
              # Note: if a middleware catches an Exception without re raising,
              # the Exception cannot be recorded here.
              request_span.set_error(e) unless request_span.nil?
              raise e
            ensure
              env[Ext::RACK_ENV_REQUEST_SPAN] = previous_request_span if previous_request_span

              if request_span
                # Rack is a really low level interface and it doesn't provide any
                # advanced functionality like routers. Because of that, we assume that
                # the underlying framework or application has more knowledge about
                # the result for this request; `resource` and `tags` are expected to
                # be set in another level but if they're missing, reasonable defaults
                # are used.
                set_request_tags!(request_trace, request_span, env, status, headers, response, original_env || env)

                # ensure the request_span is finished and the context reset;
                # this assumes that the Rack middleware creates a root span
                request_span.finish
              end
=======
            # Create a root Span to keep track of frontend web servers
            # (i.e. Apache, nginx) if the header is properly set
            frontend_span = compute_queue_time(env)

            trace_options = { span_type: Tracing::Metadata::Ext::HTTP::TYPE_INBOUND }
            trace_options[:service] = configuration[:service_name] if configuration[:service_name]

            # start a new request span and attach it to the current Rack environment;
            # we must ensure that the span `resource` is set later
            request_span = Tracing.trace(Ext::SPAN_REQUEST, **trace_options)
            request_span.resource = nil

            # When tracing and distributed tracing are both disabled, `.active_trace` will be `nil`,
            # Return a null object to continue operation
            request_trace = Tracing.active_trace || TraceOperation.new

            env[Ext::RACK_ENV_REQUEST_SPAN] = request_span

            Datadog::Core::Remote::Tie::Tracing.tag(boot, request_span)

            # Copy the original env, before the rest of the stack executes.
            # Values may change; we want values before that happens.
            original_env = env.dup

            # call the rest of the stack
            status, headers, response = @app.call(env)
            [status, headers, response]

          # rubocop:disable Lint/RescueException
          # Here we really want to catch *any* exception, not only StandardError,
          # as we really have no clue of what is in the block,
          # and it is user code which should be executed no matter what.
          # It's not a problem since we re-raise it afterwards so for example a
          # SignalException::Interrupt would still bubble up.
          rescue Exception => e
            # catch exceptions that may be raised in the middleware chain
            # Note: if a middleware catches an Exception without re raising,
            # the Exception cannot be recorded here.
            request_span.set_error(e) unless request_span.nil?
            raise e
          ensure
            env[Ext::RACK_ENV_REQUEST_SPAN] = previous_request_span if previous_request_span

            if request_span
              # Rack is a really low level interface and it doesn't provide any
              # advanced functionality like routers. Because of that, we assume that
              # the underlying framework or application has more knowledge about
              # the result for this request; `resource` and `tags` are expected to
              # be set in another level but if they're missing, reasonable defaults
              # are used.
              set_request_tags!(request_trace, request_span, env, status, headers, response, original_env || env)

              # ensure the request_span is finished and the context reset;
              # this assumes that the Rack middleware creates a root span
              request_span.finish
>>>>>>> e631bda1
            end
          end
          # rubocop:enable Lint/RescueException

          # rubocop:disable Metrics/AbcSize
          # rubocop:disable Metrics/CyclomaticComplexity
          # rubocop:disable Metrics/PerceivedComplexity
          # rubocop:disable Metrics/MethodLength
          def set_request_tags!(trace, request_span, env, status, headers, response, original_env)
            request_header_collection = Header::RequestHeaderCollection.new(env)

            # Since it could be mutated, it would be more accurate to fetch from the original env,
            # e.g. ActionDispatch::ShowExceptions middleware with Rails exceptions_app configuration
            original_request_method = original_env['REQUEST_METHOD']

            # request_headers is subject to filtering and configuration so we
            # get the user agent separately
            user_agent = parse_user_agent_header(request_header_collection)

            # The priority
            # 1. User overrides span.resource
            # 2. Configuration
            # 3. Nested App override trace.resource
            # 4. Fallback with verb + status, eq `GET 200`
            request_span.resource ||=
              if configuration[:middleware_names] && env['RESPONSE_MIDDLEWARE']
                "#{env['RESPONSE_MIDDLEWARE']}##{original_request_method}"
              elsif trace.resource_override?
                trace.resource
              else
                "#{original_request_method} #{status}".strip
              end

            # Overrides the trace resource if it never been set
            # Otherwise, the getter method would delegate to its root span
            trace.resource = request_span.resource unless trace.resource_override?

            request_span.set_tag(Tracing::Metadata::Ext::TAG_COMPONENT, Ext::TAG_COMPONENT)
            request_span.set_tag(Tracing::Metadata::Ext::TAG_OPERATION, Ext::TAG_OPERATION_REQUEST)
            request_span.set_tag(Tracing::Metadata::Ext::TAG_KIND, Tracing::Metadata::Ext::SpanKind::TAG_SERVER)

            # Set analytics sample rate
            if Contrib::Analytics.enabled?(configuration[:analytics_enabled])
              Contrib::Analytics.set_sample_rate(request_span, configuration[:analytics_sample_rate])
            end

            # Measure service stats
            Contrib::Analytics.set_measured(request_span)

            if request_span.get_tag(Tracing::Metadata::Ext::HTTP::TAG_METHOD).nil?
              request_span.set_tag(Tracing::Metadata::Ext::HTTP::TAG_METHOD, original_request_method)
            end

            url = parse_url(env, original_env)

            if request_span.get_tag(Tracing::Metadata::Ext::HTTP::TAG_URL).nil?
              options = configuration[:quantize] || {}

              # Quantization::HTTP.url base defaults to :show, but we are transitioning
              options[:base] ||= :exclude

              request_span.set_tag(
                Tracing::Metadata::Ext::HTTP::TAG_URL,
                Contrib::Utils::Quantization::HTTP.url(url, options)
              )
            end

            if request_span.get_tag(Tracing::Metadata::Ext::HTTP::TAG_BASE_URL).nil?
              options = configuration[:quantize]

              unless options[:base] == :show
                base_url = Contrib::Utils::Quantization::HTTP.base_url(url)

                unless base_url.empty?
                  request_span.set_tag(
                    Tracing::Metadata::Ext::HTTP::TAG_BASE_URL,
                    base_url
                  )
                end
              end
            end

            if request_span.get_tag(Tracing::Metadata::Ext::HTTP::TAG_CLIENT_IP).nil?
              Tracing::ClientIp.set_client_ip_tag(
                request_span,
                headers: request_header_collection,
                remote_ip: env['REMOTE_ADDR']
              )
            end

            if request_span.get_tag(Tracing::Metadata::Ext::HTTP::TAG_STATUS_CODE).nil? && status
              request_span.set_tag(Tracing::Metadata::Ext::HTTP::TAG_STATUS_CODE, status)
            end

            if request_span.get_tag(Tracing::Metadata::Ext::HTTP::TAG_USER_AGENT).nil? && user_agent
              request_span.set_tag(Tracing::Metadata::Ext::HTTP::TAG_USER_AGENT, user_agent)
            end

            HeaderTagging.tag_request_headers(request_span, request_header_collection, configuration)
            HeaderTagging.tag_response_headers(request_span, headers, configuration) if headers

            # detect if the status code is a 5xx and flag the request span as an error
            # unless it has been already set by the underlying framework
            request_span.status = 1 if status.to_s.start_with?('5') && request_span.status.zero?
          end
          # rubocop:enable Metrics/AbcSize
          # rubocop:enable Metrics/CyclomaticComplexity
          # rubocop:enable Metrics/PerceivedComplexity
          # rubocop:enable Metrics/MethodLength

          private

          def configuration
            Datadog.configuration.tracing[:rack]
          end

          def parse_url(env, original_env)
            request_obj = ::Rack::Request.new(env)

            # scheme, host, and port
            base_url = if request_obj.respond_to?(:base_url)
                         request_obj.base_url
                       else
                         # Compatibility for older Rack versions
                         request_obj.url.chomp(request_obj.fullpath)
                       end

            # https://github.com/rack/rack/blob/main/SPEC.rdoc
            #
            # The source of truth in Rack is the PATH_INFO key that holds the
            # URL for the current request; but some frameworks may override that
            # value, especially during exception handling.
            #
            # Because of this, we prefer to use REQUEST_URI, if available, which is the
            # relative path + query string, and doesn't mutate.
            #
            # REQUEST_URI is only available depending on what web server is running though.
            # So when its not available, we want the original, unmutated PATH_INFO, which
            # is just the relative path without query strings.
            #
            # SCRIPT_NAME is the first part of the request URL path, so that
            # the application can know its virtual location. It should be
            # prepended to PATH_INFO to reflect the correct user visible path.
            request_uri = env['REQUEST_URI'].to_s
            fullpath = if request_uri.empty?
                         query_string = original_env['QUERY_STRING'].to_s
                         path = original_env['SCRIPT_NAME'].to_s + original_env['PATH_INFO'].to_s

                         query_string.empty? ? path : "#{path}?#{query_string}"
                       else
                         # normally REQUEST_URI starts at the path, but it
                         # might contain the full URL in some cases (e.g WEBrick)
                         Datadog::Core::BackportFrom25.string_delete_prefix(request_uri, base_url)
                       end

            base_url + fullpath
          end

          def parse_user_agent_header(headers)
            headers.get(Tracing::Metadata::Ext::HTTP::HEADER_USER_AGENT)
          end
        end
      end
    end
  end
end<|MERGE_RESOLUTION|>--- conflicted
+++ resolved
@@ -47,7 +47,6 @@
               Tracing.continue_trace!(trace_digest)
             end
 
-<<<<<<< HEAD
             TraceProxyMiddleware.call(env, configuration) do
               trace_options = { type: Tracing::Metadata::Ext::HTTP::TYPE_INBOUND }
               trace_options[:service] = configuration[:service_name] if configuration[:service_name]
@@ -56,8 +55,13 @@
               # we must ensure that the span `resource` is set later
               request_span = Tracing.trace(Ext::SPAN_REQUEST, **trace_options)
               request_span.resource = nil
-              request_trace = Tracing.active_trace
+
+              # When tracing and distributed tracing are both disabled, `.active_trace` will be `nil`,
+              # Return a null object to continue operation
+              request_trace = Tracing.active_trace || TraceOperation.new
               env[Ext::RACK_ENV_REQUEST_SPAN] = request_span
+
+              Datadog::Core::Remote::Tie::Tracing.tag(boot, request_span)
 
               # Copy the original env, before the rest of the stack executes.
               # Values may change; we want values before that happens.
@@ -96,63 +100,6 @@
                 # this assumes that the Rack middleware creates a root span
                 request_span.finish
               end
-=======
-            # Create a root Span to keep track of frontend web servers
-            # (i.e. Apache, nginx) if the header is properly set
-            frontend_span = compute_queue_time(env)
-
-            trace_options = { span_type: Tracing::Metadata::Ext::HTTP::TYPE_INBOUND }
-            trace_options[:service] = configuration[:service_name] if configuration[:service_name]
-
-            # start a new request span and attach it to the current Rack environment;
-            # we must ensure that the span `resource` is set later
-            request_span = Tracing.trace(Ext::SPAN_REQUEST, **trace_options)
-            request_span.resource = nil
-
-            # When tracing and distributed tracing are both disabled, `.active_trace` will be `nil`,
-            # Return a null object to continue operation
-            request_trace = Tracing.active_trace || TraceOperation.new
-
-            env[Ext::RACK_ENV_REQUEST_SPAN] = request_span
-
-            Datadog::Core::Remote::Tie::Tracing.tag(boot, request_span)
-
-            # Copy the original env, before the rest of the stack executes.
-            # Values may change; we want values before that happens.
-            original_env = env.dup
-
-            # call the rest of the stack
-            status, headers, response = @app.call(env)
-            [status, headers, response]
-
-          # rubocop:disable Lint/RescueException
-          # Here we really want to catch *any* exception, not only StandardError,
-          # as we really have no clue of what is in the block,
-          # and it is user code which should be executed no matter what.
-          # It's not a problem since we re-raise it afterwards so for example a
-          # SignalException::Interrupt would still bubble up.
-          rescue Exception => e
-            # catch exceptions that may be raised in the middleware chain
-            # Note: if a middleware catches an Exception without re raising,
-            # the Exception cannot be recorded here.
-            request_span.set_error(e) unless request_span.nil?
-            raise e
-          ensure
-            env[Ext::RACK_ENV_REQUEST_SPAN] = previous_request_span if previous_request_span
-
-            if request_span
-              # Rack is a really low level interface and it doesn't provide any
-              # advanced functionality like routers. Because of that, we assume that
-              # the underlying framework or application has more knowledge about
-              # the result for this request; `resource` and `tags` are expected to
-              # be set in another level but if they're missing, reasonable defaults
-              # are used.
-              set_request_tags!(request_trace, request_span, env, status, headers, response, original_env || env)
-
-              # ensure the request_span is finished and the context reset;
-              # this assumes that the Rack middleware creates a root span
-              request_span.finish
->>>>>>> e631bda1
             end
           end
           # rubocop:enable Lint/RescueException
