--- conflicted
+++ resolved
@@ -54,13 +54,8 @@
               Tracing.trace(
                 Ext::SPAN_ROUTE,
                 service: configuration[:service_name],
-<<<<<<< HEAD
                 type: Tracing::Metadata::Ext::HTTP::TYPE_INBOUND,
-                resource: "#{request.request_method} #{datadog_route}",
-=======
-                span_type: Tracing::Metadata::Ext::HTTP::TYPE_INBOUND,
                 resource: "#{request.request_method} #{integration_route}",
->>>>>>> 65f12dd2
               ) do |span, trace|
                 span.set_tag(Ext::TAG_APP_NAME, settings.name || settings.superclass.name)
                 span.set_tag(Ext::TAG_ROUTE_PATH, integration_route)
