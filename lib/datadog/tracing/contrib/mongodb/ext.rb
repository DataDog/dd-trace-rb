--- conflicted
+++ resolved
@@ -20,16 +20,13 @@
           TAG_ROWS = 'mongodb.rows'.freeze
           TAG_COMPONENT = 'mongodb'.freeze
           TAG_OPERATION_COMMAND = 'command'.freeze
-<<<<<<< HEAD
           TAG_SYSTEM = 'mongodb'.freeze
-=======
 
           # Temporary namespace to accommodate unified tags which has naming collision, before
           # making breaking changes
           module DB
             TAG_COLLECTION = 'db.mongodb.collection'.freeze
           end
->>>>>>> 19620f97
         end
       end
     end
