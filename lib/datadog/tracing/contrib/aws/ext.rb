--- conflicted
+++ resolved
@@ -38,13 +38,8 @@
             TAG_BUCKET_NAME,
             TAG_RULE_NAME,
             TAG_STATE_MACHINE_NAME,
-<<<<<<< HEAD
-            Tracing::Metadata::Ext::NET::TAG_DESTINATION_NAME,
-            Tracing::Metadata::Ext::TAG_PEER_HOSTNAME,
-=======
             Tracing::Metadata::Ext::TAG_PEER_HOSTNAME,
             Tracing::Metadata::Ext::NET::TAG_DESTINATION_NAME,
->>>>>>> 33562071
             Tracing::Metadata::Ext::NET::TAG_TARGET_HOST,].freeze
         end
       end
