# frozen_string_literal: true

require_relative 'ext'

module Datadog
  module Tracing
    module Contrib
      # Contains methods for fetching values according to span attributes schema
      module SpanAttributeSchema
        module_function

        def default_span_attribute_schema?
          Datadog.configuration.tracing.span_attribute_schema ==
            Tracing::Configuration::Ext::SpanAttributeSchema::DEFAULT_VERSION
        end

        def active_version
          case Datadog.configuration.tracing.span_attribute_schema
          when 'v1'
            V1
          else
            V0 # Default Version
          end
        end

        # TODO: add specific env var just for service naming independent of v1
        def fetch_service_name(env, default)
          active_version.fetch_service_name(env, default)
        end

        # TODO: implement function in all integrations with spankind
        # TODO: add specific env var just for peer.service independent of v1
        def set_peer_service!(span, sources)
          active_version.set_peer_service!(span, sources)
        end

        private_class_method :active_version

        # Contains interface of methods to be implemented
        module Base
          REFLEXIVE_SOURCES = [Tracing::Metadata::Ext::TAG_PEER_SERVICE].freeze
          NO_SOURCE = [].freeze
          IMPLEMENT_ERROR = 'SpanAttributeSchema Version must implement fetch_service_name'

          def self.extended(base)
            base.private_class_method :not_empty_tag?, :set_peer_service_from_source, :filter_peer_service_sources
          end

          def fetch_service_name(_env, _default)
            raise NotImplementedError, IMPLEMENT_ERROR
          end

          def set_peer_service!(span, sources)
<<<<<<< HEAD
            peer_service_val = set_peer_service_from_source(span, sources)
            # Check if peer.service value is actually set prior to checking for remapping
            if peer_service_val
              remap_val = Datadog.configuration.tracing.peer_service_mapping[peer_service_val.to_sym]
              # If remap value found then overwrite peer.service with remap value and add remapped_from tag w/old value
              if remap_val
                span.set_tag(Tracing::Metadata::Ext::TAG_PEER_SERVICE, remap_val)
                span.set_tag(Tracing::Contrib::Ext::Metadata::TAG_PEER_SERVICE_REMAP, peer_service_val)
              end
              return true
            end
            false
=======
            set_peer_service_from_source(span, sources)
            # TODO: add logic for remap as long as the above expression is true
>>>>>>> 33562071
          end

          # set_peer_service_from_source: Implements the extraction logic to determine the peer.service value
          # based on the list of source tags passed as a parameter.
          #
          # If no values are found, it checks the default list for all spans before returning false for no result
          # Sets the source of where the information for peer.service was extracted from
<<<<<<< HEAD
          # Returns a peer.service value if successfully set or not
=======
          # Returns a boolean if peer.service was successfully set or not
>>>>>>> 33562071
          def set_peer_service_from_source(span, sources = [])
            # Filter out sources based on existence of peer.service tag
            sources = filter_peer_service_sources(span, sources)

            # Find a possible peer.service source from the list of source tags passed in
            sources.each do |source|
              source_val = span.get_tag(source)
              next unless not_empty_tag?(source_val)

              span.set_tag(Tracing::Metadata::Ext::TAG_PEER_SERVICE, source_val)
              span.set_tag(Tracing::Contrib::Ext::Metadata::TAG_PEER_SERVICE_SOURCE, source)
<<<<<<< HEAD
              return source_val
            end
            false
          end

          # filter_peer_service_sources: returns filtered sources based on existence of peer.service tag
          # If peer.service exists, we do not read from any other source rather use peer.service as source
          # This is to prevent overwriting of pre-existing peer.service tags
          def filter_peer_service_sources(span, sources)
            ps = span.get_tag(Tracing::Metadata::Ext::TAG_PEER_SERVICE)
            # Do not override existing peer.service tag if it exists based on schema version
            return REFLEXIVE_SOURCES if not_empty_tag?(ps)

            # Check that peer.service is only set on spankind client/producer spans
            if (span.get_tag(Tracing::Metadata::Ext::TAG_KIND) == Tracing::Metadata::Ext::SpanKind::TAG_CLIENT) ||
                (span.get_tag(Tracing::Metadata::Ext::TAG_KIND) == Tracing::Metadata::Ext::SpanKind::TAG_PRODUCER)
              return sources
            end
=======
              return true
            end
            false
          end

          # filter_peer_service_sources: returns filtered sources based on existence of peer.service tag
          # If peer.service exists, we do not read from any other source rather use peer.service as source
          # This is to prevent overwriting of pre-existing peer.service tags
          def filter_peer_service_sources(span, sources)
            ps = span.get_tag(Tracing::Metadata::Ext::TAG_PEER_SERVICE)
            # Do not override existing peer.service tag if it exists based on schema version
            return REFLEXIVE_SOURCES if not_empty_tag?(ps)

            # Check that peer.service is only set on spankind client/producer spans
            if (span.get_tag(Tracing::Metadata::Ext::TAG_KIND) == Tracing::Metadata::Ext::SpanKind::TAG_CLIENT) ||
                (span.get_tag(Tracing::Metadata::Ext::TAG_KIND) == Tracing::Metadata::Ext::SpanKind::TAG_PRODUCER)
              return sources
            end
>>>>>>> 33562071

            NO_SOURCE
          end

          def not_empty_tag?(tag)
            tag && (tag != '')
          end
        end

        # Contains implementation of methods specific to v0
        module V0
          extend Base

          module_function

          def fetch_service_name(env, default)
            ENV.fetch(env) { default }
          end
        end

        # Contains implementation of methods specific to v1
        module V1
          extend Base

          module_function

          def fetch_service_name(env, _)
            ENV.fetch(env) { Datadog.configuration.service }
          end
        end
      end
    end
  end
end<|MERGE_RESOLUTION|>--- conflicted
+++ resolved
@@ -23,13 +23,10 @@
           end
         end
 
-        # TODO: add specific env var just for service naming independent of v1
         def fetch_service_name(env, default)
           active_version.fetch_service_name(env, default)
         end
 
-        # TODO: implement function in all integrations with spankind
-        # TODO: add specific env var just for peer.service independent of v1
         def set_peer_service!(span, sources)
           active_version.set_peer_service!(span, sources)
         end
@@ -51,7 +48,6 @@
           end
 
           def set_peer_service!(span, sources)
-<<<<<<< HEAD
             peer_service_val = set_peer_service_from_source(span, sources)
             # Check if peer.service value is actually set prior to checking for remapping
             if peer_service_val
@@ -64,10 +60,7 @@
               return true
             end
             false
-=======
             set_peer_service_from_source(span, sources)
-            # TODO: add logic for remap as long as the above expression is true
->>>>>>> 33562071
           end
 
           # set_peer_service_from_source: Implements the extraction logic to determine the peer.service value
@@ -75,11 +68,7 @@
           #
           # If no values are found, it checks the default list for all spans before returning false for no result
           # Sets the source of where the information for peer.service was extracted from
-<<<<<<< HEAD
           # Returns a peer.service value if successfully set or not
-=======
-          # Returns a boolean if peer.service was successfully set or not
->>>>>>> 33562071
           def set_peer_service_from_source(span, sources = [])
             # Filter out sources based on existence of peer.service tag
             sources = filter_peer_service_sources(span, sources)
@@ -91,7 +80,6 @@
 
               span.set_tag(Tracing::Metadata::Ext::TAG_PEER_SERVICE, source_val)
               span.set_tag(Tracing::Contrib::Ext::Metadata::TAG_PEER_SERVICE_SOURCE, source)
-<<<<<<< HEAD
               return source_val
             end
             false
@@ -110,27 +98,7 @@
                 (span.get_tag(Tracing::Metadata::Ext::TAG_KIND) == Tracing::Metadata::Ext::SpanKind::TAG_PRODUCER)
               return sources
             end
-=======
-              return true
-            end
-            false
-          end
-
-          # filter_peer_service_sources: returns filtered sources based on existence of peer.service tag
-          # If peer.service exists, we do not read from any other source rather use peer.service as source
-          # This is to prevent overwriting of pre-existing peer.service tags
-          def filter_peer_service_sources(span, sources)
-            ps = span.get_tag(Tracing::Metadata::Ext::TAG_PEER_SERVICE)
-            # Do not override existing peer.service tag if it exists based on schema version
-            return REFLEXIVE_SOURCES if not_empty_tag?(ps)
-
-            # Check that peer.service is only set on spankind client/producer spans
-            if (span.get_tag(Tracing::Metadata::Ext::TAG_KIND) == Tracing::Metadata::Ext::SpanKind::TAG_CLIENT) ||
-                (span.get_tag(Tracing::Metadata::Ext::TAG_KIND) == Tracing::Metadata::Ext::SpanKind::TAG_PRODUCER)
-              return sources
-            end
->>>>>>> 33562071
-
+            
             NO_SOURCE
           end
 
