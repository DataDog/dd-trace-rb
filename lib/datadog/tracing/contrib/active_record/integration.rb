--- conflicted
+++ resolved
@@ -22,13 +22,8 @@
           # @public_api Changing the integration name or integration options can cause breaking changes
           register_as :active_record, auto_patch: false
 
-<<<<<<< HEAD
           def self.gems
             ['activerecord']
-=======
-          def self.gem_name
-            'activerecord'
->>>>>>> 65b29018
           end
 
           def self.version
