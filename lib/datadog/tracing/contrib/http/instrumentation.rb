require 'uri'

require_relative '../../metadata/ext'
require_relative '../analytics'
require_relative '../http_annotation_helper'

module Datadog
  module Tracing
    module Contrib
      module HTTP
        # Instrumentation for Net::HTTP
        module Instrumentation
          def self.included(base)
            base.prepend(InstanceMethods)
          end

          # Span hook invoked after request is completed.
          def self.after_request(&block)
            if block
              # Set hook
              @after_request = block
            else
              # Get hook
              @after_request ||= nil
            end
          end

          # InstanceMethods - implementing instrumentation
          module InstanceMethods
            include Contrib::HttpAnnotationHelper

            # :yield: +response+
            def request(req, body = nil, &block)
              host, = host_and_port(req)
              request_options = datadog_configuration(host)
              client_config = Datadog.configuration_for(self)

              return super(req, body, &block) if Contrib::HTTP.should_skip_tracing?(req)

              Tracing.trace(Ext::SPAN_REQUEST, on_error: method(:annotate_span_with_error!)) do |span, trace|
                begin
                  span.service = service_name(host, request_options, client_config)
                  span.span_type = Tracing::Metadata::Ext::HTTP::TYPE_OUTBOUND
                  span.resource = req.method

                  if Tracing.enabled? && !Contrib::HTTP.should_skip_distributed_tracing?(client_config)
                    Tracing::Propagation::HTTP.inject!(trace, req)
                  end

                  # Add additional request specific tags to the span.
                  annotate_span_with_request!(span, req, request_options)
                rescue StandardError => e
                  Datadog.logger.error("error preparing span for http request: #{e}")
                ensure
                  response = super(req, body, &block)
                end

                # Add additional response specific tags to the span.
                annotate_span_with_response!(span, response, request_options)

                # Invoke hook, if set.
                unless Contrib::HTTP::Instrumentation.after_request.nil?
                  Contrib::HTTP::Instrumentation.after_request.call(span, self, req, response)
                end

                response
              end
            end

            def annotate_span_with_request!(span, request, request_options)
              if request_options[:peer_service]
                span.set_tag(
                  Tracing::Metadata::Ext::TAG_PEER_SERVICE,
                  request_options[:peer_service]
                )
              end

              span.set_tag(Tracing::Metadata::Ext::TAG_KIND, Tracing::Metadata::Ext::SpanKind::TAG_CLIENT)

              span.set_tag(Tracing::Metadata::Ext::TAG_COMPONENT, Ext::TAG_COMPONENT)
              span.set_tag(Tracing::Metadata::Ext::TAG_OPERATION, Ext::TAG_OPERATION_REQUEST)

              span.set_tag(Tracing::Metadata::Ext::HTTP::TAG_URL, request.path)
              span.set_tag(Tracing::Metadata::Ext::HTTP::TAG_METHOD, request.method)

              host, port = host_and_port(request)
              span.set_tag(Tracing::Metadata::Ext::NET::TAG_TARGET_HOST, host)
              span.set_tag(Tracing::Metadata::Ext::NET::TAG_TARGET_PORT, port.to_s)

              span.set_tag(Tracing::Metadata::Ext::TAG_PEER_HOSTNAME, host)

              # Set analytics sample rate
              set_analytics_sample_rate(span, request_options)

<<<<<<< HEAD
              Contrib::SpanAttributeSchema.set_peer_service!(span, Ext::PEER_SERVICE_SOURCES)
=======
              span.set_tags(
                Datadog.configuration.tracing.header_tags.request_tags(request)
              )
>>>>>>> 242c247e
            end

            def annotate_span_with_response!(span, response, request_options)
              return unless response && response.code

              span.set_tag(Tracing::Metadata::Ext::HTTP::TAG_STATUS_CODE, response.code)

              span.set_error(response) if request_options[:error_status_codes].include? response.code.to_i

              span.set_tags(
                Datadog.configuration.tracing.header_tags.response_tags(response)
              )
            end

            def annotate_span_with_error!(span, error)
              span.set_error(error)
            end

            def set_analytics_sample_rate(span, request_options)
              return unless analytics_enabled?(request_options)

              Contrib::Analytics.set_sample_rate(span, analytics_sample_rate(request_options))
            end

            private

            def host_and_port(request)
              if request.respond_to?(:uri) && request.uri
                [request.uri.host, request.uri.port]
              else
                [@address, @port]
              end
            end

            def datadog_configuration(host = :default)
              Datadog.configuration.tracing[:http, host]
            end

            def analytics_enabled?(request_options)
              Contrib::Analytics.enabled?(request_options[:analytics_enabled])
            end

            def analytics_sample_rate(request_options)
              request_options[:analytics_sample_rate]
            end
          end
        end
      end
    end
  end
end<|MERGE_RESOLUTION|>--- conflicted
+++ resolved
@@ -92,13 +92,11 @@
               # Set analytics sample rate
               set_analytics_sample_rate(span, request_options)
 
-<<<<<<< HEAD
-              Contrib::SpanAttributeSchema.set_peer_service!(span, Ext::PEER_SERVICE_SOURCES)
-=======
               span.set_tags(
                 Datadog.configuration.tracing.header_tags.request_tags(request)
               )
->>>>>>> 242c247e
+              
+              Contrib::SpanAttributeSchema.set_peer_service!(span, Ext::PEER_SERVICE_SOURCES)
             end
 
             def annotate_span_with_response!(span, response, request_options)
