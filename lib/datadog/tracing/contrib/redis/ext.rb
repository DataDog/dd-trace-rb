--- conflicted
+++ resolved
@@ -19,11 +19,8 @@
           TYPE = 'redis'.freeze
           TAG_COMPONENT = 'redis'.freeze
           TAG_OPERATION_COMMAND = 'command'.freeze
-<<<<<<< HEAD
           TAG_SYSTEM = 'redis'.freeze
-=======
           TAG_DATABASE_INDEX = 'db.redis.database_index'.freeze
->>>>>>> 19620f97
         end
       end
     end
