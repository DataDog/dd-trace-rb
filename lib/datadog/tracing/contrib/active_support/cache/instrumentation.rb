--- conflicted
+++ resolved
@@ -20,47 +20,6 @@
               return yield unless enabled?
 
               # create a new ``Span`` and add it to the tracing context
-<<<<<<< HEAD
-              service = Datadog.configuration.tracing[:active_support][:cache_service]
-              type = Ext::SPAN_TYPE_CACHE
-              span = Tracing.trace(Ext::SPAN_CACHE, service: service, span_type: type)
-              span.resource = payload.fetch(:action)
-
-              if service != Datadog.configuration.service
-                span.set_tag(Tracing::Contrib::Ext::Metadata::TAG_BASE_SERVICE, Datadog.configuration.service)
-              end
-
-              span.set_tag(Tracing::Metadata::Ext::TAG_COMPONENT, Ext::TAG_COMPONENT)
-              span.set_tag(Tracing::Metadata::Ext::TAG_OPERATION, Ext::TAG_OPERATION_CACHE)
-
-              tracing_context[:dd_cache_span] = span
-            rescue StandardError => e
-              Datadog.logger.debug(e.message)
-            end
-
-            def finish_trace_cache(payload)
-              return unless enabled?
-
-              # retrieve the tracing context and continue the trace
-              tracing_context = payload.fetch(:tracing_context)
-              span = tracing_context[:dd_cache_span]
-              return unless span && !span.finished?
-
-              begin
-                # discard parameters from the cache_store configuration
-                if defined?(::Rails)
-                  store, = *Array.wrap(::Rails.configuration.cache_store).flatten
-                  span.set_tag(Ext::TAG_CACHE_BACKEND, store)
-                end
-
-                normalized_key = ::ActiveSupport::Cache.expand_cache_key(payload.fetch(:key))
-                cache_key = Core::Utils.truncate(normalized_key, Ext::QUANTIZE_CACHE_MAX_KEY_SIZE)
-                span.set_tag(Ext::TAG_CACHE_KEY, cache_key)
-
-                span.set_error(payload[:exception]) if payload[:exception]
-              ensure
-                span.finish
-=======
               Tracing.trace(
                 Ext::SPAN_CACHE,
                 span_type: Ext::SPAN_TYPE_CACHE,
@@ -69,12 +28,15 @@
               ) do |span|
                 span.set_tag(Tracing::Metadata::Ext::TAG_COMPONENT, Ext::TAG_COMPONENT)
                 span.set_tag(Tracing::Metadata::Ext::TAG_OPERATION, Ext::TAG_OPERATION_CACHE)
+                
+                if service != Datadog.configuration.service
+                  span.set_tag(Tracing::Contrib::Ext::Metadata::TAG_BASE_SERVICE, Datadog.configuration.service)
+                end
 
                 span.set_tag(Ext::TAG_CACHE_BACKEND, store) if store
                 set_cache_key(span, key, multi_key)
 
                 yield
->>>>>>> 1990eb72
               end
             end
 
