--- conflicted
+++ resolved
@@ -25,13 +25,8 @@
           def call(worker, job, queue)
             resource = job_resource(job)
 
-<<<<<<< HEAD
-            if configuration[:distributed_tracing]
+            if @distributed_tracing
               trace_digest = Sidekiq.extract(job)
-=======
-            if @distributed_tracing
-              trace_digest = propagation.extract(job)
->>>>>>> b9c8ffb4
               Datadog::Tracing.continue_trace!(trace_digest)
             end
 
@@ -79,16 +74,8 @@
 
           private
 
-<<<<<<< HEAD
-          def quantize_args(quantize, args)
-            quantize_options = quantize && quantize[:args]
-            quantize_options ||= {}
-
-            Contrib::Utils::Quantization::Hash.format(args, quantize_options)
-=======
           def propagation
             @propagation ||= Contrib::Sidekiq::Distributed::Propagation.new
->>>>>>> b9c8ffb4
           end
 
           def configuration
