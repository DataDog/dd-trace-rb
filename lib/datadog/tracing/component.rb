# frozen_string_literal: true

require_relative 'tracer'
require_relative 'flush'
require_relative 'sync_writer'
require_relative 'sampling/span/rule_parser'
require_relative 'sampling/span/sampler'

module Datadog
  module Tracing
    # Tracing component
    module Component
      # Methods that interact with component instance fields.
      module InstanceMethods
        def reconfigure_sampler(settings)
          tracer.sampler.sampler = if settings.tracing.test_mode.enabled
                                     self.class.build_test_mode_sampler
                                   else
                                     self.class.build_sampler(settings)
                                   end
        end
      end

      def build_tracer(settings, agent_settings)
        # If a custom tracer has been provided, use it instead.
        # Ignore all other options (they should already be configured.)
        tracer = settings.tracing.instance
        return tracer unless tracer.nil?

        # Apply test mode settings if test mode is activated
        if settings.tracing.test_mode.enabled
          trace_flush = build_test_mode_trace_flush(settings)
          sampler = build_test_mode_sampler
          writer = build_test_mode_writer(settings, agent_settings)
        else
          trace_flush = build_trace_flush(settings)
          sampler = build_sampler(settings)
          writer = build_writer(settings, agent_settings)
        end

        # The sampler instance is wrapped in a delegator,
        # so dynamic instrumentation can hot-swap it.
        # This prevents full tracer reinitialization on sampling changes.
        sampler_delegator = SamplerDelegatorComponent.new(sampler)

        subscribe_to_writer_events!(writer, sampler_delegator, settings.tracing.test_mode.enabled)

        Tracing::Tracer.new(
          default_service: settings.service,
          enabled: settings.tracing.enabled,
          trace_flush: trace_flush,
          sampler: sampler_delegator,
          span_sampler: build_span_sampler(settings),
          writer: writer,
          tags: build_tracer_tags(settings),
        )
      end

      # Sampler wrapper component, to allow for hot-swapping
      # the sampler instance used by the tracer.
      # Swapping samplers happens during Dynamic Configuration.
      class SamplerDelegatorComponent
        attr_accessor :sampler

        def initialize(sampler)
          @sampler = sampler
        end

        def sample!(trace)
          @sampler.sample!(trace)
        end

        def update(*args, **kwargs)
          return unless @sampler.respond_to?(:update)

          @sampler.update(*args, **kwargs)
        end
      end

      def build_trace_flush(settings)
        if settings.tracing.partial_flush.enabled
          Tracing::Flush::Partial.new(
            min_spans_before_partial_flush: settings.tracing.partial_flush.min_spans_threshold
          )
        else
          Tracing::Flush::Finished.new
        end
      end

      # TODO: Sampler should be a top-level component.
      # It is currently part of the Tracer initialization
      # process, but can take a variety of options (including
      # a fully custom instance) that makes the Tracer
      # initialization process complex.
      def build_sampler(settings)
        if (sampler = settings.tracing.sampler)
          if settings.tracing.priority_sampling == false
            sampler
          else
            ensure_priority_sampling(sampler, settings)
          end
        elsif (rules = settings.tracing.sampling.rules)
<<<<<<< HEAD
          Tracing::Sampling::PrioritySampler.new(
            base_sampler: Tracing::Sampling::AllSampler.new,
            post_sampler: Tracing::Sampling::RuleSampler.parse(rules) ||
              # Fallback RuleSampler in case `rules` parsing fails
              Tracing::Sampling::RuleSampler.new(
                rate_limit: settings.tracing.sampling.rate_limit,
                default_sample_rate: settings.tracing.sampling.default_rate
              )
=======
          post_sampler = Tracing::Sampling::RuleSampler.parse(
            rules,
            settings.tracing.sampling.rate_limit,
            settings.tracing.sampling.default_rate
          )

          post_sampler ||= # Fallback RuleSampler in case `rules` parsing fails
            Tracing::Sampling::RuleSampler.new(
              rate_limit: settings.tracing.sampling.rate_limit,
              default_sample_rate: settings.tracing.sampling.default_rate
            )

          Tracing::Sampling::PrioritySampler.new(
            base_sampler: Tracing::Sampling::AllSampler.new,
            post_sampler: post_sampler
>>>>>>> 8d3ef4f7
          )
        elsif settings.tracing.priority_sampling == false
          Tracing::Sampling::RuleSampler.new(
            rate_limit: settings.tracing.sampling.rate_limit,
            default_sample_rate: settings.tracing.sampling.default_rate
          )
        else
          Tracing::Sampling::PrioritySampler.new(
            base_sampler: Tracing::Sampling::AllSampler.new,
            post_sampler: Tracing::Sampling::RuleSampler.new(
              rate_limit: settings.tracing.sampling.rate_limit,
              default_sample_rate: settings.tracing.sampling.default_rate
            )
          )
        end
      end

      def ensure_priority_sampling(sampler, settings)
        if sampler.is_a?(Tracing::Sampling::PrioritySampler)
          sampler
        else
          Tracing::Sampling::PrioritySampler.new(
            base_sampler: sampler,
            post_sampler: Tracing::Sampling::RuleSampler.new(
              rate_limit: settings.tracing.sampling.rate_limit,
              default_sample_rate: settings.tracing.sampling.default_rate
            )
          )
        end
      end

      # TODO: Writer should be a top-level component.
      # It is currently part of the Tracer initialization
      # process, but can take a variety of options (including
      # a fully custom instance) that makes the Tracer
      # initialization process complex.
      def build_writer(settings, agent_settings)
        if (writer = settings.tracing.writer)
          return writer
        end

        Tracing::Writer.new(agent_settings: agent_settings, **settings.tracing.writer_options)
      end

      def subscribe_to_writer_events!(writer, sampler_delegator, test_mode)
        return unless writer.respond_to?(:events) # Check if it's a custom, external writer

        writer.events.after_send.subscribe(&WRITER_RECORD_ENVIRONMENT_INFORMATION_CALLBACK)

        # DEV: We need to ignore priority sampling updates coming from the agent in test mode
        # because test mode wants to *unconditionally* sample all traces.
        #
        # This can cause trace metrics to be overestimated, but that's a trade-off we take
        # here to achieve 100% sampling rate.
        return if test_mode

        writer.events.after_send.subscribe(&writer_update_priority_sampler_rates_callback(sampler_delegator))
      end

      WRITER_RECORD_ENVIRONMENT_INFORMATION_CALLBACK = lambda do |_, responses|
        Core::Diagnostics::EnvironmentLogger.log!(responses)
      end

      # Create new lambda for writer callback,
      # capture the current sampler in the callback closure.
      def writer_update_priority_sampler_rates_callback(sampler)
        lambda do |_, responses|
          response = responses.last

          next unless response && !response.internal_error? && response.service_rates

          sampler.update(response.service_rates, decision: Tracing::Sampling::Ext::Decision::AGENT_RATE)
        end
      end

      def build_span_sampler(settings)
        rules = Tracing::Sampling::Span::RuleParser.parse_json(settings.tracing.sampling.span_rules)
        Tracing::Sampling::Span::Sampler.new(rules || [])
      end

      private

      def build_tracer_tags(settings)
        settings.tags.dup.tap do |tags|
          tags[Core::Environment::Ext::TAG_ENV] = settings.env unless settings.env.nil?
          tags[Core::Environment::Ext::TAG_VERSION] = settings.version unless settings.version.nil?
        end
      end

      def build_test_mode_trace_flush(settings)
        # If context flush behavior is provided, use it instead.
        settings.tracing.test_mode.trace_flush || build_trace_flush(settings)
      end

      def build_test_mode_sampler
        # Do not sample any spans for tests; all must be preserved.
        # Set priority sampler to ensure the agent doesn't drop any traces.
        Tracing::Sampling::PrioritySampler.new(
          base_sampler: Tracing::Sampling::AllSampler.new,
          post_sampler: Tracing::Sampling::AllSampler.new
        )
      end

      def build_test_mode_writer(settings, agent_settings)
        # Flush traces synchronously, to guarantee they are written.
        writer_options = settings.tracing.test_mode.writer_options || {}
        Tracing::SyncWriter.new(agent_settings: agent_settings, **writer_options)
      end
    end
  end
end<|MERGE_RESOLUTION|>--- conflicted
+++ resolved
@@ -100,16 +100,6 @@
             ensure_priority_sampling(sampler, settings)
           end
         elsif (rules = settings.tracing.sampling.rules)
-<<<<<<< HEAD
-          Tracing::Sampling::PrioritySampler.new(
-            base_sampler: Tracing::Sampling::AllSampler.new,
-            post_sampler: Tracing::Sampling::RuleSampler.parse(rules) ||
-              # Fallback RuleSampler in case `rules` parsing fails
-              Tracing::Sampling::RuleSampler.new(
-                rate_limit: settings.tracing.sampling.rate_limit,
-                default_sample_rate: settings.tracing.sampling.default_rate
-              )
-=======
           post_sampler = Tracing::Sampling::RuleSampler.parse(
             rules,
             settings.tracing.sampling.rate_limit,
@@ -125,7 +115,6 @@
           Tracing::Sampling::PrioritySampler.new(
             base_sampler: Tracing::Sampling::AllSampler.new,
             post_sampler: post_sampler
->>>>>>> 8d3ef4f7
           )
         elsif settings.tracing.priority_sampling == false
           Tracing::Sampling::RuleSampler.new(
