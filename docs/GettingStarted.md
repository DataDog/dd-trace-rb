--- conflicted
+++ resolved
@@ -85,13 +85,10 @@
      - [Metrics](#metrics)
          - [For application runtime](#for-application-runtime)
      - [OpenTracing](#opentracing)
-<<<<<<< HEAD
- - [Common issues](#common-issues)
+     - [Profiling](#profiling)
+ - [Known issues and suggested configurations](#known-issues-and-suggested-configurations)
     - [Payload too large](#payload-too-large)
     - [Stack level too deep](#stack-level-too-deep)
-=======
-     - [Profiling](#profiling)
->>>>>>> 52bd204e
 
 ## Compatibility
 
@@ -2486,7 +2483,22 @@
 | `OpenTracing::FORMAT_RACK`     | Yes        | Because of the loss of resolution in the Rack format, please note that baggage items with names containing either upper case characters or `-` will be converted to lower case and `_` in a round-trip respectively. We recommend avoiding these characters or accommodating accordingly on the receiving end. |
 | `OpenTracing::FORMAT_BINARY`   | No         |                        |
 
-<<<<<<< HEAD
+### Profiling
+
+*Currently available as BETA feature.*
+
+`ddtrace` can produce profiles that measure method-level application resource usage within production environments. These profiles can give insight into resources spent in Ruby code outside of existing trace instrumentation.
+
+**Setup**
+
+To get started with profiling, follow the [Profiler Getting Started Guide](https://docs.datadoghq.com/tracing/profiler/getting_started/?code-lang=ruby).
+
+#### Profiling Resque jobs
+
+When profiling [Resque](https://github.com/resque/resque) jobs, you should set the `RUN_AT_EXIT_HOOKS=1` option described in the [Resque](https://github.com/resque/resque/blob/v2.0.0/docs/HOOKS.md#worker-hooks) documentation.
+
+Without this flag, profiles for short-lived Resque jobs will not be available as Resque kills worker processes before they have a chance to submit this information.
+
 ## Known issues and suggested configurations
 
 ### Payload too large
@@ -2515,21 +2527,4 @@
 
 For libraries without a known workaround, consider removing the library using `alias` or `Module#alias_method` or separating libraries into different environments for testing.
 
-For any further questions or to report an occurence of this issue, please [reach out to Datadog support](https://docs.datadoghq.com/help)
-=======
-### Profiling
-
-*Currently available as BETA feature.*
-
-`ddtrace` can produce profiles that measure method-level application resource usage within production environments. These profiles can give insight into resources spent in Ruby code outside of existing trace instrumentation.
-
-**Setup**
-
-To get started with profiling, follow the [Profiler Getting Started Guide](https://docs.datadoghq.com/tracing/profiler/getting_started/?code-lang=ruby).
-
-#### Profiling Resque jobs
-
-When profiling [Resque](https://github.com/resque/resque) jobs, you should set the `RUN_AT_EXIT_HOOKS=1` option described in the [Resque](https://github.com/resque/resque/blob/v2.0.0/docs/HOOKS.md#worker-hooks) documentation.
-
-Without this flag, profiles for short-lived Resque jobs will not be available as Resque kills worker processes before they have a chance to submit this information.
->>>>>>> 52bd204e
+For any further questions or to report an occurence of this issue, please [reach out to Datadog support](https://docs.datadoghq.com/help)