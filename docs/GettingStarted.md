# Datadog Trace Client

``ddtrace`` is Datadog’s tracing client for Ruby. It is used to trace requests as they flow across web servers,
databases and microservices so that developers have great visiblity into bottlenecks and troublesome requests.

## Getting started

For a basic product overview, check out our [setup documentation][setup docs].

For details about contributing, check out the [development guide][development docs].

For descriptions of terminology used in APM, take a look at the [official documentation][visualization docs].

[setup docs]: https://docs.datadoghq.com/tracing/setup/ruby/
[development docs]: https://github.com/DataDog/dd-trace-rb/blob/master/README.md#development
[visualization docs]: https://docs.datadoghq.com/tracing/visualization/

## Table of Contents

 - [Compatibility](#compatibility)
 - [Installation](#installation)
     - [Quickstart for Rails applications](#quickstart-for-rails-applications)
     - [Quickstart for Ruby applications](#quickstart-for-ruby-applications)
 - [Manual instrumentation](#manual-instrumentation)
 - [Integration instrumentation](#integration-instrumentation)
     - [Active Record](#active-record)
     - [AWS](#aws)
     - [Dalli](#dalli)
     - [Elastic Search](#elastic-search)
     - [Excon](#excon)
     - [Faraday](#faraday)
     - [gRPC](#grpc)
     - [Grape](#grape)
     - [GraphQL](#graphql)
     - [MongoDB](#mongodb)
     - [Net/HTTP](#nethttp)
     - [Racecar](#racecar)
     - [Rack](#rack)
     - [Rails](#rails)
     - [Rake](#rake)
     - [Redis](#redis)
     - [Resque](#resque)
     - [Sequel](#sequel)
     - [Sidekiq](#sidekiq)
     - [Sinatra](#sinatra)
     - [Sucker Punch](#sucker-punch)
 - [Advanced configuration](#advanced-configuration)
     - [Tracer settings](#tracer-settings)
     - [Custom logging](#custom-logging)
     - [Environment and tags](#environment-and-tags)
     - [Sampling](#sampling)
         - [Priority sampling](#priority-sampling)
     - [Distributed tracing](#distributed-tracing)
     - [HTTP request queuing](#http-request-queuing)
     - [Processing pipeline](#processing-pipeline)
         - [Filtering](#filtering)
         - [Processing](#processing)

## Compatibility

**Supported Ruby interpreters**:

| Type  | Documentation              | Version | Support type |
| ----- | -------------------------- | -----   | ------------ |
| MRI   | https://www.ruby-lang.org/ | 1.9.1   | Experimental |
|       |                            | 1.9.3   | Full         |
|       |                            | 2.0     | Full         |
|       |                            | 2.1     | Full         |
|       |                            | 2.2     | Full         |
|       |                            | 2.3     | Full         |
|       |                            | 2.4     | Full         |
| JRuby | http://jruby.org/          | 9.1.5   | Experimental |

*Full* support indicates all tracer features are available.

*Experimental* indicates most features should be available, but unverified.

**Supported web servers**:

| Type      | Documentation                     | Version      | Support type |
| --------- | --------------------------------- | ------------ | ------------ |
| Puma      | http://puma.io/                   | 2.16+ / 3.6+ | Full         |
| Unicorn   | https://bogomips.org/unicorn/     | 4.8+ / 5.1+  | Full         |
| Passenger | https://www.phusionpassenger.com/ | 5.0+         | Full         |

## Installation

The following steps will help you quickly start tracing your Ruby application.

### Setup the Datadog Agent

The Ruby APM tracer sends trace data through the Datadog Agent.

[Install and configure the Datadog Agent](https://docs.datadoghq.com/tracing/setup), see additional documentation for [tracing Docker applications](https://docs.datadoghq.com/tracing/setup/docker/).

### Quickstart for Rails applications

1. Add the `ddtrace` gem to your Gemfile:
    
    ```ruby
    source 'https://rubygems.org'
    gem 'ddtrace'
    ```

2. Install the gem with `bundle install`
3. Create a `config/initializers/datadog.rb` file containing:

    ```ruby
    Datadog.configure do |c|
      # This will activate auto-instrumentation for Rails
      c.use :rails
    end
    ```

    You can also activate additional integrations here (see [Integration instrumentation](#integration-instrumentation))

### Quickstart for Ruby applications

1. Install the gem with `gem install ddtrace`
2. Add a configuration block to your Ruby application:

    ```ruby
    require 'ddtrace'
    Datadog.configure do |c|
      # Configure the tracer here.
      # Activate integrations, change tracer settings, etc...
      # By default without additional configuration, nothing will be traced.
    end
    ```

3. Add or activate instrumentation by doing either of the following:
    1. Activate integration instrumentation (see [Integration instrumentation](#integration-instrumentation))
    2. Add manual instrumentation around your code (see [Manual instrumentation](#manual-instrumentation))

### Final steps for installation

After setting up, your services will appear on the [APM services page](https://app.datadoghq.com/apm/services) within a few minutes. Learn more about [using the APM UI][visualization docs].

## Manual Instrumentation

If you aren't using a supported framework instrumentation, you may want to to manually instrument your code.

To trace any Ruby code, you can use the `Datadog.tracer.trace` method:

```ruby
Datadog.tracer.trace(name, options) do |span|
  # Wrap this block around the code you want to instrument
  # Additionally, you can modify the span here.
  # e.g. Change the resource name, set tags, etc...
end
```

Where `name` should be a `String` that describes the generic kind of operation being done (e.g. `'web.request'`, or `'request.parse'`)

And `options` is an optional `Hash` that accepts the following parameters:

| Key | Type | Description | Default |
| --- | --- | --- | --- |
| ``service``     | `String` | The service name which this span belongs (e.g. `'my-web-service'`) | Tracer `default-service`, `$PROGRAM_NAME` or `'ruby'` |
| ``resource``    | `String` | Name of the resource or action being operated on. Traces with the same resource value will be grouped together for the purpose of metrics (but still independently viewable.) Usually domain specific, such as a URL, query, request, etc. (e.g. `'Article#submit'`, `http://example.com/articles/list`.) | `name` of Span. |
| ``span_type``   | `String` | The type of the span (such as `'http'`, `'db'`, etc.) | `nil` |
| ``child_of``    | `Datadog::Span` / `Datadog::Context` | Parent for this span. If not provided, will automatically become current active span. | `nil` |
| ``start_time``  | `Integer` | When the span actually starts. Useful when tracing events that have already happened. | `Time.now.utc` |
| ``tags``        | `Hash` | Extra tags which should be added to the span. | `{}` |

It's highly recommended you set both `service` and `resource` at a minimum. Spans without a `service` or `resource` as `nil` will be discarded by the Datadog agent.

Example of manual instrumentation in action:

```ruby
get '/posts' do
  Datadog.tracer.trace('web.request', service: 'my-blog', resource: 'GET /posts') do |span|
    # Trace the activerecord call
    Datadog.tracer.trace('posts.fetch') do
      @posts = Posts.order(created_at: :desc).limit(10)
    end

    # Add some APM tags
    span.set_tag('http.method', request.request_method)
    span.set_tag('posts.count', @posts.length)

    # Trace the template rendering
    Datadog.tracer.trace('template.render') do
      erb :index
    end
  end
end
```

**Asynchronous tracing**

It might not always be possible to wrap `Datadog.tracer.trace` around a block of code. Some event or notification based instrumentation might only notify you when an event begins or ends.

To trace these operations, you can trace code asynchronously by calling `Datadog.tracer.trace` without a block:

```ruby
# Some instrumentation framework calls this after an event began and finished...
def db_query(start, finish, query)
  span = Datadog.tracer.trace('database.query')
  span.resource = query
  span.start_time = start
  span.finish(finish)
end
```

Calling `Datadog.tracer.trace` without a block will cause the function to return a `Datadog::Span` that is started, but not finished. You can then modify this span however you wish, then close it `finish`.

*You must not leave any unfinished spans.* If any spans are left open when the trace completes, the trace will be discarded. You can [activate debug mode](#tracer-settings) to check for warnings if you suspect this might be happening.

To avoid this scenario when handling start/finish events, you can use `Datadog.tracer.active_span` to get the current active span.

```ruby
# e.g. ActiveSupport::Notifications calls this when an event starts
def start(name, id, payload)
  # Start a span
  Datadog.tracer.trace(name)
end

# e.g. ActiveSupport::Notifications calls this when an event finishes
def finish(name, id, payload)
  # Retrieve current active span (thread-safe)
  current_span = Datadog.tracer.active_span
  unless current_span.nil?
    current_span.resource = payload[:query]
    current_span.finish
  end
end
```

## Integration instrumentation

Many popular libraries and frameworks are supported out-of-the-box, which can be auto-instrumented. Although they are not activated automatically, they can be easily activated and configured by using the `Datadog.configure` API:

```ruby
Datadog.configure do |c|
  # Activates and configures an integration
  c.use :integration_name, options
end
```

`options` is a `Hash` of integration-specific configuration settings.

For a list of available integrations, and their configuration options, please refer to the following:

| Name           | Key             | Versions Supported     | How to configure          | Gem source                                                                     |
| -------------- | --------------- | ---------------------- | ------------------------- | ------------------------------------------------------------------------------ |
| Active Record  | `active_record` | `>= 3.2, < 5.2`        | *[Link](#active-record)*  | *[Link](https://github.com/rails/rails/tree/master/activerecord)*              |
| AWS            | `aws`           | `>= 2.0`               | *[Link](#aws)*            | *[Link](https://github.com/aws/aws-sdk-ruby)*                                  |
| Dalli          | `dalli`         | `>= 2.7`               | *[Link](#dalli)*          | *[Link](https://github.com/petergoldstein/dalli)*                              |
| Elastic Search | `elasticsearch` | `>= 6.0`               | *[Link](#elastic-search)* | *[Link](https://github.com/elastic/elasticsearch-ruby)*                        |
| Excon          | `excon`         | `>= 0.62`              | *[Link](#excon)*          | *[Link](https://github.com/excon/excon)*                                       |
| Faraday        | `faraday`       | `>= 0.14`              | *[Link](#faraday)*        | *[Link](https://github.com/lostisland/faraday)*                                |
| gRPC           | `grpc`          | `>= 1.10`              | *[Link](#grpc)*           | *[Link](https://github.com/grpc/grpc/tree/master/src/rubyc)*                   |
| Grape          | `grape`         | `>= 1.0`               | *[Link](#grape)*          | *[Link](https://github.com/ruby-grape/grape)*                                  |
| GraphQL        | `graphql`       | `>= 1.7.9`             | *[Link](#graphql)*        | *[Link](https://github.com/rmosolgo/graphql-ruby)*                             |
| MongoDB        | `mongo`         | `>= 2.0, < 2.5`        | *[Link](#mongodb)*        | *[Link](https://github.com/mongodb/mongo-ruby-driver)*                         |
| Net/HTTP       | `http`          | *(Any supported Ruby)* | *[Link](#nethttp)*        | *[Link](https://ruby-doc.org/stdlib-2.4.0/libdoc/net/http/rdoc/Net/HTTP.html)* |
| Racecar        | `racecar`       | `>= 0.3.5`             | *[Link](#racecar)*        | *[Link](https://github.com/zendesk/racecar)*                                   |
| Rack           | `rack`          | `>= 1.4.7`             | *[Link](#rack)*           | *[Link](https://github.com/rack/rack)*                                         |
| Rails          | `rails`         | `>= 3.2, < 5.2`        | *[Link](#rails)*          | *[Link](https://github.com/rails/rails)*                                       |
| Rake           | `rake`          | `>= 12.0`              | *[Link](#rake)*           | *[Link](https://github.com/ruby/rake)*                                         |
| Redis          | `redis`         | `>= 3.2, < 4.0`        | *[Link](#redis)*          | *[Link](https://github.com/redis/redis-rb)*                                    |
| Resque         | `resque`        | `>= 1.0, < 2.0`        | *[Link](#resque)*         | *[Link](https://github.com/resque/resque)*                                     |
<<<<<<< HEAD
| Sequel         | `sidekiq`       | `>= 3.41`              | *[Link](#sequel)*         | *[Link](https://github.com/jeremyevans/sequel)*                                |
=======
| Sequel         | `sequel`        | `>= 3.41`              | *[Link](#sequel)*         | *[Link](https://github.com/jeremyevans/sequel)*                                |
>>>>>>> ecadeebb
| Sidekiq        | `sidekiq`       | `>= 4.0`               | *[Link](#sidekiq)*        | *[Link](https://github.com/mperham/sidekiq)*                                   |
| Sinatra        | `sinatra`       | `>= 1.4.5`             | *[Link](#sinatra)*        | *[Link](https://github.com/sinatra/sinatra)*                                   |
| Sucker Punch   | `sucker_punch`  | `>= 2.0`               | *[Link](#sucker-punch)*   | *[Link](https://github.com/brandonhilkert/sucker_punch)*                       |

### Active Record

Most of the time, Active Record is set up as part of a web framework (Rails, Sinatra...) however it can be set up alone:

```ruby
require 'tmpdir'
require 'sqlite3'
require 'active_record'
require 'ddtrace'

Datadog.configure do |c|
  c.use :active_record, options
end

Dir::Tmpname.create(['test', '.sqlite']) do |db|
  conn = ActiveRecord::Base.establish_connection(adapter: 'sqlite3',
                                                 database: db)
  conn.connection.execute('SELECT 42') # traced!
end
```

Where `options` is an optional `Hash` that accepts the following parameters:

| Key | Description | Default |
| --- | --- | --- |
| ``service_name`` | Service name used for database portion of `active_record` instrumentation. | Name of database adapter (e.g. `mysql2`) |
| ``orm_service_name`` | Service name used for the Ruby ORM portion of `active_record` instrumentation. Overrides service name for ORM spans if explicitly set, which otherwise inherit their service from their parent.  | ``active_record`` |

### AWS

The AWS integration will trace every interaction (e.g. API calls) with AWS services (S3, ElastiCache etc.).

```ruby
require 'aws-sdk'
require 'ddtrace'

Datadog.configure do |c|
  c.use :aws, options
end

Aws::S3::Client.new.list_buckets # traced call
```

Where `options` is an optional `Hash` that accepts the following parameters:

| Key | Description | Default |
| --- | --- | --- |
| ``service_name`` | Service name used for `aws` instrumentation | aws |

### Dalli

Dalli integration will trace all calls to your ``memcached`` server:

```ruby
require 'dalli'
require 'ddtrace'

Datadog.configure do |c|
  c.use :dalli, service_name: 'dalli'
end

client = Dalli::Client.new('localhost:11211', options)
client.set('abc', 123)
```

Where `options` is an optional `Hash` that accepts the following parameters:

| Key | Description | Default |
| --- | --- | --- |
| ``service_name`` | Service name used for `dalli` instrumentation | memcached |

### Elastic Search

The Elasticsearch integration will trace any call to ``perform_request`` in the ``Client`` object:

```ruby
require 'elasticsearch/transport'
require 'ddtrace'

Datadog.configure do |c|
  c.use :elasticsearch, options
end

# now do your Elastic Search stuff, eg:
client = Elasticsearch::Client.new url: 'http://127.0.0.1:9200'
response = client.perform_request 'GET', '_cluster/health'
```

Where `options` is an optional `Hash` that accepts the following parameters:

| Key | Description | Default |
| --- | --- | --- |
| ``service_name`` | Service name used for `elasticsearch` instrumentation | elasticsearch |
| ``quantize`` | Hash containing options for quantization. May include `:show` with an Array of keys to not quantize (or `:all` to skip quantization), or `:exclude` with Array of keys to exclude entirely. | {} |

### Excon

The `excon` integration is available through the `ddtrace` middleware:

```ruby
require 'excon'
require 'ddtrace'

# Configure default Excon tracing behavior
Datadog.configure do |c|
  c.use :excon, service_name: 'excon'
end

connection = Excon.new('https://example.com')
connection.get
```

Where `options` is an optional `Hash` that accepts the following parameters:

| Key | Description | Default |
| --- | --- | --- |
| `service_name` | Service name for Excon instrumentation. When provided to middleware for a specific connection, it applies only to that connection object. | `'excon'` |
| `split_by_domain` | Uses the request domain as the service name when set to `true`. | `false` |
| `distributed_tracing` | Enables [distributed tracing](#distributed-tracing) | `false` |
| `error_handler` | A `Proc` that accepts a `response` parameter. If it evaluates to a *truthy* value, the trace span is marked as an error. By default only sets 5XX responses as errors. | `nil` |
| `tracer` | A `Datadog::Tracer` instance used to instrument the application. Usually you don't need to set that. | `Datadog.tracer` |

**Configuring connections to use different settings**

If you use multiple connections with Excon, you can give each of them different settings by configuring their constructors with middleware:

```ruby
# Wrap the Datadog tracing middleware around the default middleware stack
Excon.new(
  'http://example.com',
  middlewares: Datadog::Contrib::Excon::Middleware.with(options).around_default_stack
)

# Insert the middleware into a custom middleware stack.
# NOTE: Trace middleware must be inserted after ResponseParser!
Excon.new(
  'http://example.com',
  middlewares: [
    Excon::Middleware::ResponseParser,
    Datadog::Contrib::Excon::Middleware.with(options),
    Excon::Middleware::Idempotent
  ]
)
```

Where `options` is a Hash that contains any of the parameters listed in the table above.

### Faraday

The `faraday` integration is available through the `ddtrace` middleware:

```ruby
require 'faraday'
require 'ddtrace'

Datadog.configure do |c|
  c.use :faraday, service_name: 'faraday' # global service name
end

connection = Faraday.new('https://example.com') do |builder|
  builder.use(:ddtrace, options)
  builder.adapter Faraday.default_adapter
end

connection.get('/foo')
```

Where `options` is an optional `Hash` that accepts the following parameters:

| Key | Description | Default |
| --- | --- | --- |
| `service_name` | Service name for Faraday instrumentation. When provided to middleware for a specific connection, it applies only to that connection object. | `'faraday'` |
| `split_by_domain` | Uses the request domain as the service name when set to `true`. | `false` |
| `distributed_tracing` | Enables [distributed tracing](#distributed-tracing) | `false` |
| `error_handler` | A `Proc` that accepts a `response` parameter. If it evaluates to a *truthy* value, the trace span is marked as an error. By default only sets 5XX responses as errors. | ``5xx`` evaluated as errors |
| `tracer` | A `Datadog::Tracer` instance used to instrument the application. Usually you don't need to set that. | `Datadog.tracer` |

### gRPC

The `grpc` integration adds both client and server interceptors, which run as middleware prior to executing the service's remote procedure call. As gRPC applications are often distributed, the integration shares trace information between client and server. 

To setup your integration, use the ``Datadog.configure`` method like so:

```ruby
require 'grpc'
require 'ddtrace'

Datadog.configure do |c|
  c.use :grpc, options
end

# run your application normally

# server side
server = GRPC::RpcServer.new
server.add_http2_port('localhost:50051', :this_port_is_insecure)
server.handle(Demo)
server.run_till_terminated

# client side
client = Demo.rpc_stub_class.new('localhost:50051', :this_channel_is_insecure)
client.my_endpoint(DemoMessage.new(contents: 'hello!'))
```

In situations where you have multiple clients calling multiple distinct services, you may pass the Datadog interceptor directly, like so

```ruby
configured_interceptor = Datadog::Contrib::GRPC::DatadogInterceptor::Client.new do |c|
  c.service_name = "Alternate"
end

alternate_client = Demo::Echo::Service.rpc_stub_class.new(
  'localhost:50052',
  :this_channel_is_insecure,
  :interceptors => [configured_interceptor]
)
```

The integration will ensure that the ``configured_interceptor`` establishes a unique tracing setup for that client instance.

The following configuration options are supported:

| Key | Description | Default |
| --- | --- | --- |
| ``service_name`` | Service name used for `grpc` instrumentation | grpc |
| ``tracer`` | Datadog tracer used for `grpc` instrumentation | Datadog.tracer |

### Grape

The Grape integration adds the instrumentation to Grape endpoints and filters. This integration can work side by side with other integrations like Rack and Rails.

To activate your integration, use the ``Datadog.configure`` method before defining your Grape application:

```ruby
# api.rb
require 'grape'
require 'ddtrace'

Datadog.configure do |c|
  c.use :grape, options
end

# then define your application
class RackTestingAPI < Grape::API
  desc 'main endpoint'
  get :success do
    'Hello world!'
  end
end
```

Where `options` is an optional `Hash` that accepts the following parameters:

| Key | Description | Default |
| --- | --- | --- |
| ``service_name`` | Service name used for `grape` instrumentation | grape |

### GraphQL

The GraphQL integration activates instrumentation for GraphQL queries.

To activate your integration, use the ``Datadog.configure`` method:

```ruby
# Inside Rails initializer or equivalent
Datadog.configure do |c|
  c.use :graphql,
        service_name: 'graphql',
        schemas: [YourSchema]
end

# Then run a GraphQL query
YourSchema.execute(query, variables: {}, context: {}, operation_name: nil)
```

The `use :graphql` method accepts the following parameters:

| Key | Description | Default |
| --- | --- | --- |
| ``service_name`` | Service name used for `graphql` instrumentation | ``ruby-graphql`` |
| ``schemas`` | Required. Array of `GraphQL::Schema` objects which to trace. Tracing will be added to all the schemas listed, using the options provided to this configuration. If you do not provide any, then tracing will not be activated. | ``[]`` |
| ``tracer`` | A ``Datadog::Tracer`` instance used to instrument the application. Usually you don't need to set that. | ``Datadog.tracer`` |

**Manually configuring GraphQL schemas**

If you prefer to individually configure the tracer settings for a schema (e.g. you have multiple schemas with different service names), in the schema definition, you can add the following [using the GraphQL API](http://graphql-ruby.org/queries/tracing.html):

```ruby
YourSchema = GraphQL::Schema.define do
  use(
    GraphQL::Tracing::DataDogTracing,
    service: 'graphql'
  )
end
```

Or you can modify an already defined schema:

```ruby
YourSchema.define do
  use(
    GraphQL::Tracing::DataDogTracing,
    service: 'graphql'
  )
end
```

Do *not* `use :graphql` in `Datadog.configure` if you choose to configure manually, as to avoid double tracing. These two means of configuring GraphQL tracing are considered mutually exclusive.

### MongoDB

The integration traces any `Command` that is sent from the [MongoDB Ruby Driver](https://github.com/mongodb/mongo-ruby-driver) to a MongoDB cluster. By extension, Object Document Mappers (ODM) such as Mongoid are automatically instrumented if they use the official Ruby driver. To activate the integration, simply:

```ruby
require 'mongo'
require 'ddtrace'

Datadog.configure do |c|
  c.use :mongo, options
end

# now create a MongoDB client and use it as usual:
client = Mongo::Client.new([ '127.0.0.1:27017' ], :database => 'artists')
collection = client[:people]
collection.insert_one({ name: 'Steve' })

# In case you want to override the global configuration for a certain client instance
Datadog.configure(client, service_name: 'mongodb-primary')
```

Where `options` is an optional `Hash` that accepts the following parameters:

| Key | Description | Default |
| --- | --- | --- |
| ``service_name`` | Service name used for `mongo` instrumentation | mongodb |

### Net/HTTP

The Net/HTTP integration will trace any HTTP call using the standard lib Net::HTTP module.

```ruby
require 'net/http'
require 'ddtrace'

Datadog.configure do |c|
  c.use :http, options
end

Net::HTTP.start('127.0.0.1', 8080) do |http|
  request = Net::HTTP::Get.new '/index'
  response = http.request request
end

content = Net::HTTP.get(URI('http://127.0.0.1/index.html'))
```

Where `options` is an optional `Hash` that accepts the following parameters:

| Key | Description | Default |
| --- | --- | --- |
| ``service_name`` | Service name used for `http` instrumentation | http |
| ``distributed_tracing`` | Enables [distributed tracing](#distributed-tracing) | ``false`` |

If you wish to configure each connection object individually, you may use the ``Datadog.configure`` as it follows:

```ruby
client = Net::HTTP.new(host, port)
Datadog.configure(client, options)
```

### Racecar

The Racecar integration provides tracing for Racecar jobs.

You can enable it through `Datadog.configure`:

```ruby
require 'ddtrace'

Datadog.configure do |c|
  c.use :racecar, options
end
```

Where `options` is an optional `Hash` that accepts the following parameters:

| Key | Description | Default |
| --- | --- | --- |
| ``service_name`` | Service name used for `racecar` instrumentation | racecar |
| ``tracer`` | A ``Datadog::Tracer`` instance used to instrument the application. Usually you don't need to set that. | ``Datadog.tracer`` |

### Rack

The Rack integration provides a middleware that traces all requests before they reach the underlying framework or application. It responds to the Rack minimal interface, providing reasonable values that can be retrieved at the Rack level.

This integration is automatically activated with web frameworks like Rails. If you're using a plain Rack application, just enable the integration it to your ``config.ru``:

```ruby
# config.ru example
require 'ddtrace'

Datadog.configure do |c|
  c.use :rack, options
end

use Datadog::Contrib::Rack::TraceMiddleware

app = proc do |env|
  [ 200, {'Content-Type' => 'text/plain'}, ['OK'] ]
end

run app
```

Where `options` is an optional `Hash` that accepts the following parameters:

| Key | Description | Default |
| --- | --- | --- |
| ``service_name`` | Service name used when tracing application requests | rack |
| ``distributed_tracing`` | Enables [distributed tracing](#distributed-tracing) so that this service trace is connected with a trace of another service if tracing headers are received | `false` |
| ``middleware_names`` | Enable this if you want to use the middleware classes as the resource names for `rack` spans. Must provide the ``application`` option with it. | ``false`` |
| ``quantize`` | Hash containing options for quantization. May include `:query` or `:fragment`. | {} |
| ``quantize.query`` | Hash containing options for query portion of URL quantization. May include `:show` or `:exclude`. See options below. Option must be nested inside the `quantize` option. | {} |
| ``quantize.query.show`` | Defines which values should always be shown. Shows no values by default. May be an Array of strings, or `:all` to show all values. Option must be nested inside the `query` option. | ``nil`` |
| ``quantize.query.exclude`` | Defines which values should be removed entirely. Excludes nothing by default. May be an Array of strings, or `:all` to remove the query string entirely. Option must be nested inside the `query` option. | ``nil`` |
| ``quantize.fragment`` | Defines behavior for URL fragments. Removes fragments by default. May be `:show` to show URL fragments. Option must be nested inside the `quantize` option. | ``nil`` |
| ``application`` | Your Rack application. Necessary for enabling middleware resource names. | ``nil`` |
| ``tracer`` | A ``Datadog::Tracer`` instance used to instrument the application. Usually you don't need to set that. | ``Datadog.tracer`` |
| ``request_queuing`` | Track HTTP request time spent in the queue of the frontend server. See [HTTP request queuing](#http-request-queuing) for setup details. Set to `true` to enable. | ``false`` |
| ``web_service_name`` | Service name for frontend server request queuing spans. (e.g. `'nginx'`) | ``'web-server'`` |
| ``headers`` | Hash of HTTP request or response headers to add as tags to the `rack.request`. Accepts `request` and `response` keys with Array values e.g. `['Last-Modified']`. Adds `http.request.headers.*` and `http.response.headers.*` tags respectively. | ``{ response: ['Content-Type', 'X-Request-ID'] }`` |

**Configuring URL quantization behavior**

```ruby
Datadog.configure do |c|
  # Default behavior: all values are quantized, fragment is removed.
  # http://example.com/path?category_id=1&sort_by=asc#featured --> http://example.com/path?category_id&sort_by
  # http://example.com/path?categories[]=1&categories[]=2 --> http://example.com/path?categories[]

  # Show values for any query string parameter matching 'category_id' exactly
  # http://example.com/path?category_id=1&sort_by=asc#featured --> http://example.com/path?category_id=1&sort_by
  c.use :rack, quantize: { query: { show: ['category_id'] } }

  # Show all values for all query string parameters
  # http://example.com/path?category_id=1&sort_by=asc#featured --> http://example.com/path?category_id=1&sort_by=asc
  c.use :rack, quantize: { query: { show: :all } }

  # Totally exclude any query string parameter matching 'sort_by' exactly
  # http://example.com/path?category_id=1&sort_by=asc#featured --> http://example.com/path?category_id
  c.use :rack, quantize: { query: { exclude: ['sort_by'] } }

  # Remove the query string entirely
  # http://example.com/path?category_id=1&sort_by=asc#featured --> http://example.com/path
  c.use :rack, quantize: { query: { exclude: :all } }

  # Show URL fragments
  # http://example.com/path?category_id=1&sort_by=asc#featured --> http://example.com/path?category_id&sort_by#featured
  c.use :rack, quantize: { fragment: :show }
end
```

### Rails

The Rails integration will trace requests, database calls, templates rendering and cache read/write/delete operations. The integration makes use of the Active Support Instrumentation, listening to the Notification API so that any operation instrumented by the API is traced.

To enable the Rails auto instrumentation, create an initializer file in your ``config/initializers`` folder:

```ruby
# config/initializers/datadog-tracer.rb

Datadog.configure do |c|
  c.use :rails, options
end
```

Where `options` is an optional `Hash` that accepts the following parameters:

| Key | Description | Default |
| --- | --- | --- |
| ``service_name`` | Service name used when tracing application requests (on the `rack` level) | ``<app_name>`` (inferred from your Rails application namespace) |
| ``controller_service`` | Service name used when tracing a Rails action controller | ``<app_name>-controller`` |
| ``cache_service`` | Cache service name used when tracing cache activity | ``<app_name>-cache`` |
| ``database_service`` | Database service name used when tracing database activity | ``<app_name>-<adapter_name>`` |
| ``exception_controller`` | Class or Module which identifies a custom exception controller class. Tracer provides improved error behavior when it can identify custom exception controllers. By default, without this option, it 'guesses' what a custom exception controller looks like. Providing this option aids this identification. | ``nil`` |
| ``distributed_tracing`` | Enables [distributed tracing](#distributed-tracing) so that this service trace is connected with a trace of another service if tracing headers are received | `false` |
| ``middleware_names`` | Enables any short-circuited middleware requests to display the middleware name as resource for the trace. | `false` |
| ``template_base_path`` | Used when the template name is parsed. If you don't store your templates in the ``views/`` folder, you may need to change this value | ``views/`` |
| ``tracer`` | A ``Datadog::Tracer`` instance used to instrument the application. Usually you don't need to set that. | ``Datadog.tracer`` |

### Rake

You can add instrumentation around your Rake tasks by activating the `rake` integration. Each task and its subsequent subtasks will be traced.

To activate Rake task tracing, add the following to your `Rakefile`:

```ruby
# At the top of your Rakefile:
require 'rake'
require 'ddtrace'

Datadog.configure do |c|
  c.use :rake, options
end

task :my_task do
  # Do something task work here...
end

Rake::Task['my_task'].invoke
```

Where `options` is an optional `Hash` that accepts the following parameters:

| Key | Description | Default |
| --- | --- | --- |
| ``enabled`` | Defines whether Rake tasks should be traced. Useful for temporarily disabling tracing. `true` or `false` | ``true`` |
| ``quantize`` | Hash containing options for quantization of task arguments. See below for more details and examples. | ``{}`` |
| ``service_name`` | Service name which the Rake task traces should be grouped under. | ``rake`` |
| ``tracer`` | A ``Datadog::Tracer`` instance used to instrument the application. Usually you don't need to set that. | ``Datadog.tracer`` |

**Configuring task quantization behavior**

```ruby
Datadog.configure do |c|
  # Given a task that accepts :one, :two, :three...
  # Invoked with 'foo', 'bar', 'baz'.

  # Default behavior: all arguments are quantized.
  # `rake.invoke.args` tag  --> ['?']
  # `rake.execute.args` tag --> { one: '?', two: '?', three: '?' }
  c.use :rake

  # Show values for any argument matching :two exactly
  # `rake.invoke.args` tag  --> ['?']
  # `rake.execute.args` tag --> { one: '?', two: 'bar', three: '?' }
  c.use :rake, quantize: { args: { show: [:two] } }

  # Show all values for all arguments.
  # `rake.invoke.args` tag  --> ['foo', 'bar', 'baz']
  # `rake.execute.args` tag --> { one: 'foo', two: 'bar', three: 'baz' }
  c.use :rake, quantize: { args: { show: :all } }

  # Totally exclude any argument matching :three exactly
  # `rake.invoke.args` tag  --> ['?']
  # `rake.execute.args` tag --> { one: '?', two: '?' }
  c.use :rake, quantize: { args: { exclude: [:three] } }

  # Remove the arguments entirely
  # `rake.invoke.args` tag  --> ['?']
  # `rake.execute.args` tag --> {}
  c.use :rake, quantize: { args: { exclude: :all } }
end
```

### Redis

The Redis integration will trace simple calls as well as pipelines.

```ruby
require 'redis'
require 'ddtrace'

Datadog.configure do |c|
  c.use :redis, service_name: 'redis'
end

# now do your Redis stuff, eg:
redis = Redis.new
redis.set 'foo', 'bar' # traced!
```

Where `options` is an optional `Hash` that accepts the following parameters:

| Key | Description | Default |
| --- | --- | --- |
| ``service_name`` | Service name used for `redis` instrumentation | redis |

You can also set *per-instance* configuration as it follows:

```ruby
customer_cache = Redis.new
invoice_cache = Redis.new

Datadog.configure(customer_cache, service_name: 'customer-cache')
Datadog.configure(invoice_cache, service_name: invoice-cache')

customer_cache.get(...) # traced call will belong to `customer-cache` service
invoice_cache.get(...) # traced call will belong to `invoice-cache` service
```

### Resque

The Resque integration uses Resque hooks that wraps the ``perform`` method.
To add tracing to a Resque job, simply do as follows:

```ruby
require 'ddtrace'

class MyJob
  def self.perform(*args)
    # do_something
  end
end

Datadog.configure do |c|
  c.use :resque, options
end
```

Where `options` is an optional `Hash` that accepts the following parameters:

| Key | Description | Default |
| --- | --- | --- |
| ``service_name`` | Service name used for `resque` instrumentation | resque |
| ``workers`` | An array including all worker classes you want to trace (eg ``[MyJob]``) | ``[]`` |

### Sequel

The Sequel integration traces queries made to your database.

```ruby
require 'sequel'
require 'ddtrace'

# Connect to database
database = Sequel.sqlite

# Create a table
database.create_table :articles do
  primary_key :id
  String :name
end

Datadog.configure do |c|
  c.use :sequel, options
end

# Perform a query
articles = database[:articles]
articles.all
```

Where `options` is an optional `Hash` that accepts the following parameters:

| Key | Description | Default |
| --- | --- | --- |
| ``service_name`` | Service name used for `sequel.query` spans. | Name of database adapter (e.g. `mysql2`) |
| ``tracer`` | A ``Datadog::Tracer`` instance used to instrument the application. Usually you don't need to set that. | ``Datadog.tracer`` |

Only Ruby 2.0+ is supported.

**Configuring databases to use different settings**

If you use multiple databases with Sequel, you can give each of them different settings by configuring their respective `Sequel::Database` objects:

```ruby
sqlite_database = Sequel.sqlite
postgres_database = Sequel.connect('postgres://user:password@host:port/database_name')

# Configure each database with different service names
Datadog.configure(sqlite_database, service_name: 'my-sqlite-db')
Datadog.configure(postgres_database, service_name: 'my-postgres-db')
```

### Sidekiq

The Sidekiq integration is a server-side middleware which will trace job executions.

You can enable it through `Datadog.configure`:

```ruby
require 'ddtrace'

Datadog.configure do |c|
  c.use :sidekiq, options
end
```

Where `options` is an optional `Hash` that accepts the following parameters:

| Key | Description | Default |
| --- | --- | --- |
| ``service_name`` | Service name used for `sidekiq` instrumentation | sidekiq |

### Sinatra

The Sinatra integration traces requests and template rendering.

To start using the tracing client, make sure you import ``ddtrace`` and ``ddtrace/contrib/sinatra/tracer`` after
either ``sinatra`` or ``sinatra/base``:

```ruby
require 'sinatra'
require 'ddtrace'
require 'ddtrace/contrib/sinatra/tracer'

Datadog.configure do |c|
  c.use :sinatra, options
end

get '/' do
  'Hello world!'
end
```

Where `options` is an optional `Hash` that accepts the following parameters:

| Key | Description | Default |
| --- | --- | --- |
| ``service_name`` | Service name used for `sinatra` instrumentation | sinatra |
| ``resource_script_names`` | Prepend resource names with script name | ``false`` |
| ``distributed_tracing`` | Enables [distributed tracing](#distributed-tracing) so that this service trace is connected with a trace of another service if tracing headers are received | `false` |
| ``tracer`` | A ``Datadog::Tracer`` instance used to instrument the application. Usually you don't need to set that. | ``Datadog.tracer`` |

### Sucker Punch

The `sucker_punch` integration traces all scheduled jobs:

```ruby
require 'ddtrace'

Datadog.configure do |c|
  c.use :sucker_punch, options
end

# the execution of this job is traced
LogJob.perform_async('login')
```

Where `options` is an optional `Hash` that accepts the following parameters:

| Key | Description | Default |
| --- | --- | --- |
| ``service_name`` | Service name used for `sucker_punch` instrumentation | sucker_punch |

## Advanced configuration

### Tracer settings

To change the default behavior of the Datadog tracer, you can provide custom options inside the `Datadog.configure` block as in:

```ruby
# config/initializers/datadog-tracer.rb

Datadog.configure do |c|
  c.tracer option_name: option_value, ...
end
```

Available options are:

 - ``enabled``: defines if the ``tracer`` is enabled or not. If set to ``false`` the code could be still instrumented
  because of other settings, but no spans are sent to the local trace agent.
 - ``debug``: set to true to enable debug logging.
 - ``hostname``: set the hostname of the trace agent.
 - ``port``: set the port the trace agent is listening on.
 - ``env``: set the environment. Rails users may set it to ``Rails.env`` to use their application settings.
 - ``tags``: set global tags that should be applied to all spans. Defaults to an empty hash
 - ``log``: defines a custom logger.
 - ``partial_flush``: set to ``true`` to enable partial trace flushing (for long running traces.) Disabled by default. *Experimental.*

#### Custom logging

By default, all logs are processed by the default Ruby logger. When using Rails, you should see the messages in your application log file.

Datadog client log messages are marked with ``[ddtrace]`` so you should be able to isolate them from other messages.

Additionally, it is possible to override the default logger and replace it by a custom one. This is done using the ``log`` attribute of the tracer.

```ruby
f = File.new("my-custom.log", "w+")           # Log messages should go there
Datadog.configure do |c|
  c.tracer log: Logger.new(f)                 # Overriding the default tracer
end

Datadog::Tracer.log.info { "this is typically called by tracing code" }
```

### Environment and tags

By default, the trace agent (not this library, but the program running in the background collecting data from various clients) uses the tags set in the agent config file, see our [environments tutorial](https://app.datadoghq.com/apm/docs/tutorials/environments) for details.

These values can be overridden at the tracer level:

```ruby
Datadog.configure do |c|
  c.tracer tags: { 'env' => 'prod' }
end
```

This enables you to set this value on a per tracer basis, so you can have for example several applications reporting for different environments on the same host.

Ultimately, tags can be set per span, but `env` should typically be the same for all spans belonging to a given trace.

### Sampling

`ddtrace` can perform trace sampling. While the trace agent already samples traces to reduce bandwidth usage, client sampling reduces performance overhead.

`Datadog::RateSampler` samples a ratio of the traces. For example:

```ruby
# Sample rate is between 0 (nothing sampled) to 1 (everything sampled).
sampler = Datadog::RateSampler.new(0.5) # sample 50% of the traces
Datadog.configure do |c|
  c.tracer sampler: sampler
end
```

#### Priority sampling

Priority sampling consists in deciding if a trace will be kept by using a priority attribute that will be propagated for distributed traces. Its value gives indication to the Agent and to the backend on how important the trace is.

The sampler can set the priority to the following values:

 - `Datadog::Ext::Priority::AUTO_REJECT`: the sampler automatically decided to reject the trace.
 - `Datadog::Ext::Priority::AUTO_KEEP`: the sampler automatically decided to keep the trace.

For now, priority sampling is disabled by default. Enabling it ensures that your sampled distributed traces will be complete. To enable the priority sampling:

```ruby
Datadog.configure do |c|
  c.tracer priority_sampling: true
end
```

Once enabled, the sampler will automatically assign a priority of 0 or 1 to traces, depending on their service and volume.

You can also set this priority manually to either drop a non-interesting trace or to keep an important one. For that, set the `context#sampling_priority` to:

 - `Datadog::Ext::Priority::USER_REJECT`: the user asked to reject the trace.
 - `Datadog::Ext::Priority::USER_KEEP`: the user asked to keep the trace.

When not using [distributed tracing](#distributed-tracing), you may change the priority at any time, as long as the trace is not finished yet. But it has to be done before any context propagation (fork, RPC calls) to be effective in a distributed context. Changing the priority after context has been propagated causes different parts of a distributed trace to use different priorities. Some parts might be kept, some parts might be rejected, and this can cause the trace to be partially stored and remain incomplete.

If you change the priority, we recommend you do it as soon as possible, when the root span has just been created.

```ruby
# Indicate to reject the trace
span.context.sampling_priority = Datadog::Ext::Priority::USER_REJECT

# Indicate to keep the trace
span.context.sampling_priority = Datadog::Ext::Priority::USER_KEEP
```

### Distributed Tracing

Distributed tracing allows traces to be propagated across multiple instrumented applications, so that a request can be presented as a single trace, rather than a separate trace per service.

To trace requests across application boundaries, the following must be propagated between each application:

| Property              | Type    | Description                                                                                                                 |
| --------------------- | ------- | --------------------------------------------------------------------------------------------------------------------------- |
| **Trace ID**          | Integer | ID of the trace. This value should be the same across all requests that belong to the same trace.                           |
| **Parent Span ID**    | Integer | ID of the span in the service originating the request. This value will always be different for each request within a trace. |
| **Sampling Priority** | Integer | Sampling priority level for the trace. This value should be the same across all requests that belong to the same trace.     |

Such propagation can be visualized as:

```
Service A:
  Trace ID:  100000000000000001
  Parent ID: 0
  Span ID:   100000000000000123
  Priority:  1

  |
  | Service B Request:
  |   Metadata:
  |     Trace ID:  100000000000000001
  |     Parent ID: 100000000000000123
  |     Priority:  1
  |
  V

Service B:
  Trace ID:  100000000000000001
  Parent ID: 100000000000000123
  Span ID:   100000000000000456
  Priority:  1

  |
  | Service C Request:
  |   Metadata:
  |     Trace ID:  100000000000000001
  |     Parent ID: 100000000000000456
  |     Priority:  1
  |
  V

Service C:
  Trace ID:  100000000000000001
  Parent ID: 100000000000000456
  Span ID:   100000000000000789
  Priority:  1
```

**Via HTTP**

For HTTP requests between instrumented applications, this trace metadata is propagated by use of HTTP Request headers:

| Property              | Type    | HTTP Header name              |
| --------------------- | ------- | ----------------------------- |
| **Trace ID**          | Integer | `x-datadog-trace-id`          |
| **Parent Span ID**    | Integer | `x-datadog-parent-id`         |
| **Sampling Priority** | Integer | `x-datadog-sampling-priority` |

Such that:

```
Service A:
  Trace ID:  100000000000000001
  Parent ID: 0
  Span ID:   100000000000000123
  Priority:  1

  |
  | Service B HTTP Request:
  |   Headers:
  |     x-datadog-trace-id:          100000000000000001
  |     x-datadog-parent-id:         100000000000000123
  |     x-datadog-sampling-priority: 1
  |
  V

Service B:
  Trace ID:  100000000000000001
  Parent ID: 100000000000000123
  Span ID:   100000000000000456
  Priority:  1

  |
  | Service B HTTP Request:
  |   Headers:
  |     x-datadog-trace-id:          100000000000000001
  |     x-datadog-parent-id:         100000000000000456
  |     x-datadog-sampling-priority: 1
  |
  V

Service C:
  Trace ID:  100000000000000001
  Parent ID: 100000000000000456
  Span ID:   100000000000000789
  Priority:  1
```

**Activating distributed tracing for integrations**

Many integrations included in `ddtrace` support distributed tracing. Distributed tracing is disabled by default, but can be activated via configuration settings.

- If your application receives requests from services with distributed tracing activated, you must activate distributed tracing on the integrations that handle these requests (e.g. Rails)
- If your application send requests to services with distributed tracing activated, you must activate distributed tracing on the integrations that send these requests (e.g. Faraday)
- If your application both sends and receives requests implementing distributed tracing, it must activate all integrations which handle these requests.

For more details on how to activate distributed tracing for integrations, see their documentation:

- [Excon](#excon)
- [Faraday](#faraday)
- [Net/HTTP](#nethttp)
- [Rack](#rack)
- [Rails](#rails)
- [Sinatra](#sinatra)

**Using the HTTP propagator**

To make the process of propagating this metadata easier, you can use the `Datadog::HTTPPropagator` module.

On the client:

```ruby
Datadog.tracer.trace('web.call') do |span|
  # Inject span context into headers (`env` must be a Hash)
  Datadog::HTTPPropagator.inject!(span.context, env)
end
```

On the server:

```ruby
Datadog.tracer.trace('web.work') do |span|
  # Build a context from headers (`env` must be a Hash)
  context = HTTPPropagator.extract(request.env)
  Datadog.tracer.provider.context = context if context.trace_id
end
```

### HTTP request queuing

Traces that originate from HTTP requests can be configured to include the time spent in a frontend web server or load balancer queue, before the request reaches the Ruby application.

This functionality is **experimental** and deactivated by default.

To activate this feature, you must add a ``X-Request-Start`` or ``X-Queue-Start`` header from your web server (i.e. Nginx). The following is an Nginx configuration example:

```
# /etc/nginx/conf.d/ruby_service.conf
server {
    listen 8080;

    location / {
      proxy_set_header X-Request-Start "t=${msec}";
      proxy_pass http://web:3000;
    }
}
```

Then you must enable the request queuing feature in the integration handling the request.

For Rack based applications, see the [documentation](#rack) for details for enabling this feature.

### Processing Pipeline

Some applications might require that traces be altered or filtered out before they are sent upstream. The processing pipeline allows users to create *processors* to define such behavior.

Processors can be any object that responds to `#call` accepting `trace` as an argument (which is an `Array` of `Datadog::Span`s.)

For example:

```ruby
lambda_processor = ->(trace) do
  # Processing logic...
  trace
end

class MyCustomProcessor
  def call(trace)
    # Processing logic...
    trace
  end
end
custom_processor = MyFancyProcessor.new
```

`#call` blocks of processors *must* return the `trace` object; this return value will be passed to the next processor in the pipeline.

These processors must then be added to the pipeline via `Datadog::Pipeline.before_flush`:

```ruby
Datadog::Pipeline.before_flush(lambda_processor, custom_processor)
```

You can also define processors using the short-hand block syntax for `Datadog::Pipeline.before_flush`:

```ruby
Datadog::Pipeline.before_flush do |trace|
  trace.delete_if { |span| span.name =~ /forbidden/ }
end
```

#### Filtering

You can use the `Datadog::Pipeline::SpanFilter` processor to remove spans, when the block evaluates as truthy:

```ruby
Datadog::Pipeline.before_flush(
  # Remove spans that match a particular resource
  Datadog::Pipeline::SpanFilter.new { |span| span.resource =~ /PingController/ },
  # Remove spans that are trafficked to localhost
  Datadog::Pipeline::SpanFilter.new { |span| span.get_tag('host') == 'localhost' }
)
```

#### Processing

You can use the `Datadog::Pipeline::SpanProcessor` processor to modify spans:

```ruby
Datadog::Pipeline.before_flush(
  # Strip matching text from the resource field
  Datadog::Pipeline::SpanProcessor.new { |span| span.resource.gsub!(/password=.*/, '') }
)
```<|MERGE_RESOLUTION|>--- conflicted
+++ resolved
@@ -96,7 +96,7 @@
 ### Quickstart for Rails applications
 
 1. Add the `ddtrace` gem to your Gemfile:
-    
+
     ```ruby
     source 'https://rubygems.org'
     gem 'ddtrace'
@@ -261,11 +261,7 @@
 | Rake           | `rake`          | `>= 12.0`              | *[Link](#rake)*           | *[Link](https://github.com/ruby/rake)*                                         |
 | Redis          | `redis`         | `>= 3.2, < 4.0`        | *[Link](#redis)*          | *[Link](https://github.com/redis/redis-rb)*                                    |
 | Resque         | `resque`        | `>= 1.0, < 2.0`        | *[Link](#resque)*         | *[Link](https://github.com/resque/resque)*                                     |
-<<<<<<< HEAD
-| Sequel         | `sidekiq`       | `>= 3.41`              | *[Link](#sequel)*         | *[Link](https://github.com/jeremyevans/sequel)*                                |
-=======
 | Sequel         | `sequel`        | `>= 3.41`              | *[Link](#sequel)*         | *[Link](https://github.com/jeremyevans/sequel)*                                |
->>>>>>> ecadeebb
 | Sidekiq        | `sidekiq`       | `>= 4.0`               | *[Link](#sidekiq)*        | *[Link](https://github.com/mperham/sidekiq)*                                   |
 | Sinatra        | `sinatra`       | `>= 1.4.5`             | *[Link](#sinatra)*        | *[Link](https://github.com/sinatra/sinatra)*                                   |
 | Sucker Punch   | `sucker_punch`  | `>= 2.0`               | *[Link](#sucker-punch)*   | *[Link](https://github.com/brandonhilkert/sucker_punch)*                       |
@@ -449,7 +445,7 @@
 
 ### gRPC
 
-The `grpc` integration adds both client and server interceptors, which run as middleware prior to executing the service's remote procedure call. As gRPC applications are often distributed, the integration shares trace information between client and server. 
+The `grpc` integration adds both client and server interceptors, which run as middleware prior to executing the service's remote procedure call. As gRPC applications are often distributed, the integration shares trace information between client and server.
 
 To setup your integration, use the ``Datadog.configure`` method like so:
 
