--- conflicted
+++ resolved
@@ -1876,42 +1876,7 @@
 
 ## Advanced configuration
 
-<<<<<<< HEAD
-### Tracer settings
-
-To change the default behavior of the Datadog tracer, you can provide custom options inside the `Datadog::Tracing.configure` block as in:
-
-```ruby
-# config/initializers/datadog-tracer.rb
-
-# Global settings are set here:
-Datadog.configure do |c|
-  c.agent.host = 'custom-agent-host'
-  c.agent.port = 8126
-  # To enable debug mode
-  c.diagnostics.debug = true
-end
-
-# Tracer settings are set here:
-Datadog::Tracing.configure do |c|
-  c.tracer.enabled = true
-
-  # Ensure all traces are ingested by Datadog
-  c.sampling.default_rate = 1.0 # Recommended
-  c.sampling.rate_limit = 200
-  # or provide a custom implementation (overrides c.sampling settings)
-  c.tracer.sampler = Datadog::AllSampler.new
-
-  # Breaks down very large traces into smaller batches
-  c.tracer.partial_flush.enabled = false
-
-  # You can specify your own tracer
-  c.tracer.instance = Datadog::Tracer.new
-end
-```
-=======
 ### Environment variables
->>>>>>> 4e9091e8
 
 - `DD_AGENT_HOST`: Hostname of agent to where traces will be sent. See [Tracer settings](#tracer-settings) for more details.
 - `DD_ENV`: Your application environment. See [Environment and tags](#environment-and-tags) for more details.
@@ -1930,22 +1895,20 @@
 - `DD_TRACE_TEST_MODE_ENABLED`: Enables or disables test mode, for use of tracing in test suites.
 - `DD_VERSION`: Your application version. See [Environment and tags](#environment-and-tags) for more details.
 
-<<<<<<< HEAD
- - `enabled`: defines if the `tracer` is enabled or not. If set to `false` instrumentation will still run, but no spans are sent to the trace agent. Can be configured through the `DD_TRACE_ENABLED` environment variable. Defaults to `true`.
- - `agent.host`: set the hostname of the trace agent.
- - `instance`: set to a custom `Datadog::Tracer` instance. If provided, other trace settings are ignored (you must configure it manually.)
- - `partial_flush.enabled`: set to `true` to enable partial trace flushing (for long running traces.) Disabled by default. *Experimental.*
- - `agent.port`: set the APM TCP port the Datadog Agent listening on.
- - `sampling.default_rate`: default tracer sampling rate, between `0.0` (0%) and `1.0` (100%, recommended). `1.0` or Tracing without Limits™, allows you to send all of your traffic and retention can be [configured within the Datadog app](https://docs.datadoghq.com/tracing/trace_retention_and_ingestion/). When this configuration is not set, the Datadog agent will keep an intelligent assortment of diverse traces.
- - `sampling.rate_limit`: maximum number of traces per second to sample. Defaults to 100 per second.
- - `sampler`: set to a custom `Datadog::Sampler` instance. If provided, the tracer will use this sampler to determine sampling behavior.
- - `diagnostics.startup_logs.enabled`: Startup configuration and diagnostic log. Defaults to `true`. Can be configured through the `DD_TRACE_STARTUP_LOGS` environment variable.
- - `diagnostics.debug`: set to true to enable debug logging. Can be configured through the `DD_TRACE_DEBUG` environment variable. Defaults to `false`.
- - `time_now_provider`: when testing, it might be helpful to use a different time provider. For Timecop, for example, `->{ Time.now_without_mock_time }` allows the tracer to use the real wall time. Span duration calculation will still use the system monotonic clock when available, thus not being affected by this setting. Defaults to `->{ Time.now }`.
- - `log_injection`: Injects [Trace Correlation](#trace-correlation) information into Rails logs, if present. Defaults to `true`.
-=======
 ### Global settings
->>>>>>> 4e9091e8
+
+```ruby
+# config/initializers/datadog-tracer.rb
+Datadog.configure do |c|
+  c.agent.host = 'custom-agent-host'
+  c.agent.port = 8126
+end
+```
+
+Available options are:
+
+- `agent.host`: set the hostname of the trace agent. Defaults to `127.0.0.1`.
+- `agent.port`: set the APM TCP port the Datadog Agent listening on. Defaults to `8126`.
 
 #### Custom logging
 
@@ -2022,8 +1985,6 @@
 # Tracer settings are set here:
 Datadog::Tracing.configure do |c|
   c.tracer.enabled = true
-  c.tracer.hostname = 'my-agent'
-  c.tracer.port = 8126
 
   # Ensure all traces are ingested by Datadog
   c.sampling.default_rate = 1.0 # Recommended
@@ -2045,10 +2006,8 @@
  - `sampling.default_rate`: default tracer sampling rate, between `0.0` (0%) and `1.0` (100%, recommended). `1.0` or Tracing without Limits™, allows you to send all of your traffic and retention can be [configured within the Datadog app](https://docs.datadoghq.com/tracing/trace_retention_and_ingestion/). When this configuration is not set, the Datadog agent will keep an intelligent assortment of diverse traces.
  - `sampling.rate_limit`: maximum number of traces per second to sample. Defaults to 100 per second.
  - `tracer.enabled`: defines if the `tracer` is enabled or not. If set to `false` instrumentation will still run, but no spans are sent to the trace agent. Can be configured through the `DD_TRACE_ENABLED` environment variable. Defaults to `true`.
- - `tracer.hostname`: set the hostname of the trace agent. Defaults to `127.0.0.1`.
  - `tracer.instance`: set to a custom `Datadog::Tracer` instance. If provided, other trace settings are ignored (you must configure it manually.)
  - `tracer.partial_flush.enabled`: set to `true` to enable partial trace flushing (for long running traces.) Disabled by default. *Experimental.*
- - `tracer.port`: set the port the trace agent is listening on. Defaults to `8126`.
  - `tracer.sampler`: set to a custom `Datadog::Sampler` instance. If provided, the tracer will use this sampler to determine sampling behavior.
 
 ### Sampling
