--- conflicted
+++ resolved
@@ -1874,12 +1874,8 @@
 | Name         | Description                                             |
 | ------------ | ------------------------------------------------------- |
 | `language`   | Programming language traced. (e.g. `ruby`)              |
-<<<<<<< HEAD
 | `runtime-id` | Unique identifier of runtime environment (i.e. process) |
 | `service`    | List of services this associated with this metric.        |
-=======
-| `service`    | List of services this metric is associated with.        |
->>>>>>> ca2aafb3
 
 ### OpenTracing
 
