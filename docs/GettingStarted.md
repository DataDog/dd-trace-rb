# Datadog Trace Client

``ddtrace`` is Datadog’s tracing client for Ruby. It is used to trace requests as they flow across web servers,
databases and microservices so that developers have great visiblity into bottlenecks and troublesome requests.

## Getting started

For a basic product overview, check out our [setup documentation][setup docs].

For details about contributing, check out the [development guide][development docs].

For descriptions of terminology used in APM, take a look at the [official documentation][visualization docs].

[setup docs]: https://docs.datadoghq.com/tracing/setup/ruby/
[development docs]: https://github.com/DataDog/dd-trace-rb/blob/master/README.md#development
[visualization docs]: https://docs.datadoghq.com/tracing/visualization/

## Table of Contents

 - [Compatibility](#compatibility)
 - [Installation](#installation)
     - [Quickstart for Rails applications](#quickstart-for-rails-applications)
     - [Quickstart for Ruby applications](#quickstart-for-ruby-applications)
 - [Manual instrumentation](#manual-instrumentation)
 - [Integration instrumentation](#integration-instrumentation)
     - [Active Record](#active-record)
     - [AWS](#aws)
     - [Dalli](#dalli)
     - [Elastic Search](#elastic-search)
     - [Excon](#excon)
     - [Faraday](#faraday)
     - [gRPC](#grpc)
     - [Grape](#grape)
     - [GraphQL](#graphql)
     - [MongoDB](#mongodb)
     - [Net/HTTP](#nethttp)
     - [Racecar](#racecar)
     - [Rack](#rack)
     - [Rails](#rails)
     - [Rake](#rake)
     - [Redis](#redis)
     - [Resque](#resque)
     - [Sequel](#sequel)
     - [Sidekiq](#sidekiq)
     - [Sinatra](#sinatra)
     - [Sucker Punch](#sucker-punch)
 - [Advanced configuration](#advanced-configuration)
     - [Tracer settings](#tracer-settings)
     - [Custom logging](#custom-logging)
     - [Environment and tags](#environment-and-tags)
     - [Sampling](#sampling)
         - [Priority sampling](#priority-sampling)
     - [Distributed tracing](#distributed-tracing)
     - [HTTP request queuing](#http-request-queuing)
     - [Processing pipeline](#processing-pipeline)
         - [Filtering](#filtering)
         - [Processing](#processing)

## Compatibility

**Supported Ruby interpreters**:

| Type  | Documentation              | Version | Support type |
| ----- | -------------------------- | -----   | ------------ |
| MRI   | https://www.ruby-lang.org/ | 1.9.1   | Experimental |
|       |                            | 1.9.3   | Full         |
|       |                            | 2.0     | Full         |
|       |                            | 2.1     | Full         |
|       |                            | 2.2     | Full         |
|       |                            | 2.3     | Full         |
|       |                            | 2.4     | Full         |
| JRuby | http://jruby.org/          | 9.1.5   | Experimental |

*Full* support indicates all tracer features are available.

*Experimental* indicates most features should be available, but unverified.

**Supported web servers**:

| Type      | Documentation                     | Version      | Support type |
| --------- | --------------------------------- | ------------ | ------------ |
| Puma      | http://puma.io/                   | 2.16+ / 3.6+ | Full         |
| Unicorn   | https://bogomips.org/unicorn/     | 4.8+ / 5.1+  | Full         |
| Passenger | https://www.phusionpassenger.com/ | 5.0+         | Full         |

## Installation

The following steps will help you quickly start tracing your Ruby application.

### Setup the Datadog Agent

The Ruby APM tracer sends trace data through the Datadog Agent.

[Install and configure the Datadog Agent](https://docs.datadoghq.com/tracing/setup), see additional documentation for [tracing Docker applications](https://docs.datadoghq.com/tracing/setup/docker/).

### Quickstart for Rails applications

1. Add the `ddtrace` gem to your Gemfile:
    
    ```ruby
    source 'https://rubygems.org'
    gem 'ddtrace'
    ```

2. Install the gem with `bundle install`
3. Create a `config/initializers/datadog.rb` file containing:

    ```ruby
    Datadog.configure do |c|
      # This will activate auto-instrumentation for Rails
      c.use :rails
    end
    ```

    You can also activate additional integrations here (see [Integration instrumentation](#integration-instrumentation))

### Quickstart for Ruby applications

1. Install the gem with `gem install ddtrace`
2. Add a configuration block to your Ruby application:

    ```ruby
    require 'ddtrace'
    Datadog.configure do |c|
      # Configure the tracer here.
      # Activate integrations, change tracer settings, etc...
      # By default without additional configuration, nothing will be traced.
    end
    ```

3. Add or activate instrumentation by doing either of the following:
    1. Activate integration instrumentation (see [Integration instrumentation](#integration-instrumentation))
    2. Add manual instrumentation around your code (see [Manual instrumentation](#manual-instrumentation))

### Final steps for installation

After setting up, your services will appear on the [APM services page](https://app.datadoghq.com/apm/services) within a few minutes. Learn more about [using the APM UI][visualization docs].

## Manual Instrumentation

If you aren't using a supported framework instrumentation, you may want to to manually instrument your code.

To trace any Ruby code, you can use the `Datadog.tracer.trace` method:

```ruby
Datadog.tracer.trace(name, options) do |span|
  # Wrap this block around the code you want to instrument
  # Additionally, you can modify the span here.
  # e.g. Change the resource name, set tags, etc...
end
```

Where `name` should be a `String` that describes the generic kind of operation being done (e.g. `'web.request'`, or `'request.parse'`)

And `options` is an optional `Hash` that accepts the following parameters:

| Key | Type | Description | Default |
| --- | --- | --- | --- |
| ``service``     | `String` | The service name which this span belongs (e.g. `'my-web-service'`) | Tracer `default-service`, `$PROGRAM_NAME` or `'ruby'` |
| ``resource``    | `String` | Name of the resource or action being operated on. Traces with the same resource value will be grouped together for the purpose of metrics (but still independently viewable.) Usually domain specific, such as a URL, query, request, etc. (e.g. `'Article#submit'`, `http://example.com/articles/list`.) | `name` of Span. |
| ``span_type``   | `String` | The type of the span (such as `'http'`, `'db'`, etc.) | `nil` |
| ``child_of``    | `Datadog::Span` / `Datadog::Context` | Parent for this span. If not provided, will automatically become current active span. | `nil` |
| ``start_time``  | `Integer` | When the span actually starts. Useful when tracing events that have already happened. | `Time.now.utc` |
| ``tags``        | `Hash` | Extra tags which should be added to the span. | `{}` |

It's highly recommended you set both `service` and `resource` at a minimum. Spans without a `service` or `resource` as `nil` will be discarded by the Datadog agent.

Example of manual instrumentation in action:

```ruby
get '/posts' do
  Datadog.tracer.trace('web.request', service: 'my-blog', resource: 'GET /posts') do |span|
    # Trace the activerecord call
    Datadog.tracer.trace('posts.fetch') do
      @posts = Posts.order(created_at: :desc).limit(10)
    end

    # Add some APM tags
    span.set_tag('http.method', request.request_method)
    span.set_tag('posts.count', @posts.length)

    # Trace the template rendering
    Datadog.tracer.trace('template.render') do
      erb :index
    end
  end
end
```

**Asynchronous tracing**

It might not always be possible to wrap `Datadog.tracer.trace` around a block of code. Some event or notification based instrumentation might only notify you when an event begins or ends.

To trace these operations, you can trace code asynchronously by calling `Datadog.tracer.trace` without a block:

```ruby
# Some instrumentation framework calls this after an event began and finished...
def db_query(start, finish, query)
  span = Datadog.tracer.trace('database.query')
  span.resource = query
  span.start_time = start
  span.finish(finish)
end
```

Calling `Datadog.tracer.trace` without a block will cause the function to return a `Datadog::Span` that is started, but not finished. You can then modify this span however you wish, then close it `finish`.

*You must not leave any unfinished spans.* If any spans are left open when the trace completes, the trace will be discarded. You can [activate debug mode](#tracer-settings) to check for warnings if you suspect this might be happening.

To avoid this scenario when handling start/finish events, you can use `Datadog.tracer.active_span` to get the current active span.

```ruby
# e.g. ActiveSupport::Notifications calls this when an event starts
def start(name, id, payload)
  # Start a span
  Datadog.tracer.trace(name)
end

# e.g. ActiveSupport::Notifications calls this when an event finishes
def finish(name, id, payload)
  # Retrieve current active span (thread-safe)
  current_span = Datadog.tracer.active_span
  unless current_span.nil?
    current_span.resource = payload[:query]
    current_span.finish
  end
end
```

## Integration instrumentation

Many popular libraries and frameworks are supported out-of-the-box, which can be auto-instrumented. Although they are not activated automatically, they can be easily activated and configured by using the `Datadog.configure` API:

```ruby
Datadog.configure do |c|
  # Activates and configures an integration
  c.use :integration_name, options
end
```

`options` is a `Hash` of integration-specific configuration settings.

For a list of available integrations, and their configuration options, please refer to the following:

| Name           | Key             | Versions Supported     | How to configure          | Gem source                                                                     |
| -------------- | --------------- | ---------------------- | ------------------------- | ------------------------------------------------------------------------------ |
| Active Record  | `active_record` | `>= 3.2, < 5.2`        | *[Link](#active-record)*  | *[Link](https://github.com/rails/rails/tree/master/activerecord)*              |
| AWS            | `aws`           | `>= 2.0`               | *[Link](#aws)*            | *[Link](https://github.com/aws/aws-sdk-ruby)*                                  |
| Dalli          | `dalli`         | `>= 2.7`               | *[Link](#dalli)*          | *[Link](https://github.com/petergoldstein/dalli)*                              |
| Elastic Search | `elasticsearch` | `>= 6.0`               | *[Link](#elastic-search)* | *[Link](https://github.com/elastic/elasticsearch-ruby)*                        |
| Excon          | `excon`         | `>= 0.62`              | *[Link](#excon)*          | *[Link](https://github.com/excon/excon)*                                       |
| Faraday        | `faraday`       | `>= 0.14`              | *[Link](#faraday)*        | *[Link](https://github.com/lostisland/faraday)*                                |
| gRPC           | `grpc`          | `>= 1.10`              | *[Link](#grpc)*           | *[Link](https://github.com/grpc/grpc/tree/master/src/rubyc)*                   |
| Grape          | `grape`         | `>= 1.0`               | *[Link](#grape)*          | *[Link](https://github.com/ruby-grape/grape)*                                  |
| GraphQL        | `graphql`       | `>= 1.7.9`             | *[Link](#graphql)*        | *[Link](https://github.com/rmosolgo/graphql-ruby)*                             |
| MongoDB        | `mongo`         | `>= 2.0, < 2.5`        | *[Link](#mongodb)*        | *[Link](https://github.com/mongodb/mongo-ruby-driver)*                         |
| Net/HTTP       | `http`          | *(Any supported Ruby)* | *[Link](#nethttp)*        | *[Link](https://ruby-doc.org/stdlib-2.4.0/libdoc/net/http/rdoc/Net/HTTP.html)* |
| Racecar        | `racecar`       | `>= 0.3.5`             | *[Link](#racecar)*        | *[Link](https://github.com/zendesk/racecar)*                                   |
| Rack           | `rack`          | `>= 1.4.7`             | *[Link](#rack)*           | *[Link](https://github.com/rack/rack)*                                         |
| Rails          | `rails`         | `>= 3.2, < 5.2`        | *[Link](#rails)*          | *[Link](https://github.com/rails/rails)*                                       |
| Rake           | `rake`          | `>= 12.0`              | *[Link](#rake)*           | *[Link](https://github.com/ruby/rake)*                                         |
| Redis          | `redis`         | `>= 3.2, < 4.0`        | *[Link](#redis)*          | *[Link](https://github.com/redis/redis-rb)*                                    |
| Resque         | `resque`        | `>= 1.0, < 2.0`        | *[Link](#resque)*         | *[Link](https://github.com/resque/resque)*                                     |
| Sequel         | `sequel`        | `>= 3.41`              | *[Link](#sequel)*         | *[Link](https://github.com/jeremyevans/sequel)*                                |
| Sidekiq        | `sidekiq`       | `>= 4.0`               | *[Link](#sidekiq)*        | *[Link](https://github.com/mperham/sidekiq)*                                   |
| Sinatra        | `sinatra`       | `>= 1.4.5`             | *[Link](#sinatra)*        | *[Link](https://github.com/sinatra/sinatra)*                                   |
| Sucker Punch   | `sucker_punch`  | `>= 2.0`               | *[Link](#sucker-punch)*   | *[Link](https://github.com/brandonhilkert/sucker_punch)*                       |

### Active Record

Most of the time, Active Record is set up as part of a web framework (Rails, Sinatra...) however it can be set up alone:

```ruby
require 'tmpdir'
require 'sqlite3'
require 'active_record'
require 'ddtrace'

Datadog.configure do |c|
  c.use :active_record, options
end

Dir::Tmpname.create(['test', '.sqlite']) do |db|
  conn = ActiveRecord::Base.establish_connection(adapter: 'sqlite3',
                                                 database: db)
  conn.connection.execute('SELECT 42') # traced!
end
```

Where `options` is an optional `Hash` that accepts the following parameters:

| Key | Description | Default |
| --- | --- | --- |
| ``service_name`` | Service name used for database portion of `active_record` instrumentation. | Name of database adapter (e.g. `mysql2`) |
| ``orm_service_name`` | Service name used for the Ruby ORM portion of `active_record` instrumentation. Overrides service name for ORM spans if explicitly set, which otherwise inherit their service from their parent.  | ``active_record`` |

### AWS

The AWS integration will trace every interaction (e.g. API calls) with AWS services (S3, ElastiCache etc.).

```ruby
require 'aws-sdk'
require 'ddtrace'

Datadog.configure do |c|
  c.use :aws, options
end

Aws::S3::Client.new.list_buckets # traced call
```

Where `options` is an optional `Hash` that accepts the following parameters:

| Key | Description | Default |
| --- | --- | --- |
| ``service_name`` | Service name used for `aws` instrumentation | aws |

### Dalli

Dalli integration will trace all calls to your ``memcached`` server:

```ruby
require 'dalli'
require 'ddtrace'

Datadog.configure do |c|
  c.use :dalli, service_name: 'dalli'
end

client = Dalli::Client.new('localhost:11211', options)
client.set('abc', 123)
```

Where `options` is an optional `Hash` that accepts the following parameters:

| Key | Description | Default |
| --- | --- | --- |
| ``service_name`` | Service name used for `dalli` instrumentation | memcached |

### Elastic Search

The Elasticsearch integration will trace any call to ``perform_request`` in the ``Client`` object:

```ruby
require 'elasticsearch/transport'
require 'ddtrace'

Datadog.configure do |c|
  c.use :elasticsearch, options
end

# now do your Elastic Search stuff, eg:
client = Elasticsearch::Client.new url: 'http://127.0.0.1:9200'
response = client.perform_request 'GET', '_cluster/health'
```

Where `options` is an optional `Hash` that accepts the following parameters:

| Key | Description | Default |
| --- | --- | --- |
| ``service_name`` | Service name used for `elasticsearch` instrumentation | elasticsearch |
| ``quantize`` | Hash containing options for quantization. May include `:show` with an Array of keys to not quantize (or `:all` to skip quantization), or `:exclude` with Array of keys to exclude entirely. | {} |

### Excon

The `excon` integration is available through the `ddtrace` middleware:

```ruby
require 'excon'
require 'ddtrace'

# Configure default Excon tracing behavior
Datadog.configure do |c|
  c.use :excon, service_name: 'excon'
end

connection = Excon.new('https://example.com')
connection.get
```

Where `options` is an optional `Hash` that accepts the following parameters:

| Key | Description | Default |
| --- | --- | --- |
| `service_name` | Service name for Excon instrumentation. When provided to middleware for a specific connection, it applies only to that connection object. | `'excon'` |
| `split_by_domain` | Uses the request domain as the service name when set to `true`. | `false` |
| `distributed_tracing` | Enables [distributed tracing](#distributed-tracing) | `false` |
| `error_handler` | A `Proc` that accepts a `response` parameter. If it evaluates to a *truthy* value, the trace span is marked as an error. By default only sets 5XX responses as errors. | `nil` |
| `tracer` | A `Datadog::Tracer` instance used to instrument the application. Usually you don't need to set that. | `Datadog.tracer` |

**Configuring connections to use different settings**

If you use multiple connections with Excon, you can give each of them different settings by configuring their constructors with middleware:

```ruby
# Wrap the Datadog tracing middleware around the default middleware stack
Excon.new(
  'http://example.com',
  middlewares: Datadog::Contrib::Excon::Middleware.with(options).around_default_stack
)

# Insert the middleware into a custom middleware stack.
# NOTE: Trace middleware must be inserted after ResponseParser!
Excon.new(
  'http://example.com',
  middlewares: [
    Excon::Middleware::ResponseParser,
    Datadog::Contrib::Excon::Middleware.with(options),
    Excon::Middleware::Idempotent
  ]
)
```

Where `options` is a Hash that contains any of the parameters listed in the table above.

### Faraday

The `faraday` integration is available through the `ddtrace` middleware:

```ruby
require 'faraday'
require 'ddtrace'

Datadog.configure do |c|
  c.use :faraday, service_name: 'faraday' # global service name
end

connection = Faraday.new('https://example.com') do |builder|
  builder.use(:ddtrace, options)
  builder.adapter Faraday.default_adapter
end

connection.get('/foo')
```

Where `options` is an optional `Hash` that accepts the following parameters:

| Key | Description | Default |
| --- | --- | --- |
| `service_name` | Service name for Faraday instrumentation. When provided to middleware for a specific connection, it applies only to that connection object. | `'faraday'` |
| `split_by_domain` | Uses the request domain as the service name when set to `true`. | `false` |
| `distributed_tracing` | Enables [distributed tracing](#distributed-tracing) | `false` |
| `error_handler` | A `Proc` that accepts a `response` parameter. If it evaluates to a *truthy* value, the trace span is marked as an error. By default only sets 5XX responses as errors. | ``5xx`` evaluated as errors |
| `tracer` | A `Datadog::Tracer` instance used to instrument the application. Usually you don't need to set that. | `Datadog.tracer` |

### gRPC

The `grpc` integration adds both client and server interceptors, which run as middleware prior to executing the service's remote procedure call. As gRPC applications are often distributed, the integration shares trace information between client and server. 

To setup your integration, use the ``Datadog.configure`` method like so:

```ruby
require 'grpc'
require 'ddtrace'

Datadog.configure do |c|
  c.use :grpc, options
end

# run your application normally

# server side
server = GRPC::RpcServer.new
server.add_http2_port('localhost:50051', :this_port_is_insecure)
server.handle(Demo)
server.run_till_terminated

# client side
client = Demo.rpc_stub_class.new('localhost:50051', :this_channel_is_insecure)
client.my_endpoint(DemoMessage.new(contents: 'hello!'))
```

In situations where you have multiple clients calling multiple distinct services, you may pass the Datadog interceptor directly, like so

```ruby
configured_interceptor = Datadog::Contrib::GRPC::DatadogInterceptor::Client.new do |c|
  c.service_name = "Alternate"
end

alternate_client = Demo::Echo::Service.rpc_stub_class.new(
  'localhost:50052',
  :this_channel_is_insecure,
  :interceptors => [configured_interceptor]
)
```

The integration will ensure that the ``configured_interceptor`` establishes a unique tracing setup for that client instance.

The following configuration options are supported:

| Key | Description | Default |
| --- | --- | --- |
| ``service_name`` | Service name used for `grpc` instrumentation | grpc |
| ``tracer`` | Datadog tracer used for `grpc` instrumentation | Datadog.tracer |

### Grape

The Grape integration adds the instrumentation to Grape endpoints and filters. This integration can work side by side with other integrations like Rack and Rails.

To activate your integration, use the ``Datadog.configure`` method before defining your Grape application:

```ruby
# api.rb
require 'grape'
require 'ddtrace'

Datadog.configure do |c|
  c.use :grape, options
end

# then define your application
class RackTestingAPI < Grape::API
  desc 'main endpoint'
  get :success do
    'Hello world!'
  end
end
```

Where `options` is an optional `Hash` that accepts the following parameters:

| Key | Description | Default |
| --- | --- | --- |
| ``service_name`` | Service name used for `grape` instrumentation | grape |

### GraphQL

The GraphQL integration activates instrumentation for GraphQL queries.

To activate your integration, use the ``Datadog.configure`` method:

```ruby
# Inside Rails initializer or equivalent
Datadog.configure do |c|
  c.use :graphql,
        service_name: 'graphql',
        schemas: [YourSchema]
end

# Then run a GraphQL query
YourSchema.execute(query, variables: {}, context: {}, operation_name: nil)
```

The `use :graphql` method accepts the following parameters:

| Key | Description | Default |
| --- | --- | --- |
| ``service_name`` | Service name used for `graphql` instrumentation | ``ruby-graphql`` |
| ``schemas`` | Required. Array of `GraphQL::Schema` objects which to trace. Tracing will be added to all the schemas listed, using the options provided to this configuration. If you do not provide any, then tracing will not be activated. | ``[]`` |
| ``tracer`` | A ``Datadog::Tracer`` instance used to instrument the application. Usually you don't need to set that. | ``Datadog.tracer`` |

**Manually configuring GraphQL schemas**

If you prefer to individually configure the tracer settings for a schema (e.g. you have multiple schemas with different service names), in the schema definition, you can add the following [using the GraphQL API](http://graphql-ruby.org/queries/tracing.html):

```ruby
YourSchema = GraphQL::Schema.define do
  use(
    GraphQL::Tracing::DataDogTracing,
    service: 'graphql'
  )
end
```

Or you can modify an already defined schema:

```ruby
YourSchema.define do
  use(
    GraphQL::Tracing::DataDogTracing,
    service: 'graphql'
  )
end
```

Do *not* `use :graphql` in `Datadog.configure` if you choose to configure manually, as to avoid double tracing. These two means of configuring GraphQL tracing are considered mutually exclusive.

### MongoDB

The integration traces any `Command` that is sent from the [MongoDB Ruby Driver](https://github.com/mongodb/mongo-ruby-driver) to a MongoDB cluster. By extension, Object Document Mappers (ODM) such as Mongoid are automatically instrumented if they use the official Ruby driver. To activate the integration, simply:

```ruby
require 'mongo'
require 'ddtrace'

Datadog.configure do |c|
  c.use :mongo, options
end

# now create a MongoDB client and use it as usual:
client = Mongo::Client.new([ '127.0.0.1:27017' ], :database => 'artists')
collection = client[:people]
collection.insert_one({ name: 'Steve' })

# In case you want to override the global configuration for a certain client instance
Datadog.configure(client, service_name: 'mongodb-primary')
```

Where `options` is an optional `Hash` that accepts the following parameters:

| Key | Description | Default |
| --- | --- | --- |
| ``service_name`` | Service name used for `mongo` instrumentation | mongodb |

### Net/HTTP

The Net/HTTP integration will trace any HTTP call using the standard lib Net::HTTP module.

```ruby
require 'net/http'
require 'ddtrace'

Datadog.configure do |c|
  c.use :http, options
end

Net::HTTP.start('127.0.0.1', 8080) do |http|
  request = Net::HTTP::Get.new '/index'
  response = http.request request
end

content = Net::HTTP.get(URI('http://127.0.0.1/index.html'))
```

Where `options` is an optional `Hash` that accepts the following parameters:

| Key | Description | Default |
| --- | --- | --- |
<<<<<<< HEAD
| ``service_name`` | Service name used for `http` instrumentation | http |
| ``distributed_tracing`` | Enables [distributed tracing](#distributed-tracing) | ``false`` |
=======
| ``service_name`` | Service name used for `http` instrumentation | net/http |
| ``distributed_tracing`` | Enables distributed tracing | ``false`` |
| ``tracer`` | A ``Datadog::Tracer`` instance used to instrument the application. Usually you don't need to set that. | ``Datadog.tracer`` |

>>>>>>> 1ee388b7

If you wish to configure each connection object individually, you may use the ``Datadog.configure`` as it follows:

```ruby
client = Net::HTTP.new(host, port)
Datadog.configure(client, options)
```

### Racecar

The Racecar integration provides tracing for Racecar jobs.

You can enable it through `Datadog.configure`:

```ruby
require 'ddtrace'

Datadog.configure do |c|
  c.use :racecar, options
end
```

Where `options` is an optional `Hash` that accepts the following parameters:

| Key | Description | Default |
| --- | --- | --- |
| ``service_name`` | Service name used for `racecar` instrumentation | racecar |
| ``tracer`` | A ``Datadog::Tracer`` instance used to instrument the application. Usually you don't need to set that. | ``Datadog.tracer`` |

### Rack

The Rack integration provides a middleware that traces all requests before they reach the underlying framework or application. It responds to the Rack minimal interface, providing reasonable values that can be retrieved at the Rack level.

This integration is automatically activated with web frameworks like Rails. If you're using a plain Rack application, just enable the integration it to your ``config.ru``:

```ruby
# config.ru example
require 'ddtrace'

Datadog.configure do |c|
  c.use :rack, options
end

use Datadog::Contrib::Rack::TraceMiddleware

app = proc do |env|
  [ 200, {'Content-Type' => 'text/plain'}, ['OK'] ]
end

run app
```

Where `options` is an optional `Hash` that accepts the following parameters:

| Key | Description | Default |
| --- | --- | --- |
| ``service_name`` | Service name used when tracing application requests | rack |
| ``distributed_tracing`` | Enables [distributed tracing](#distributed-tracing) so that this service trace is connected with a trace of another service if tracing headers are received | `false` |
| ``middleware_names`` | Enable this if you want to use the middleware classes as the resource names for `rack` spans. Must provide the ``application`` option with it. | ``false`` |
| ``quantize`` | Hash containing options for quantization. May include `:query` or `:fragment`. | {} |
| ``quantize.query`` | Hash containing options for query portion of URL quantization. May include `:show` or `:exclude`. See options below. Option must be nested inside the `quantize` option. | {} |
| ``quantize.query.show`` | Defines which values should always be shown. Shows no values by default. May be an Array of strings, or `:all` to show all values. Option must be nested inside the `query` option. | ``nil`` |
| ``quantize.query.exclude`` | Defines which values should be removed entirely. Excludes nothing by default. May be an Array of strings, or `:all` to remove the query string entirely. Option must be nested inside the `query` option. | ``nil`` |
| ``quantize.fragment`` | Defines behavior for URL fragments. Removes fragments by default. May be `:show` to show URL fragments. Option must be nested inside the `quantize` option. | ``nil`` |
| ``application`` | Your Rack application. Necessary for enabling middleware resource names. | ``nil`` |
| ``tracer`` | A ``Datadog::Tracer`` instance used to instrument the application. Usually you don't need to set that. | ``Datadog.tracer`` |
| ``request_queuing`` | Track HTTP request time spent in the queue of the frontend server. See [HTTP request queuing](#http-request-queuing) for setup details. Set to `true` to enable. | ``false`` |
| ``web_service_name`` | Service name for frontend server request queuing spans. (e.g. `'nginx'`) | ``'web-server'`` |
| ``headers`` | Hash of HTTP request or response headers to add as tags to the `rack.request`. Accepts `request` and `response` keys with Array values e.g. `['Last-Modified']`. Adds `http.request.headers.*` and `http.response.headers.*` tags respectively. | ``{ response: ['Content-Type', 'X-Request-ID'] }`` |

**Configuring URL quantization behavior**

```ruby
Datadog.configure do |c|
  # Default behavior: all values are quantized, fragment is removed.
  # http://example.com/path?category_id=1&sort_by=asc#featured --> http://example.com/path?category_id&sort_by
  # http://example.com/path?categories[]=1&categories[]=2 --> http://example.com/path?categories[]

  # Show values for any query string parameter matching 'category_id' exactly
  # http://example.com/path?category_id=1&sort_by=asc#featured --> http://example.com/path?category_id=1&sort_by
  c.use :rack, quantize: { query: { show: ['category_id'] } }

  # Show all values for all query string parameters
  # http://example.com/path?category_id=1&sort_by=asc#featured --> http://example.com/path?category_id=1&sort_by=asc
  c.use :rack, quantize: { query: { show: :all } }

  # Totally exclude any query string parameter matching 'sort_by' exactly
  # http://example.com/path?category_id=1&sort_by=asc#featured --> http://example.com/path?category_id
  c.use :rack, quantize: { query: { exclude: ['sort_by'] } }

  # Remove the query string entirely
  # http://example.com/path?category_id=1&sort_by=asc#featured --> http://example.com/path
  c.use :rack, quantize: { query: { exclude: :all } }

  # Show URL fragments
  # http://example.com/path?category_id=1&sort_by=asc#featured --> http://example.com/path?category_id&sort_by#featured
  c.use :rack, quantize: { fragment: :show }
end
```

### Rails

The Rails integration will trace requests, database calls, templates rendering and cache read/write/delete operations. The integration makes use of the Active Support Instrumentation, listening to the Notification API so that any operation instrumented by the API is traced.

To enable the Rails auto instrumentation, create an initializer file in your ``config/initializers`` folder:

```ruby
# config/initializers/datadog-tracer.rb

Datadog.configure do |c|
  c.use :rails, options
end
```

Where `options` is an optional `Hash` that accepts the following parameters:

| Key | Description | Default |
| --- | --- | --- |
| ``service_name`` | Service name used when tracing application requests (on the `rack` level) | ``<app_name>`` (inferred from your Rails application namespace) |
| ``controller_service`` | Service name used when tracing a Rails action controller | ``<app_name>-controller`` |
| ``cache_service`` | Cache service name used when tracing cache activity | ``<app_name>-cache`` |
| ``database_service`` | Database service name used when tracing database activity | ``<app_name>-<adapter_name>`` |
| ``exception_controller`` | Class or Module which identifies a custom exception controller class. Tracer provides improved error behavior when it can identify custom exception controllers. By default, without this option, it 'guesses' what a custom exception controller looks like. Providing this option aids this identification. | ``nil`` |
| ``distributed_tracing`` | Enables [distributed tracing](#distributed-tracing) so that this service trace is connected with a trace of another service if tracing headers are received | `false` |
| ``middleware_names`` | Enables any short-circuited middleware requests to display the middleware name as resource for the trace. | `false` |
| ``template_base_path`` | Used when the template name is parsed. If you don't store your templates in the ``views/`` folder, you may need to change this value | ``views/`` |
| ``tracer`` | A ``Datadog::Tracer`` instance used to instrument the application. Usually you don't need to set that. | ``Datadog.tracer`` |

### Rake

You can add instrumentation around your Rake tasks by activating the `rake` integration. Each task and its subsequent subtasks will be traced.

To activate Rake task tracing, add the following to your `Rakefile`:

```ruby
# At the top of your Rakefile:
require 'rake'
require 'ddtrace'

Datadog.configure do |c|
  c.use :rake, options
end

task :my_task do
  # Do something task work here...
end

Rake::Task['my_task'].invoke
```

Where `options` is an optional `Hash` that accepts the following parameters:

| Key | Description | Default |
| --- | --- | --- |
| ``enabled`` | Defines whether Rake tasks should be traced. Useful for temporarily disabling tracing. `true` or `false` | ``true`` |
| ``quantize`` | Hash containing options for quantization of task arguments. See below for more details and examples. | ``{}`` |
| ``service_name`` | Service name which the Rake task traces should be grouped under. | ``rake`` |
| ``tracer`` | A ``Datadog::Tracer`` instance used to instrument the application. Usually you don't need to set that. | ``Datadog.tracer`` |

**Configuring task quantization behavior**

```ruby
Datadog.configure do |c|
  # Given a task that accepts :one, :two, :three...
  # Invoked with 'foo', 'bar', 'baz'.

  # Default behavior: all arguments are quantized.
  # `rake.invoke.args` tag  --> ['?']
  # `rake.execute.args` tag --> { one: '?', two: '?', three: '?' }
  c.use :rake

  # Show values for any argument matching :two exactly
  # `rake.invoke.args` tag  --> ['?']
  # `rake.execute.args` tag --> { one: '?', two: 'bar', three: '?' }
  c.use :rake, quantize: { args: { show: [:two] } }

  # Show all values for all arguments.
  # `rake.invoke.args` tag  --> ['foo', 'bar', 'baz']
  # `rake.execute.args` tag --> { one: 'foo', two: 'bar', three: 'baz' }
  c.use :rake, quantize: { args: { show: :all } }

  # Totally exclude any argument matching :three exactly
  # `rake.invoke.args` tag  --> ['?']
  # `rake.execute.args` tag --> { one: '?', two: '?' }
  c.use :rake, quantize: { args: { exclude: [:three] } }

  # Remove the arguments entirely
  # `rake.invoke.args` tag  --> ['?']
  # `rake.execute.args` tag --> {}
  c.use :rake, quantize: { args: { exclude: :all } }
end
```

### Redis

The Redis integration will trace simple calls as well as pipelines.

```ruby
require 'redis'
require 'ddtrace'

Datadog.configure do |c|
  c.use :redis, service_name: 'redis'
end

# now do your Redis stuff, eg:
redis = Redis.new
redis.set 'foo', 'bar' # traced!
```

Where `options` is an optional `Hash` that accepts the following parameters:

| Key | Description | Default |
| --- | --- | --- |
| ``service_name`` | Service name used for `redis` instrumentation | redis |

You can also set *per-instance* configuration as it follows:

```ruby
customer_cache = Redis.new
invoice_cache = Redis.new

Datadog.configure(customer_cache, service_name: 'customer-cache')
Datadog.configure(invoice_cache, service_name: invoice-cache')

customer_cache.get(...) # traced call will belong to `customer-cache` service
invoice_cache.get(...) # traced call will belong to `invoice-cache` service
```

### Resque

The Resque integration uses Resque hooks that wraps the ``perform`` method.
To add tracing to a Resque job, simply do as follows:

```ruby
require 'ddtrace'

class MyJob
  def self.perform(*args)
    # do_something
  end
end

Datadog.configure do |c|
  c.use :resque, options
end
```

Where `options` is an optional `Hash` that accepts the following parameters:

| Key | Description | Default |
| --- | --- | --- |
| ``service_name`` | Service name used for `resque` instrumentation | resque |
| ``workers`` | An array including all worker classes you want to trace (eg ``[MyJob]``) | ``[]`` |

### Sequel

The Sequel integration traces queries made to your database.

```ruby
require 'sequel'
require 'ddtrace'

# Connect to database
database = Sequel.sqlite

# Create a table
database.create_table :articles do
  primary_key :id
  String :name
end

Datadog.configure do |c|
  c.use :sequel, options
end

# Perform a query
articles = database[:articles]
articles.all
```

Where `options` is an optional `Hash` that accepts the following parameters:

| Key | Description | Default |
| --- | --- | --- |
| ``service_name`` | Service name used for `sequel.query` spans. | Name of database adapter (e.g. `mysql2`) |
| ``tracer`` | A ``Datadog::Tracer`` instance used to instrument the application. Usually you don't need to set that. | ``Datadog.tracer`` |

Only Ruby 2.0+ is supported.

**Configuring databases to use different settings**

If you use multiple databases with Sequel, you can give each of them different settings by configuring their respective `Sequel::Database` objects:

```ruby
sqlite_database = Sequel.sqlite
postgres_database = Sequel.connect('postgres://user:password@host:port/database_name')

# Configure each database with different service names
Datadog.configure(sqlite_database, service_name: 'my-sqlite-db')
Datadog.configure(postgres_database, service_name: 'my-postgres-db')
```

### Sidekiq

The Sidekiq integration is a server-side middleware which will trace job executions.

You can enable it through `Datadog.configure`:

```ruby
require 'ddtrace'

Datadog.configure do |c|
  c.use :sidekiq, options
end
```

Where `options` is an optional `Hash` that accepts the following parameters:

| Key | Description | Default |
| --- | --- | --- |
| ``service_name`` | Service name used for `sidekiq` instrumentation | sidekiq |

### Sinatra

The Sinatra integration traces requests and template rendering.

To start using the tracing client, make sure you import ``ddtrace`` and ``ddtrace/contrib/sinatra/tracer`` after
either ``sinatra`` or ``sinatra/base``:

```ruby
require 'sinatra'
require 'ddtrace'
require 'ddtrace/contrib/sinatra/tracer'

Datadog.configure do |c|
  c.use :sinatra, options
end

get '/' do
  'Hello world!'
end
```

Where `options` is an optional `Hash` that accepts the following parameters:

| Key | Description | Default |
| --- | --- | --- |
| ``service_name`` | Service name used for `sinatra` instrumentation | sinatra |
| ``resource_script_names`` | Prepend resource names with script name | ``false`` |
| ``distributed_tracing`` | Enables [distributed tracing](#distributed-tracing) so that this service trace is connected with a trace of another service if tracing headers are received | `false` |
| ``tracer`` | A ``Datadog::Tracer`` instance used to instrument the application. Usually you don't need to set that. | ``Datadog.tracer`` |

### Sucker Punch

The `sucker_punch` integration traces all scheduled jobs:

```ruby
require 'ddtrace'

Datadog.configure do |c|
  c.use :sucker_punch, options
end

# the execution of this job is traced
LogJob.perform_async('login')
```

Where `options` is an optional `Hash` that accepts the following parameters:

| Key | Description | Default |
| --- | --- | --- |
| ``service_name`` | Service name used for `sucker_punch` instrumentation | sucker_punch |

## Advanced configuration

### Tracer settings

To change the default behavior of the Datadog tracer, you can provide custom options inside the `Datadog.configure` block as in:

```ruby
# config/initializers/datadog-tracer.rb

Datadog.configure do |c|
  c.tracer option_name: option_value, ...
end
```

Available options are:

 - ``enabled``: defines if the ``tracer`` is enabled or not. If set to ``false`` the code could be still instrumented
  because of other settings, but no spans are sent to the local trace agent.
 - ``debug``: set to true to enable debug logging.
 - ``hostname``: set the hostname of the trace agent.
 - ``port``: set the port the trace agent is listening on.
 - ``env``: set the environment. Rails users may set it to ``Rails.env`` to use their application settings.
 - ``tags``: set global tags that should be applied to all spans. Defaults to an empty hash
 - ``log``: defines a custom logger.
 - ``partial_flush``: set to ``true`` to enable partial trace flushing (for long running traces.) Disabled by default. *Experimental.*

#### Custom logging

By default, all logs are processed by the default Ruby logger. When using Rails, you should see the messages in your application log file.

Datadog client log messages are marked with ``[ddtrace]`` so you should be able to isolate them from other messages.

Additionally, it is possible to override the default logger and replace it by a custom one. This is done using the ``log`` attribute of the tracer.

```ruby
f = File.new("my-custom.log", "w+")           # Log messages should go there
Datadog.configure do |c|
  c.tracer log: Logger.new(f)                 # Overriding the default tracer
end

Datadog::Tracer.log.info { "this is typically called by tracing code" }
```

### Environment and tags

By default, the trace agent (not this library, but the program running in the background collecting data from various clients) uses the tags set in the agent config file, see our [environments tutorial](https://app.datadoghq.com/apm/docs/tutorials/environments) for details.

These values can be overridden at the tracer level:

```ruby
Datadog.configure do |c|
  c.tracer tags: { 'env' => 'prod' }
end
```

This enables you to set this value on a per tracer basis, so you can have for example several applications reporting for different environments on the same host.

Ultimately, tags can be set per span, but `env` should typically be the same for all spans belonging to a given trace.

### Sampling

`ddtrace` can perform trace sampling. While the trace agent already samples traces to reduce bandwidth usage, client sampling reduces performance overhead.

`Datadog::RateSampler` samples a ratio of the traces. For example:

```ruby
# Sample rate is between 0 (nothing sampled) to 1 (everything sampled).
sampler = Datadog::RateSampler.new(0.5) # sample 50% of the traces
Datadog.configure do |c|
  c.tracer sampler: sampler
end
```

#### Priority sampling

Priority sampling consists in deciding if a trace will be kept by using a priority attribute that will be propagated for distributed traces. Its value gives indication to the Agent and to the backend on how important the trace is.

The sampler can set the priority to the following values:

 - `Datadog::Ext::Priority::AUTO_REJECT`: the sampler automatically decided to reject the trace.
 - `Datadog::Ext::Priority::AUTO_KEEP`: the sampler automatically decided to keep the trace.

For now, priority sampling is disabled by default. Enabling it ensures that your sampled distributed traces will be complete. To enable the priority sampling:

```ruby
Datadog.configure do |c|
  c.tracer priority_sampling: true
end
```

Once enabled, the sampler will automatically assign a priority of 0 or 1 to traces, depending on their service and volume.

You can also set this priority manually to either drop a non-interesting trace or to keep an important one. For that, set the `context#sampling_priority` to:

 - `Datadog::Ext::Priority::USER_REJECT`: the user asked to reject the trace.
 - `Datadog::Ext::Priority::USER_KEEP`: the user asked to keep the trace.

When not using [distributed tracing](#distributed-tracing), you may change the priority at any time, as long as the trace is not finished yet. But it has to be done before any context propagation (fork, RPC calls) to be effective in a distributed context. Changing the priority after context has been propagated causes different parts of a distributed trace to use different priorities. Some parts might be kept, some parts might be rejected, and this can cause the trace to be partially stored and remain incomplete.

If you change the priority, we recommend you do it as soon as possible, when the root span has just been created.

```ruby
# Indicate to reject the trace
span.context.sampling_priority = Datadog::Ext::Priority::USER_REJECT

# Indicate to keep the trace
span.context.sampling_priority = Datadog::Ext::Priority::USER_KEEP
```

### Distributed Tracing

Distributed tracing allows traces to be propagated across multiple instrumented applications, so that a request can be presented as a single trace, rather than a separate trace per service.

To trace requests across application boundaries, the following must be propagated between each application:

| Property              | Type    | Description                                                                                                                 |
| --------------------- | ------- | --------------------------------------------------------------------------------------------------------------------------- |
| **Trace ID**          | Integer | ID of the trace. This value should be the same across all requests that belong to the same trace.                           |
| **Parent Span ID**    | Integer | ID of the span in the service originating the request. This value will always be different for each request within a trace. |
| **Sampling Priority** | Integer | Sampling priority level for the trace. This value should be the same across all requests that belong to the same trace.     |

Such propagation can be visualized as:

```
Service A:
  Trace ID:  100000000000000001
  Parent ID: 0
  Span ID:   100000000000000123
  Priority:  1

  |
  | Service B Request:
  |   Metadata:
  |     Trace ID:  100000000000000001
  |     Parent ID: 100000000000000123
  |     Priority:  1
  |
  V

Service B:
  Trace ID:  100000000000000001
  Parent ID: 100000000000000123
  Span ID:   100000000000000456
  Priority:  1

  |
  | Service C Request:
  |   Metadata:
  |     Trace ID:  100000000000000001
  |     Parent ID: 100000000000000456
  |     Priority:  1
  |
  V

Service C:
  Trace ID:  100000000000000001
  Parent ID: 100000000000000456
  Span ID:   100000000000000789
  Priority:  1
```

**Via HTTP**

For HTTP requests between instrumented applications, this trace metadata is propagated by use of HTTP Request headers:

| Property              | Type    | HTTP Header name              |
| --------------------- | ------- | ----------------------------- |
| **Trace ID**          | Integer | `x-datadog-trace-id`          |
| **Parent Span ID**    | Integer | `x-datadog-parent-id`         |
| **Sampling Priority** | Integer | `x-datadog-sampling-priority` |

Such that:

```
Service A:
  Trace ID:  100000000000000001
  Parent ID: 0
  Span ID:   100000000000000123
  Priority:  1

  |
  | Service B HTTP Request:
  |   Headers:
  |     x-datadog-trace-id:          100000000000000001
  |     x-datadog-parent-id:         100000000000000123
  |     x-datadog-sampling-priority: 1
  |
  V

Service B:
  Trace ID:  100000000000000001
  Parent ID: 100000000000000123
  Span ID:   100000000000000456
  Priority:  1

  |
  | Service B HTTP Request:
  |   Headers:
  |     x-datadog-trace-id:          100000000000000001
  |     x-datadog-parent-id:         100000000000000456
  |     x-datadog-sampling-priority: 1
  |
  V

Service C:
  Trace ID:  100000000000000001
  Parent ID: 100000000000000456
  Span ID:   100000000000000789
  Priority:  1
```

**Activating distributed tracing for integrations**

Many integrations included in `ddtrace` support distributed tracing. Distributed tracing is disabled by default, but can be activated via configuration settings.

- If your application receives requests from services with distributed tracing activated, you must activate distributed tracing on the integrations that handle these requests (e.g. Rails)
- If your application send requests to services with distributed tracing activated, you must activate distributed tracing on the integrations that send these requests (e.g. Faraday)
- If your application both sends and receives requests implementing distributed tracing, it must activate all integrations which handle these requests.

For more details on how to activate distributed tracing for integrations, see their documentation:

- [Excon](#excon)
- [Faraday](#faraday)
- [Net/HTTP](#nethttp)
- [Rack](#rack)
- [Rails](#rails)
- [Sinatra](#sinatra)

**Using the HTTP propagator**

To make the process of propagating this metadata easier, you can use the `Datadog::HTTPPropagator` module.

On the client:

```ruby
Datadog.tracer.trace('web.call') do |span|
  # Inject span context into headers (`env` must be a Hash)
  Datadog::HTTPPropagator.inject!(span.context, env)
end
```

On the server:

```ruby
Datadog.tracer.trace('web.work') do |span|
  # Build a context from headers (`env` must be a Hash)
  context = HTTPPropagator.extract(request.env)
  Datadog.tracer.provider.context = context if context.trace_id
end
```

### HTTP request queuing

Traces that originate from HTTP requests can be configured to include the time spent in a frontend web server or load balancer queue, before the request reaches the Ruby application.

This functionality is **experimental** and deactivated by default.

To activate this feature, you must add a ``X-Request-Start`` or ``X-Queue-Start`` header from your web server (i.e. Nginx). The following is an Nginx configuration example:

```
# /etc/nginx/conf.d/ruby_service.conf
server {
    listen 8080;

    location / {
      proxy_set_header X-Request-Start "t=${msec}";
      proxy_pass http://web:3000;
    }
}
```

Then you must enable the request queuing feature in the integration handling the request.

For Rack based applications, see the [documentation](#rack) for details for enabling this feature.

### Processing Pipeline

Some applications might require that traces be altered or filtered out before they are sent upstream. The processing pipeline allows users to create *processors* to define such behavior.

Processors can be any object that responds to `#call` accepting `trace` as an argument (which is an `Array` of `Datadog::Span`s.)

For example:

```ruby
lambda_processor = ->(trace) do
  # Processing logic...
  trace
end

class MyCustomProcessor
  def call(trace)
    # Processing logic...
    trace
  end
end
custom_processor = MyFancyProcessor.new
```

`#call` blocks of processors *must* return the `trace` object; this return value will be passed to the next processor in the pipeline.

These processors must then be added to the pipeline via `Datadog::Pipeline.before_flush`:

```ruby
Datadog::Pipeline.before_flush(lambda_processor, custom_processor)
```

You can also define processors using the short-hand block syntax for `Datadog::Pipeline.before_flush`:

```ruby
Datadog::Pipeline.before_flush do |trace|
  trace.delete_if { |span| span.name =~ /forbidden/ }
end
```

#### Filtering

You can use the `Datadog::Pipeline::SpanFilter` processor to remove spans, when the block evaluates as truthy:

```ruby
Datadog::Pipeline.before_flush(
  # Remove spans that match a particular resource
  Datadog::Pipeline::SpanFilter.new { |span| span.resource =~ /PingController/ },
  # Remove spans that are trafficked to localhost
  Datadog::Pipeline::SpanFilter.new { |span| span.get_tag('host') == 'localhost' }
)
```

#### Processing

You can use the `Datadog::Pipeline::SpanProcessor` processor to modify spans:

```ruby
Datadog::Pipeline.before_flush(
  # Strip matching text from the resource field
  Datadog::Pipeline::SpanProcessor.new { |span| span.resource.gsub!(/password=.*/, '') }
)
```<|MERGE_RESOLUTION|>--- conflicted
+++ resolved
@@ -626,15 +626,9 @@
 
 | Key | Description | Default |
 | --- | --- | --- |
-<<<<<<< HEAD
-| ``service_name`` | Service name used for `http` instrumentation | http |
+| ``service_name`` | Service name used for `http` instrumentation | net/http |
 | ``distributed_tracing`` | Enables [distributed tracing](#distributed-tracing) | ``false`` |
-=======
-| ``service_name`` | Service name used for `http` instrumentation | net/http |
-| ``distributed_tracing`` | Enables distributed tracing | ``false`` |
 | ``tracer`` | A ``Datadog::Tracer`` instance used to instrument the application. Usually you don't need to set that. | ``Datadog.tracer`` |
-
->>>>>>> 1ee388b7
 
 If you wish to configure each connection object individually, you may use the ``Datadog.configure`` as it follows:
 
