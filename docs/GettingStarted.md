--- conflicted
+++ resolved
@@ -1,15 +1,10 @@
 # Datadog Ruby Trace Client
 
-<<<<<<< HEAD
-`datadog` is Datadog's client library for Ruby. It includes a suite of tools which provide visibility into the performance and security of Ruby applications, to enable Ruby developers to identify bottlenecks and other issues.
-=======
 <div class="alert alert-info">
 <strong>Beta</strong>: dd-trace-rb v2.0.0.beta1 is now available! This major release includes breaking changes, such as renaming the gem to <code>datadog</code> and extracting the CI Visibility component to the <code>datadog-ci</code> gem. Try out the beta and provide us with feedback.
 </div>
 
-`ddtrace` is Datadog’s tracing client for Ruby. It is used to trace requests as they flow across web servers,
-databases and microservices so that developers have high visibility into bottlenecks and troublesome requests.
->>>>>>> 10971eba
+`datadog` is Datadog's client library for Ruby. It includes a suite of tools which provide visibility into the performance and security of Ruby applications, to enable Ruby developers to identify bottlenecks and other issues.
 
 ## Getting started
 
