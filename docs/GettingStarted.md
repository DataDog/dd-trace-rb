--- conflicted
+++ resolved
@@ -266,61 +266,33 @@
 
 For a list of available integrations, and their configuration options, please refer to the following:
 
-<<<<<<< HEAD
-| Name            | Key               | Versions Supported     | How to configure          | Gem source                                                                     |
-| --------------- | ----------------- | ---------------------- | ------------------------- | ------------------------------------------------------------------------------ |
-| Active Record   | `active_record`   | `>= 3.2, < 5.2`        | *[Link](#active-record)*  | *[Link](https://github.com/rails/rails/tree/master/activerecord)*              |
-| AWS             | `aws`             | `>= 2.0`               | *[Link](#aws)*            | *[Link](https://github.com/aws/aws-sdk-ruby)*                                  |
-| Concurrent Ruby | `concurrent_ruby` | `>= 0.9`               | *[Link](#concurrent-ruby)*| *[Link](https://github.com/ruby-concurrency/concurrent-ruby)*                  |
-| Dalli           | `dalli`           | `>= 2.7`               | *[Link](#dalli)*          | *[Link](https://github.com/petergoldstein/dalli)*                              |
-| DelayedJob      | `delayed_job`     | `>= 4.1`               | *[Link](#delayedjob)*     | *[Link](https://github.com/collectiveidea/delayed_job)*                        |
-| Elastic Search  | `elasticsearch`   | `>= 6.0`               | *[Link](#elastic-search)* | *[Link](https://github.com/elastic/elasticsearch-ruby)*                        |
-| Excon           | `excon`           | `>= 0.62`              | *[Link](#excon)*          | *[Link](https://github.com/excon/excon)*                                       |
-| Faraday         | `faraday`         | `>= 0.14`              | *[Link](#faraday)*        | *[Link](https://github.com/lostisland/faraday)*                                |
-| gRPC            | `grpc`            | `>= 1.10`              | *[Link](#grpc)*           | *[Link](https://github.com/grpc/grpc/tree/master/src/rubyc)*                   |
-| Grape           | `grape`           | `>= 1.0`               | *[Link](#grape)*          | *[Link](https://github.com/ruby-grape/grape)*                                  |
-| GraphQL         | `graphql`         | `>= 1.7.9`             | *[Link](#graphql)*        | *[Link](https://github.com/rmosolgo/graphql-ruby)*                             |
-| MongoDB         | `mongo`           | `>= 2.0, < 2.5`        | *[Link](#mongodb)*        | *[Link](https://github.com/mongodb/mongo-ruby-driver)*                         |
-| MySQL2          | `mysql2`          | `>= 0.5`               | *[Link](#mysql2)*         | *[Link](https://github.com/brianmario/mysql2)*   
-| Net/HTTP        | `http`            | *(Any supported Ruby)* | *[Link](#nethttp)*        | *[Link](https://ruby-doc.org/stdlib-2.4.0/libdoc/net/http/rdoc/Net/HTTP.html)* |
-| Racecar         | `racecar`         | `>= 0.3.5`             | *[Link](#racecar)*        | *[Link](https://github.com/zendesk/racecar)*                                   |
-| Rack            | `rack`            | `>= 1.4.7`             | *[Link](#rack)*           | *[Link](https://github.com/rack/rack)*                                         |
-| Rails           | `rails`           | `>= 3.2, < 5.2`        | *[Link](#rails)*          | *[Link](https://github.com/rails/rails)*                                       |
-| Rake            | `rake`            | `>= 12.0`              | *[Link](#rake)*           | *[Link](https://github.com/ruby/rake)*                                         |
-| Redis           | `redis`           | `>= 3.2, < 4.0`        | *[Link](#redis)*          | *[Link](https://github.com/redis/redis-rb)*                                    |
-| Resque          | `resque`          | `>= 1.0, < 2.0`        | *[Link](#resque)*         | *[Link](https://github.com/resque/resque)*                                     |
-| Sequel          | `sequel`          | `>= 3.41`              | *[Link](#sequel)*         | *[Link](https://github.com/jeremyevans/sequel)*                                |
-| Sidekiq         | `sidekiq`         | `>= 4.0`               | *[Link](#sidekiq)*        | *[Link](https://github.com/mperham/sidekiq)*                                   |
-| Sinatra         | `sinatra`         | `>= 1.4.5`             | *[Link](#sinatra)*        | *[Link](https://github.com/sinatra/sinatra)*                                   |
-| Sucker Punch    | `sucker_punch`    | `>= 2.0`               | *[Link](#sucker-punch)*   | *[Link](https://github.com/brandonhilkert/sucker_punch)*                       |
-=======
-| Name           | Key             | Versions Supported     | How to configure          | Gem source                                                                     |
-| -------------- | --------------- | ---------------------- | ------------------------- | ------------------------------------------------------------------------------ |
-| Active Record  | `active_record` | `>= 3.2, < 5.2`        | *[Link](#active-record)*  | *[Link](https://github.com/rails/rails/tree/master/activerecord)*              |
-| AWS            | `aws`           | `>= 2.0`               | *[Link](#aws)*            | *[Link](https://github.com/aws/aws-sdk-ruby)*                                  |
-| Dalli          | `dalli`         | `>= 2.7`               | *[Link](#dalli)*          | *[Link](https://github.com/petergoldstein/dalli)*                              |
-| DelayedJob     | `delayed_job`   | `>= 4.1`               | *[Link](#delayedjob)*     | *[Link](https://github.com/collectiveidea/delayed_job)*                        |
-| Elastic Search | `elasticsearch` | `>= 6.0`               | *[Link](#elastic-search)* | *[Link](https://github.com/elastic/elasticsearch-ruby)*                        |
-| Excon          | `excon`         | `>= 0.62`              | *[Link](#excon)*          | *[Link](https://github.com/excon/excon)*                                       |
-| Faraday        | `faraday`       | `>= 0.14`              | *[Link](#faraday)*        | *[Link](https://github.com/lostisland/faraday)*                                |
-| gRPC           | `grpc`          | `>= 1.10`              | *[Link](#grpc)*           | *[Link](https://github.com/grpc/grpc/tree/master/src/rubyc)*                   |
-| Grape          | `grape`         | `>= 1.0`               | *[Link](#grape)*          | *[Link](https://github.com/ruby-grape/grape)*                                  |
-| GraphQL        | `graphql`       | `>= 1.7.9`             | *[Link](#graphql)*        | *[Link](https://github.com/rmosolgo/graphql-ruby)*                             |
-| MongoDB        | `mongo`         | `>= 2.0, < 2.5`        | *[Link](#mongodb)*        | *[Link](https://github.com/mongodb/mongo-ruby-driver)*                         |
-| MySQL2         | `mysql2`        | `>= 0.5`               | *[Link](#mysql2)*         | *[Link](https://github.com/brianmario/mysql2)*                                 |
-| Net/HTTP       | `http`          | *(Any supported Ruby)* | *[Link](#nethttp)*        | *[Link](https://ruby-doc.org/stdlib-2.4.0/libdoc/net/http/rdoc/Net/HTTP.html)* |
-| Racecar        | `racecar`       | `>= 0.3.5`             | *[Link](#racecar)*        | *[Link](https://github.com/zendesk/racecar)*                                   |
-| Rack           | `rack`          | `>= 1.4.7`             | *[Link](#rack)*           | *[Link](https://github.com/rack/rack)*                                         |
-| Rails          | `rails`         | `>= 3.2, < 5.2`        | *[Link](#rails)*          | *[Link](https://github.com/rails/rails)*                                       |
-| Rake           | `rake`          | `>= 12.0`              | *[Link](#rake)*           | *[Link](https://github.com/ruby/rake)*                                         |
-| Redis          | `redis`         | `>= 3.2, < 4.0`        | *[Link](#redis)*          | *[Link](https://github.com/redis/redis-rb)*                                    |
-| Rest Client    | `rest-client`   | `>= 1.8`               | *[Link](#restclient)*     | *[Link](https://github.com/rest-client/rest-client)*                           |
-| Resque         | `resque`        | `>= 1.0, < 2.0`        | *[Link](#resque)*         | *[Link](https://github.com/resque/resque)*                                     |
-| Sequel         | `sequel`        | `>= 3.41`              | *[Link](#sequel)*         | *[Link](https://github.com/jeremyevans/sequel)*                                |
-| Sidekiq        | `sidekiq`       | `>= 4.0`               | *[Link](#sidekiq)*        | *[Link](https://github.com/mperham/sidekiq)*                                   |
-| Sinatra        | `sinatra`       | `>= 1.4.5`             | *[Link](#sinatra)*        | *[Link](https://github.com/sinatra/sinatra)*                                   |
-| Sucker Punch   | `sucker_punch`  | `>= 2.0`               | *[Link](#sucker-punch)*   | *[Link](https://github.com/brandonhilkert/sucker_punch)*                       |
->>>>>>> a055f58e
+| Name           | Key               | Versions Supported       | How to configure          | Gem source                                                                     |
+| -------------- | ----------------- | ------------------------ | ------------------------- | ------------------------------------------------------------------------------ |
+| Active Record  | `active_record`   | `>= 3.2, < 5.2`          | *[Link](#active-record)*  | *[Link](https://github.com/rails/rails/tree/master/activerecord)*              |
+| AWS            | `aws`             | `>= 2.0`                 | *[Link](#aws)*            | *[Link](https://github.com/aws/aws-sdk-ruby)*                                  |
+| Concurrent Ruby| `concurrent_ruby` | `>= 0.9`                 | *[Link](#concurrent-ruby)*| *[Link](https://github.com/ruby-concurrency/concurrent-ruby)*                  |
+| Dalli          | `dalli`           | `>= 2.7`                 | *[Link](#dalli)*          | *[Link](https://github.com/petergoldstein/dalli)*                              |
+| DelayedJob     | `delayed_job`     | `>= 4.1`                 | *[Link](#delayedjob)*     | *[Link](https://github.com/collectiveidea/delayed_job)*                        |
+| Elastic Search | `elasticsearch`   | `>= 6.0`                 | *[Link](#elastic-search)* | *[Link](https://github.com/elastic/elasticsearch-ruby)*                        |
+| Excon          | `excon`           | `>= 0.62`                | *[Link](#excon)*          | *[Link](https://github.com/excon/excon)*                                       |
+| Faraday        | `faraday`         | `>= 0.14`                | *[Link](#faraday)*        | *[Link](https://github.com/lostisland/faraday)*                                |
+| gRPC           | `grpc`            | `>= 1.10`                | *[Link](#grpc)*           | *[Link](https://github.com/grpc/grpc/tree/master/src/rubyc)*                   |
+| Grape          | `grape`           | `>= 1.0`                 | *[Link](#grape)*          | *[Link](https://github.com/ruby-grape/grape)*                                  |
+| GraphQL        | `graphql`         | `>= 1.7.9`               | *[Link](#graphql)*        | *[Link](https://github.com/rmosolgo/graphql-ruby)*                             |
+| MongoDB        | `mongo`           | `>= 2.0, < 2.5`          | *[Link](#mongodb)*        | *[Link](https://github.com/mongodb/mongo-ruby-driver)*                         |
+| MySQL2         | `mysql2`          | `>= 0.5`                 | *[Link](#mysql2)*         | *[Link](https://github.com/brianmario/mysql2)*                                 |
+| Net/HTTP       | `http`            | *(Any supported Ruby)*   | *[Link](#nethttp)*        | *[Link](https://ruby-doc.org/stdlib-2.4.0/libdoc/net/http/rdoc/Net/HTTP.html)* |
+| Racecar        | `racecar`         | `>= 0.3.5`               | *[Link](#racecar)*        | *[Link](https://github.com/zendesk/racecar)*                                   |
+| Rack           | `rack`            | `>= 1.4.7`               | *[Link](#rack)*           | *[Link](https://github.com/rack/rack)*                                         |
+| Rails          | `rails`           | `>= 3.2, < 5.2`          | *[Link](#rails)*          | *[Link](https://github.com/rails/rails)*                                       |
+| Rake           | `rake`            | `>= 12.0`                | *[Link](#rake)*           | *[Link](https://github.com/ruby/rake)*                                         |
+| Redis          | `redis`           | `>= 3.2, < 4.0`          | *[Link](#redis)*          | *[Link](https://github.com/redis/redis-rb)*                                    |
+| Rest Client    | `rest-client`     | `>= 1.8`                 | *[Link](#restclient)*     | *[Link](https://github.com/rest-client/rest-client)*                           |
+| Resque         | `resque`          | `>= 1.0, < 2.0`          | *[Link](#resque)*         | *[Link](https://github.com/resque/resque)*                                     |
+| Sequel         | `sequel`          | `>= 3.41`                | *[Link](#sequel)*         | *[Link](https://github.com/jeremyevans/sequel)*                                |
+| Sidekiq        | `sidekiq`         | `>= 4.0`                 | *[Link](#sidekiq)*        | *[Link](https://github.com/mperham/sidekiq)*                                   |
+| Sinatra        | `sinatra`         | `>= 1.4.5`               | *[Link](#sinatra)*        | *[Link](https://github.com/sinatra/sinatra)*                                   |
+| Sucker Punch   | `sucker_punch`    | `>= 2.0`                 | *[Link](#sucker-punch)*   | *[Link](https://github.com/brandonhilkert/sucker_punch)*                       |
 
 ### Active Record
 
