# Datadog Ruby Trace Client

<div class="alert alert-info">This documentation is for <code>datadog</code> gem v2.x. If you are looking for <code>ddtrace</code> gem v1.x documentation, see the legacy <a href="https://docs.datadoghq.com/tracing/trace_collection/automatic_instrumentation/dd_libraries/ruby_v1/">Tracing Ruby Applications</a> documentation.</div>

`datadog` is Datadog's client library for Ruby. It includes a suite of tools which provide visibility into the performance and security of Ruby applications, to enable Ruby developers to identify bottlenecks and other issues.

## Getting started

**If you're upgrading from a 0.x version, check out our [upgrade guide](https://github.com/DataDog/dd-trace-rb/blob/master/docs/UpgradeGuide.md#from-0x-to-10).**

For the general APM documentation, see our [setup documentation][setup docs].

For more information about what APM looks like once your application is sending information to Datadog, take a look at [Terms and Concepts][visualization docs].

For the library API documentation, see our [YARD documentation][yard docs].

To contribute, check out the [contribution guidelines][contribution docs] and [development guide][development docs].

[setup docs]: https://docs.datadoghq.com/tracing/
[development docs]: https://github.com/DataDog/dd-trace-rb/blob/master/README.md#development
[visualization docs]: https://docs.datadoghq.com/tracing/glossary/
[contribution docs]: https://github.com/DataDog/dd-trace-rb/blob/master/CONTRIBUTING.md
[development docs]: https://github.com/DataDog/dd-trace-rb/blob/master/docs/DevelopmentGuide.md
[yard docs]: https://www.rubydoc.info/gems/datadog/

## Compatibility requirements

For a full list of Datadog's Ruby library support, see [Compatibility Requirements][1].

## Installation

Adding tracing to your Ruby application only takes a few quick steps:

1. Setup the Datadog Agent for tracing
2. Instrument your application
3. Connect your application to the Datadog Agent

### Setup the Datadog Agent for tracing

Before installing `datadog`, [install the Datadog Agent](https://docs.datadoghq.com/agent/), to which `datadog` will send trace data.

Then configure the Datadog Agent to accept traces. To do this, either:

- Set `DD_APM_ENABLED=true` in the Agent's environment

OR

- Add `apm_enabled: true` to the [Agent's configuration file](https://docs.datadoghq.com/agent/guide/agent-configuration-files/?tab=agentv6v7#agent-main-configuration-file)

_Additionally, in containerized environments..._

- Set `DD_APM_NON_LOCAL_TRAFFIC=true` in the Agent's environment

OR

- Add `apm_non_local_traffic: true` to the [Agent's configuration file](https://docs.datadoghq.com/agent/guide/agent-configuration-files/?tab=agentv6v7#agent-main-configuration-file).

See the specific setup instructions for [Docker](https://docs.datadoghq.com/agent/docker/apm/?tab=ruby), [Kubernetes](https://docs.datadoghq.com/agent/kubernetes/apm/?tab=helm), [Amazon ECS](https://docs.datadoghq.com/agent/amazon_ecs/apm/?tab=ruby) or [Fargate](https://docs.datadoghq.com/integrations/ecs_fargate/#trace-collection) to ensure that the Agent is configured to receive traces in a containerized environment.

#### Configuring trace data ingestion

The Datadog Agent will listen for traces via HTTP on port `8126` by default.

You may change the protocol or port the Agent listens for trace data using the following:

**For HTTP over TCP**:

- Set `DD_APM_RECEIVER_PORT=<port>` in the Agent's environment

OR

- Add `apm_config: receiver_port: <port>` to the [Agent's configuration file](https://docs.datadoghq.com/agent/guide/agent-configuration-files/?tab=agentv6v7#agent-main-configuration-file)

**For Unix Domain Socket (UDS)**:

- Set `DD_APM_RECEIVER_SOCKET=<path-to-socket-file>`

OR

- Add `apm_config: receiver_socket: <path-to-socket-file>` to the [Agent's configuration file](https://docs.datadoghq.com/agent/guide/agent-configuration-files/?tab=agentv6v7#agent-main-configuration-file)

### Instrument your application

#### Rails or Hanami applications

1. Add the `datadog` gem to your Gemfile:

   ```ruby
   source 'https://rubygems.org'
   gem 'datadog', require: 'datadog/auto_instrument'
   ```

2. Install the gem with `bundle install`

3. Create a `config/initializers/datadog.rb` file containing:

   ```ruby
   Datadog.configure do |c|
     # Add additional configuration here.
     # Activate integrations, change tracer settings, etc...
   end
   ```

   Using this block you can:

   - [Add additional configuration settings](#additional-configuration)
   - [Activate or reconfigure instrumentation](#integration-instrumentation)

#### Other Ruby applications

If your application does not use the supported gems (Rails or Hanami) above, you can set it up as follows:

1. Add the `datadog` gem to your Gemfile:

   ```ruby
   source 'https://rubygems.org'
   gem 'datadog'
   ```

2. Install the gem with `bundle install`
3. `require` any [supported libraries or frameworks](#integration-instrumentation) that should be instrumented.
4. Add `require 'datadog/auto_instrument'` to your application. _Note:_ This must be done _after_ requiring any supported libraries or frameworks.

   ```ruby
   # Example frameworks and libraries
   require 'sinatra'
   require 'faraday'
   require 'redis'

   require 'datadog/auto_instrument'
   ```

5. Add a configuration block to your application:

   ```ruby
   Datadog.configure do |c|
     # Add additional configuration here.
     # Activate integrations, change tracer settings, etc...
   end
   ```

   Using this block you can:

   - [Add additional configuration settings](#additional-configuration)
   - [Activate or reconfigure instrumentation](#integration-instrumentation)

#### Configuring OpenTelemetry

You can send OpenTelemetry traces directly to the Datadog Agent (without `datadog`) by using OTLP. Check out our documentation on [OTLP ingest in the Datadog Agent](https://docs.datadoghq.com/tracing/setup_overview/open_standards/#otlp-ingest-in-datadog-agent) for details.

### Connect your application to the Datadog Agent

By default, `datadog` will connect to the Agent using the first available settings in the listed priority:

1. Via any explicitly provided configuration settings (hostname/port/transport)
2. Via Unix Domain Socket (UDS) located at `/var/run/datadog/apm.socket`
3. Via HTTP over TCP to `127.0.0.1:8126`

If your Datadog Agent is listening at any of these locations, no further configuration should be required.

If your Agent runs on a different host or container than your application, or you would like to send traces via a different protocol, you will need to configure your application accordingly.

- [How to send trace data via HTTP over TCP to Agent](#changing-default-agent-hostname-and-port)
- [How to send trace data via Unix Domain Socket (UDS) to Agent](#unix-domain-socket-uds)

### Final steps for installation

After setting up, your services will appear on the [APM services page](https://app.datadoghq.com/apm/services) within a few minutes. Learn more about [using the APM UI][visualization docs].

## Manual Instrumentation

If you aren't using a supported framework instrumentation, you may want to manually instrument your code.

To trace any Ruby code, you can use the `Datadog::Tracing.trace` method:

```ruby
Datadog::Tracing.trace(name, **options) do |span, trace|
  # Wrap this block around the code you want to instrument
  # Additionally, you can modify the span here.
  # e.g. Change the resource name, set tags, etc...
end
```

Where `name` should be a `String` that describes the generic kind of operation being done (e.g. `'web.request'`, or `'request.parse'`)

And `options` are the following optional keyword arguments:

| Key             | Type                   | Description                                                                                                                                                                                                                                                                                               | Default                                                            |
| --------------- | ---------------------- | --------------------------------------------------------------------------------------------------------------------------------------------------------------------------------------------------------------------------------------------------------------------------------------------------------- | ------------------------------------------------------------------ |
| `autostart`     | `Bool`                 | Whether the time measurement should be started automatically. If `false`, user must call `span.start`.                                                                                                                                                                                                    | `true`                                                             |
| `continue_from` | `Datadog::TraceDigest` | Continues a trace that originated from another execution context. TraceDigest describes the continuation point.                                                                                                                                                                                           | `nil`                                                              |
| `on_error`      | `Proc`                 | Overrides error handling behavior, when a span raises an error. Provided `span` and `error` as arguments. Sets error on the span by default.                                                                                                                                                              | `proc {\| span, error \| span.set_error(error) unless span.nil? }` |
| `resource`      | `String`               | Name of the resource or action being operated on. Traces with the same resource value will be grouped together for the purpose of metrics (but still independently viewable.) Usually domain specific, such as a URL, query, request, etc. (e.g. `'Article#submit'`, `http://example.com/articles/list`.) | `name` of Span.                                                    |
| `service`       | `String`               | The service name which this span belongs (e.g. `'my-web-service'`)                                                                                                                                                                                                                                        | Tracer `default-service`, `$PROGRAM_NAME` or `'ruby'`              |
| `start_time`    | `Time`                 | When the span actually starts. Useful when tracing events that have already happened.                                                                                                                                                                                                                     | `Time.now`                                                         |
| `tags`          | `Hash`                 | Extra tags which should be added to the span.                                                                                                                                                                                                                                                             | `{}`                                                               |
| `type`          | `String`               | The type of the span (such as `'http'`, `'db'`, etc.)                                                                                                                                                                                                                                                     | `nil`                                                              |

It's highly recommended you set both `service` and `resource` at a minimum. Spans without a `service` or `resource` as `nil` will be discarded by the Datadog agent.

Example of manual instrumentation in action:

```ruby
get '/posts' do
  Datadog::Tracing.trace('web.request', service: 'my-blog', resource: 'GET /posts') do |span|
    # Trace the activerecord call
    Datadog::Tracing.trace('posts.fetch') do
      @posts = Posts.order(created_at: :desc).limit(10)
    end

    # Add some APM tags
    span.set_tag('http.method', request.request_method)
    span.set_tag('posts.count', @posts.length)

    # Trace the template rendering
    Datadog::Tracing.trace('template.render') do
      erb :index
    end
  end
end
```

### Asynchronous tracing

It might not always be possible to wrap `Datadog::Tracing.trace` around a block of code. Some event or notification based instrumentation might only notify you when an event begins or ends.

To trace these operations, you can trace code asynchronously by calling `Datadog::Tracing.trace` without a block:

```ruby
# Some instrumentation framework calls this after an event finishes...
def db_query(start, finish, query)
  span = Datadog::Tracing.trace('database.query', start_time: start)
  span.resource = query
  span.finish(finish)
end
```

Calling `Datadog::Tracing.trace` without a block will cause the function to return a `Datadog::Tracing::SpanOperation` that is started, but not finished. You can then modify this span however you wish, then close it `finish`.

_You must not leave any unfinished spans._ If any spans are left open when the trace completes, the trace will be discarded. You can [activate debug mode](#additional-configuration) to check for warnings if you suspect this might be happening.

To avoid this scenario when handling start/finish events, you can use `Datadog::Tracing.active_span` to get the current active span.

```ruby
# e.g. ActiveSupport::Notifications calls this when an event starts
def start(name, id, payload)
  # Start a span
  Datadog::Tracing.trace(name)
end

# e.g. ActiveSupport::Notifications calls this when an event finishes
def finish(name, id, payload)
  # Retrieve current active span (thread-safe)
  current_span = Datadog::Tracing.active_span
  unless current_span.nil?
    current_span.resource = payload[:query]
    current_span.finish
  end
end
```

### Enriching traces from nested methods

You can tag additional information to the current active span from any method. Note however that if the method is called and there is no span currently active `active_span` will be nil.

```ruby
# e.g. adding tag to active span

current_span = Datadog::Tracing.active_span
current_span.set_tag('my_tag', 'my_value') unless current_span.nil?
```

You can also get the current active trace using the `active_trace` method. This method will return `nil` if there is no active trace.

```ruby
# e.g. accessing active trace

current_trace = Datadog::Tracing.active_trace
```

## Integration instrumentation

Many popular libraries and frameworks are supported out-of-the-box, which can be auto-instrumented. Although they are not activated automatically, they can be easily activated and configured by using the `Datadog.configure` API:

```ruby
Datadog.configure do |c|
  # Activates and configures an integration
  c.tracing.instrument :integration_name, **options
end
```

`options` are keyword arguments for integration-specific configuration.

For a list of available integrations and their supported versions, see [Ruby Integration Compatibility][2].

For a list of configuration options for the available integrations, refer to the following:

#### CI Visibility

Checkout [Datadog's Ruby Library for instrumenting your test and continuous integration pipeline](https://github.com/DataDog/datadog-ci-rb)

### Action Cable

The Action Cable integration traces broadcast messages and channel actions.

You can enable it through `Datadog.configure`:

```ruby
require 'datadog'

Datadog.configure do |c|
  c.tracing.instrument :action_cable, **options
end
```

`options` are the following keyword arguments:

| Key       | Env Var                         | Type   | Description                                  | Default |
| --------- | ------------------------------- | ------ | -------------------------------------------- | ------- |
| `enabled` | `DD_TRACE_ACTION_CABLE_ENABLED` | `Bool` | Whether the integration should create spans. | `true` |

### Action Mailer

The Action Mailer integration provides tracing for Rails 5 ActionMailer actions.

You can enable it through `Datadog.configure`:

```ruby
require 'datadog'

Datadog.configure do |c|
  c.tracing.instrument :action_mailer, **options
end
```

`options` are the following keyword arguments:

| Key          | Env Var | Type   | Description                                                                                                                                                                         | Default |
| ------------ | - | ----- | ----------------------------------------------------------------------------------------------------------------------------------------------------------------------------------- | ------- |
| `enabled` | `DD_TRACE_ACTION_MAILER_ENABLED` | `Bool` | Whether the integration should create spans. | `true` |
| `email_data` | | `Bool` | Whether or not to append additional email payload metadata to `action_mailer.deliver` spans. Fields include `['subject', 'to', 'from', 'bcc', 'cc', 'date', 'perform_deliveries']`. | `false` |

### Action Pack

Most of the time, Action Pack is set up as part of Rails, but it can be activated separately:

```ruby
require 'actionpack'
require 'datadog'

Datadog.configure do |c|
  c.tracing.instrument :action_pack, **options
end
```

`options` are the following keyword arguments:

| Key       | Env Var                         | Type   | Description                                  | Default |
| --------- | ------------------------------- | ------ | -------------------------------------------- | ------- |
| `enabled` | `DD_TRACE_ACTION_PACK_ENABLED` | `Bool` | Whether the integration should create spans. | `true` |

### Action View

Most of the time, Action View is set up as part of Rails, but it can be activated separately:

```ruby
require 'actionview'
require 'datadog'

Datadog.configure do |c|
  c.tracing.instrument :action_view, **options
end
```

`options` are the following keyword arguments:

| Key                  | Env Var | Type     | Description                                                                                                                        | Default    |
| -------------------- | - | ------- | ---------------------------------------------------------------------------------------------------------------------------------- | ---------- |
| `enabled` | `DD_TRACE_ACTION_VIEW_ENABLED` | `Bool` | Whether the integration should create spans. | `true` |
| `template_base_path` | | `String` | Used when the template name is parsed. If you don't store your templates in the `views/` folder, you may need to change this value | `'views/'` |

### Active Job

Most of the time, Active Job is set up as part of Rails, but it can be activated separately:

```ruby
require 'active_job'
require 'datadog'

Datadog.configure do |c|
  c.tracing.instrument :active_job, **options
end

ExampleJob.perform_later
```

`options` are the following keyword arguments:

| Key       | Env Var                         | Type   | Description                                  | Default |
| --------- | ------------------------------- | ------ | -------------------------------------------- | ------- |
| `enabled` | `DD_TRACE_ACTIVE_JOB_ENABLED` | `Bool` | Whether the integration should create spans. | `true` |

### Active Model Serializers

The Active Model Serializers integration traces the `serialize` event for version 0.9+ and the `render` event for version 0.10+.

```ruby
require 'active_model_serializers'
require 'datadog'

Datadog.configure do |c|
  c.tracing.instrument :active_model_serializers, **options
end

my_object = MyModel.new(name: 'my object')
ActiveModelSerializers::SerializableResource.new(test_obj).serializable_hash
```

`options` are the following keyword arguments:

| Key       | Env Var                         | Type   | Description                                  | Default |
| --------- | ------------------------------- | ------ | -------------------------------------------- | ------- |
| `enabled` | `DD_TRACE_ACTIVE_MODEL_SERIALIZERS_ENABLED` | `Bool` | Whether the integration should create spans. | `true` |

### Active Record

Most of the time, Active Record is set up as part of a web framework (Rails, Sinatra...) however, it can be set up alone:

```ruby
require 'tmpdir'
require 'sqlite3'
require 'active_record'
require 'datadog'

Datadog.configure do |c|
  c.tracing.instrument :active_record, **options
end

Dir::Tmpname.create(['test', '.sqlite']) do |db|
  conn = ActiveRecord::Base.establish_connection(adapter: 'sqlite3',
                                                 database: db)
  conn.connection.execute('SELECT 42') # traced!
end
```

`options` are the following keyword arguments:

| Key            | Env Var | Type     | Description                                                                                                                                                    | Default                                    |
| -------------- | - | ------- | -------------------------------------------------------------------------------------------------------------------------------------------------------------- | ------------------------------------------ |
| `enabled` | `DD_TRACE_ACTIVE_RECORD_ENABLED` | `Bool` | Whether the integration should create spans. | `true` |
| `service_name` | | `String` | Override the service name for the SQL query instrumentation. ActiveRecord instantiation instrumentation always uses the application's configured service name. | Name of database adapter (e.g. `'mysql2'`) |

**Configuring trace settings per database**

You can configure trace settings per database connection by using the `describes` option:

```ruby
# Provide a `:describes` option with a connection key.
# Any of the following keys are acceptable and equivalent to one another.
# If a block is provided, it yields a Settings object that
# accepts any of the configuration options listed above.

Datadog.configure do |c|
  # Symbol matching your database connection in config/database.yml
  # Only available if you are using Rails with ActiveRecord.
  c.tracing.instrument :active_record, describes: :secondary_database, service_name: 'secondary-db'

  # Block configuration pattern.
  c.tracing.instrument :active_record, describes: :secondary_database do |second_db|
    second_db.service_name = 'secondary-db'
  end

  # Connection string with the following connection settings:
  # adapter, username, host, port, database
  # Other fields are ignored.
  c.tracing.instrument :active_record, describes: 'mysql2://root@127.0.0.1:3306/mysql', service_name: 'secondary-db'

  # Hash with following connection settings:
  # adapter, username, host, port, database
  # Other fields are ignored.
  c.tracing.instrument :active_record, describes: {
      adapter:  'mysql2',
      host:     '127.0.0.1',
      port:     '3306',
      database: 'mysql',
      username: 'root'
    },
    service_name: 'secondary-db'

  # If using the `makara` gem, it's possible to match on connection `role`:
  c.tracing.instrument :active_record, describes: { makara_role: 'primary' }, service_name: 'primary-db'
  c.tracing.instrument :active_record, describes: { makara_role: 'replica' }, service_name: 'secondary-db'
end
```

You can also create configurations based on partial matching of database connection fields:

```ruby
Datadog.configure do |c|
  # Matches any connection on host `127.0.0.1`.
  c.tracing.instrument :active_record, describes: { host:  '127.0.0.1' }, service_name: 'local-db'

  # Matches any `mysql2` connection.
  c.tracing.instrument :active_record, describes: { adapter: 'mysql2'}, service_name: 'mysql-db'

  # Matches any `mysql2` connection to the `reports` database.
  #
  # In case of multiple matching `describe` configurations, the latest one applies.
  # In this case a connection with both adapter `mysql` and database `reports`
  # will be configured `service_name: 'reports-db'`, not `service_name: 'mysql-db'`.
  c.tracing.instrument :active_record, describes: { adapter: 'mysql2', database:  'reports'}, service_name: 'reports-db'
end
```

When multiple `describes` configurations match a connection, the latest configured rule that matches will be applied.

If ActiveRecord traces an event that uses a connection that matches a key defined by `describes`, it will use the trace settings assigned to that connection. If the connection does not match any of the described connections, it will use default settings defined by `c.tracing.instrument :active_record` instead.

### Active Support

Most of the time, Active Support is set up as part of Rails, but it can be activated separately:

```ruby
require 'activesupport'
require 'datadog'

Datadog.configure do |c|
  c.tracing.instrument :active_support, **options
end

cache = ActiveSupport::Cache::MemoryStore.new
cache.read('city')
```

`options` are the following keyword arguments:

| Key             | Env Var | Type     | Description                                                                                                                                                                                        | Default                |
| --------------- | - | -------- | -------------------------------------------------------------------------------------------------------------------------------------------------------------------------------------------------- | ---------------------- |
| `enabled` | `DD_TRACE_ACTIVE_SUPPORT_ENABLED` | `Bool` | Whether the integration should create spans. | `true` |
| `cache_service` | | `String` | Name of application running the `active_support` instrumentation. May be overridden by `global_default_service_name`. [See _Additional Configuration_ for more details](#additional-configuration) | `active_support-cache` |

### AWS

The AWS integration will trace every interaction (e.g. API calls) with AWS services (S3, ElastiCache etc.).

```ruby
require 'aws-sdk'
require 'datadog'

Datadog.configure do |c|
  c.tracing.instrument :aws, **options
end

# Perform traced call
Aws::S3::Client.new.list_buckets
```

`options` are the following keyword arguments:

| Key            | Env Var                     | Type     | Description                                                                                                                                                                             | Default |
| -------------- | --------------------------- | -------- | --------------------------------------------------------------------------------------------------------------------------------------------------------------------------------------- | ------- |
| `enabled` | `DD_TRACE_AWS_ENABLED` | `Bool` | Whether the integration should create spans. | `true` |
| `service_name` | `DD_TRACE_AWS_SERVICE_NAME` | `String` | Name of application running the `aws` instrumentation. May be overridden by `global_default_service_name`. [See _Additional Configuration_ for more details](#additional-configuration) | `aws`   |
| `peer_service` | `DD_TRACE_AWS_PEER_SERVICE` | `String` | Name of external service the application connects to                                                                                                                                    | `nil`   |

### Concurrent Ruby

The Concurrent Ruby integration adds support for context propagation when using `::Concurrent::Future` and `Concurrent::Async`, and ensures that code traced within the `Future#execute` and `Concurrent::Async#async` will have the correct parent set.

To activate your integration, use the `Datadog.configure` method:

```ruby
# Inside Rails initializer or equivalent
Datadog.configure do |c|
  # Patches ::Concurrent::Future to use ExecutorService that propagates context
  c.tracing.instrument :concurrent_ruby, **options
end

# Pass context into code executed within Concurrent::Future
Datadog::Tracing.trace('outer') do
  Concurrent::Future.execute { Datadog::Tracing.trace('inner') { } }.wait
end

# Pass context into code executed within Concurrent::Async
class MyClass
  include ConcurrentAsync

  def foo
    Datadog::Tracing.trace('inner') { }
  end
end

Datadog::Tracing.trace('outer') do
  MyClass.new.async.foo
end
```

`options` are the following keyword arguments:

| Key       | Env Var                         | Type   | Description                                  | Default |
| --------- | ------------------------------- | ------ | -------------------------------------------- | ------- |
| `enabled` | `DD_TRACE_CONCURRENT_RUBY_ENABLED` | `Bool` | Whether the integration propagates contexts. | `true` |

### Dalli

Dalli integration will trace all calls to your `memcached` server:

```ruby
require 'dalli'
require 'datadog'

# Configure default Dalli tracing behavior
Datadog.configure do |c|
  c.tracing.instrument :dalli, **options
end

# Configure Dalli tracing behavior for single client
client = Dalli::Client.new('localhost:11211', **options)
client.set('abc', 123)
```

`options` are the following keyword arguments:

| Key               | Env Var                              | Type     | Description                                                                                                                                                                               | Default     |
| ----------------- | ------------------------------------ | -------- | ----------------------------------------------------------------------------------------------------------------------------------------------------------------------------------------- | ----------- |
| `enabled` | `DD_TRACE_DALLI_ENABLED` | `Bool` | Whether the integration should create spans. | `true` |
| `command_enabled` | `DD_TRACE_MEMCACHED_COMMAND_ENABLED` | `Bool`   | Collect commands as the `memcached.command` tag. Command `keys` can potentially contain sensitive information.                                                                            | `false`     |
| `service_name`    | `DD_TRACE_DALLI_SERVICE_NAME`        | `String` | Name of application running the `dalli` instrumentation. May be overridden by `global_default_service_name`. [See _Additional Configuration_ for more details](#additional-configuration) | `memcached` |
| `peer_service`    | `DD_TRACE_DALLI_PEER_SERVICE`        | `String` | Name of external service the application connects to                                                                                                                                      | `nil`       |

### DelayedJob

The DelayedJob integration uses lifecycle hooks to trace the job executions and enqueues.

You can enable it through `Datadog.configure`:

```ruby
require 'datadog'

Datadog.configure do |c|
  c.tracing.instrument :delayed_job, **options
end
```

`options` are the following keyword arguments:

| Key        | Env Var | Type   | Description                                                                                                                                                                 | Default                                                           |
| ---------- | - | ----- | --------------------------------------------------------------------------------------------------------------------------------------------------------------------------- | ----------------------------------------------------------------- |
| `enabled` | `DD_TRACE_DELAYED_JOB_ENABLED` | `Bool` | Whether the integration should create spans. | `true` |
| `on_error` | | `Proc` | Custom error handler invoked when a job raises an error. Provided `span` and `error` as arguments. Sets error on the span by default. Useful for ignoring transient errors. | `proc { \|span, error\| span.set_error(error) unless span.nil? }` |

### Elasticsearch

The Elasticsearch integration will trace any call to `perform_request` in the `Client` object:

```ruby
require 'elasticsearch/transport'
require 'datadog'

Datadog.configure do |c|
  c.tracing.instrument :elasticsearch, **options
end

# Perform a query to Elasticsearch
client = Elasticsearch::Client.new url: 'http://127.0.0.1:9200'
response = client.perform_request 'GET', '_cluster/health'

# In case you want to override the global configuration for a certain client instance
Datadog.configure_onto(client.transport, **options)
```

`options` are the following keyword arguments:

| Key            | Env Var                               | Type     | Description                                                                                                                                                                                       | Default         |
| -------------- | ------------------------------------- | -------- | ------------------------------------------------------------------------------------------------------------------------------------------------------------------------------------------------- | --------------- |
| `enabled` | `DD_TRACE_ELASTICSEARCH_ENABLED` | `Bool` | Whether the integration should create spans. | `true` |
| `service_name` | `DD_TRACE_ELASTICSEARCH_SERVICE_NAME` | `String` | Name of application running the `elasticsearch` instrumentation. May be overridden by `global_default_service_name`. [See _Additional Configuration_ for more details](#additional-configuration) | `elasticsearch` |
| `peer_service` | `DD_TRACE_ELASTICSEARCH_PEER_SERVICE` | `String` | Name of external service the application connects to                                                                                                                                              | `nil`           |
| `quantize`     |                                       | `Hash`   | Hash containing options for quantization. May include `:show` with an Array of keys to not quantize (or `:all` to skip quantization), or `:exclude` with Array of keys to exclude entirely.       | `{}`            |

### Ethon

The `ethon` integration will trace any HTTP request through `Easy` or `Multi` objects. Note that this integration also supports `Typhoeus` library which is based on `Ethon`.

```ruby
require 'datadog'

Datadog.configure do |c|
  c.tracing.instrument :ethon, **options

  # optionally, specify a different service name for hostnames matching a regex
  c.tracing.instrument :ethon, describes: /user-[^.]+\.example\.com/ do |ethon|
    ethon.service_name = 'user.example.com'
    ethon.split_by_domain = false # Only necessary if split_by_domain is true by default
  end
end
```

`options` are the following keyword arguments:

| Key                   | Env Var                       | Type     | Description                                                                                                                                                                               | Default |
| --------------------- | ----------------------------- | -------- | ----------------------------------------------------------------------------------------------------------------------------------------------------------------------------------------- | ------- |
| `enabled` | `DD_TRACE_ETHON_ENABLED` | `Bool` | Whether the integration should create spans. | `true` |
| `service_name`        | `DD_TRACE_ETHON_SERVICE_NAME` | `String` | Name of application running the `ethon` instrumentation. May be overridden by `global_default_service_name`. [See _Additional Configuration_ for more details](#additional-configuration) | `ethon` |
| `peer_service`        | `DD_TRACE_ETHON_PEER_SERVICE` | `String` | Name of external service the application connects to                                                                                                                                      | `nil`   |
| `distributed_tracing` |                               | `Bool`   | Enables [distributed tracing](#distributed-tracing)                                                                                                                                       | `true`  |
| `split_by_domain`     |                               | `Bool`   | Uses the request domain as the service name when set to `true`.                                                                                                                           | `false` |

### Excon

The `excon` integration is available through the `datadog` middleware:

```ruby
require 'excon'
require 'datadog'

# Configure default Excon tracing behavior
Datadog.configure do |c|
  c.tracing.instrument :excon, **options

  # optionally, specify a different service name for hostnames matching a regex
  c.tracing.instrument :excon, describes: /user-[^.]+\.example\.com/ do |excon|
    excon.service_name = 'user.example.com'
    excon.split_by_domain = false # Only necessary if split_by_domain is true by default
  end
end

connection = Excon.new('https://example.com')
connection.get
```

`options` are the following keyword arguments:

| Key                   | Env Var                             | Type             | Description                                                                                                                                                                                                                                                                        | Default                                                           |
| --------------------- | ----------------------------------- | ---------------- | ---------------------------------------------------------------------------------------------------------------------------------------------------------------------------------------------------------------------------------------------------------------------------------- | ----------------------------------------------------------------- |
| `enabled` | `DD_TRACE_EXCON_ENABLED` | `Bool` | Whether the integration should create spans. | `true` |
| `service_name`        | `DD_TRACE_EXCON_SERVICE_NAME`       | `String`         | Name of application running the `excon` instrumentation. May be overridden by `global_default_service_name`. [See _Additional Configuration_ for more details](#additional-configuration)                                                                                          | `excon`                                                           |
| `peer_service`        | `DD_TRACE_EXCON_PEER_SERVICE`       | `String`         | Name of external service the application connects to                                                                                                                                                                                                                               | `nil`                                                             |
| `distributed_tracing` |                                     | `Bool`           | Enables [distributed tracing](#distributed-tracing)                                                                                                                                                                                                                                | `true`                                                            |
| `split_by_domain`     |                                     | `Bool`           | Uses the request domain as the service name when set to `true`.                                                                                                                                                                                                                    | `false`                                                           |
| `on_error`            |                                     | `Proc`           | Custom error handler invoked when a request raises an error. Provided `span` and `error` as arguments. Sets error on the span by deault.                                                                                                                                           | `proc { \|span, error\| span.set_error(error) unless span.nil? }` |
| `error_status_codes`  | `DD_TRACE_EXCON_ERROR_STATUS_CODES` | `Array`\|`Range` | Defines HTTP status codes that are traced as errors. Value can be a range (`400...600`), or an array of ranges/integers `[403, 500...600]`. If configured with environment variable, use dash for range (`'400-599'`) and comma for adding element into an array (`'403,500-599'`) | `400...600`                                                       |

**Configuring connections to use different settings**

If you use multiple connections with Excon, you can give each of them different settings by configuring their constructors with middleware:

```ruby
# Wrap the Datadog tracing middleware around the default middleware stack
Excon.new(
  'http://example.com',
  middlewares: Datadog::Tracing::Contrib::Excon::Middleware.with(options).around_default_stack
)

# Insert the middleware into a custom middleware stack.
# NOTE: Trace middleware must be inserted after ResponseParser!
Excon.new(
  'http://example.com',
  middlewares: [
    Excon::Middleware::ResponseParser,
    Datadog::Tracing::Contrib::Excon::Middleware.with(options),
    Excon::Middleware::Idempotent
  ]
)
```

Where `options` is a Hash that contains any of the parameters listed in the table above.

### Faraday

The `faraday` integration is available through the `datadog` middleware:

```ruby
require 'faraday'
require 'datadog'

# Configure default Faraday tracing behavior
Datadog.configure do |c|
  c.tracing.instrument :faraday, **options

  # optionally, specify a different service name for hostnames matching a regex
  c.tracing.instrument :faraday, describes: /user-[^.]+\.example\.com/ do |faraday|
    faraday.service_name = 'user.example.com'
    faraday.split_by_domain = false # Only necessary if split_by_domain is true by default
  end
end

# In case you want to override the global configuration for a certain client instance
connection = Faraday.new('https://example.com') do |builder|
  builder.use(:datadog_tracing, **options)
  builder.adapter Faraday.default_adapter
end

connection.get('/foo')
```

`options` are the following keyword arguments:

| Key                   | Env Var                               | Type             | Description                                                                                                                                                                                                                                                                        | Default                                                           |
| --------------------- | ------------------------------------- | ---------------- | ---------------------------------------------------------------------------------------------------------------------------------------------------------------------------------------------------------------------------------------------------------------------------------- | ----------------------------------------------------------------- |
| `enabled` | `DD_TRACE_FARADAY_ENABLED` | `Bool` | Whether the integration should create spans. | `true` |
| `service_name`        | `DD_TRACE_FARADAY_SERVICE_NAME`       | `String`         | Name of application running the `faraday` instrumentation. May be overridden by `global_default_service_name`. [See _Additional Configuration_ for more details](#additional-configuration)                                                                                        | `faraday`                                                         |
| `peer_service`        | `DD_TRACE_FARADAY_PEER_SERVICE`       | `String`         | Name of external service the application connects to                                                                                                                                                                                                                               | `nil`                                                             |
| `distributed_tracing` |                                       | `Bool`           | Enables [distributed tracing](#distributed-tracing)                                                                                                                                                                                                                                | `true`                                                            |
| `split_by_domain`     |                                       | `Bool`           | Uses the request domain as the service name when set to `true`.                                                                                                                                                                                                                    | `false`                                                           |
| `on_error`            |                                       | `Proc`           | Custom error handler invoked when a request raises an error. Provided `span` and `error` as arguments. Sets an error on the span by deault.                                                                                                                                        | `proc { \|span, error\| span.set_error(error) unless span.nil? }` |
| `error_status_codes`  | `DD_TRACE_FARADAY_ERROR_STATUS_CODES` | `Array`\|`Range` | Defines HTTP status codes that are traced as errors. Value can be a range (`400...600`), or an array of ranges/integers `[403, 500...600]`. If configured with environment variable, use dash for range (`'400-599'`) and comma for adding element into an array (`'403,500-599'`) | `400...600`                                                       |

### Grape

The Grape integration adds the instrumentation to Grape endpoints and filters. This integration can work side by side with other integrations like Rack and Rails.

To activate your integration, use the `Datadog.configure` method before defining your Grape application:

```ruby
# api.rb
require 'grape'
require 'datadog'

Datadog.configure do |c|
  c.tracing.instrument :grape, **options
end

# Then define your application
class RackTestingAPI < Grape::API
  desc 'main endpoint'
  get :success do
    'Hello world!'
  end
end
```

`options` are the following keyword arguments:

| Key                  | Env Var                             | Type             | Description                                                                                                                                                                                                                                                                        | Default     |
| -------------------- | ----------------------------------- | ---------------- | ---------------------------------------------------------------------------------------------------------------------------------------------------------------------------------------------------------------------------------------------------------------------------------- | ----------- |
| `enabled` | `DD_TRACE_GRAPE_ENABLED` | `Bool` | Whether the integration should create spans. | `true` |
| `error_status_codes` | `DD_TRACE_GRAPE_ERROR_STATUS_CODES` | `Array`\|`Range` | Defines HTTP status codes that are traced as errors. Value can be a range (`400...600`), or an array of ranges/integers `[403, 500...600]`. If configured with environment variable, use dash for range (`'400-599'`) and comma for adding element into an array (`'403,500-599'`) | `500...600` |

### GraphQL

The GraphQL integration activates instrumentation for GraphQL queries.

To activate your integration, use the `Datadog.configure` method:

```ruby
# Inside Rails initializer or equivalent
Datadog.configure do |c|
  c.tracing.instrument :graphql, schemas: [YourSchema], **options
end

# Then run a GraphQL query
YourSchema.execute(query, variables: {}, context: {}, operation_name: nil)
```

The `instrument :graphql` method accepts the following parameters. Additional options can be substituted in for `options`:

<<<<<<< HEAD
| Key                      | Type     | Description                                                                                                                                                                                                     | Default          |
| ------------------------ | -------- | --------------------------------------------------------------------------------------------------------------------------------------------------------------------------------------------------------------- | ---------------- |
| `schemas`                | `Array`  | Array of `GraphQL::Schema` objects (that support class-based schema only) to trace. If you do not provide any, then tracing will applied to all the schemas.                                                    | `[]`             |
| `with_unified_tracer`    | `Bool`   | Enable to instrument with `UnifiedTrace` tracer, enabling support for API Catalog. `with_deprecated_tracer` has priority over this. Default is `false`, using `GraphQL::Tracing::DataDogTrace` (Added in v2.2)  | `false`          |
| `with_deprecated_tracer` | `Bool`   | Enable to instrument with deprecated `GraphQL::Tracing::DataDogTracing`. This has priority over `with_unified_tracer`. Default is `false`, using `GraphQL::Tracing::DataDogTrace`                               | `false`          |
| `service_name`           | `String` | Service name used for graphql instrumentation                                                                                                                                                                   | `'ruby-graphql'` |
=======
| Key                      | Env Var | Type     | Description                                                                                                                                                  | Default          |
| ------------------------ | - | ------- | ------------------------------------------------------------------------------------------------------------------------------------------------------------ | ---------------- |
| `enabled` | `DD_TRACE_GRAPHQL_ENABLED` | `Bool` | Whether the integration should create spans. | `true` |
| `schemas`                | | `Array`  | Array of `GraphQL::Schema` objects (that support class-based schema only) to trace. If you do not provide any, then tracing will applied to all the schemas. | `[]`             |
| `with_deprecated_tracer` | | `Bool`   | Enable to instrument with deprecated `GraphQL::Tracing::DataDogTracing`. Default is `false`, using `GraphQL::Tracing::DataDogTrace`                          | `false`          |
| `service_name`           | | `String` | Service name used for graphql instrumentation                                                                                                                | `'ruby-graphql'` |
>>>>>>> af37fb67

**Manually configuring GraphQL schemas**

If you prefer to individually configure the tracer settings for a schema (e.g. you have multiple schemas), in the schema definition, you can add the following [using the GraphQL API](http://graphql-ruby.org/queries/tracing.html):

With `GraphQL::Tracing::DataDogTrace`

```ruby
class YourSchema < GraphQL::Schema
  trace_with GraphQL::Tracing::DataDogTrace
end
```

With `UnifiedTracer` (Added in v2.2)

```ruby
class YourSchema < GraphQL::Schema
  trace_with Datadog::Tracing::Contrib::GraphQL::UnifiedTrace
end
```

or with `GraphQL::Tracing::DataDogTracing` (deprecated)

```ruby
class YourSchema < GraphQL::Schema
  use(GraphQL::Tracing::DataDogTracing)
end
```

**Note**: This integration does not support define-style schemas. Only class-based schemas are supported.

Do _NOT_ `instrument :graphql` in `Datadog.configure` if you choose to configure manually, as to avoid double tracing. These two means of configuring GraphQL tracing are considered mutually exclusive.

**Adding custom tags to Datadog spans**

You can add custom tags to Datadog spans by implementing the `prepare_span` method in a subclass, then manually configuring your schema.

```ruby
class YourSchema < GraphQL::Schema
  module CustomTracing
    include Datadog::Tracing::Contrib::GraphQL::UnifiedTrace
    def prepare_span(trace_key, data, span)
      span.set_tag("custom:#{trace_key}", data.keys.sort.join(","))
    end
  end
  
  trace_with CustomTracing
end
```

### gRPC

The `grpc` integration adds both client and server interceptors, which run as middleware before executing the service's remote procedure call. As gRPC applications are often distributed, the integration shares trace information between client and server.

To setup your integration, use the `Datadog.configure` method like so:

```ruby
require 'grpc'
require 'datadog'

Datadog.configure do |c|
  c.tracing.instrument :grpc, **options
end

# Server side
server = GRPC::RpcServer.new
server.add_http2_port('localhost:50051', :this_port_is_insecure)
server.handle(Demo)
server.run_till_terminated

# Client side
client = Demo.rpc_stub_class.new('localhost:50051', :this_channel_is_insecure)
client.my_endpoint(DemoMessage.new(contents: 'hello!'))
```

`options` are the following keyword arguments:

| Key                   | Env Var                      | Type     | Description                                                                                                                                                                              | Default                                                            |
| --------------------- | ---------------------------- | -------- | ---------------------------------------------------------------------------------------------------------------------------------------------------------------------------------------- | ------------------------------------------------------------------ |
| `enabled` | `DD_TRACE_GRPC_ENABLED` | `Bool` | Whether the integration should create spans. | `true` |
| `service_name`        | `DD_TRACE_GRPC_SERVICE_NAME` | `String` | Name of application running the `grpc` instrumentation. May be overridden by `global_default_service_name`. [See _Additional Configuration_ for more details](#additional-configuration) | `grpc`                                                             |
| `peer_service`        | `DD_TRACE_GRPC_PEER_SERVICE` | `String` | Name of external service the application connects to                                                                                                                                     | `nil`                                                              |
| `distributed_tracing` |                              | `Bool`   | Enables [distributed tracing](#distributed-tracing)                                                                                                                                      | `true`                                                             |
| `on_error`            |                              | `Proc`   | Custom error handler invoked when there is an error. A `Proc` that accepts `span` and `error` parameters. Sets error on the span by default.                                             | `proc { \|span, error \| span.set_error(error) unless span.nil? }` |

**Configuring clients to use different settings**

In situations where you have multiple clients calling multiple distinct services, you may pass the Datadog interceptor directly, like so

```ruby
configured_interceptor = Datadog::Tracing::Contrib::GRPC::DatadogInterceptor::Client.new do |c|
  c.service_name = "Alternate"
end

alternate_client = Demo::Echo::Service.rpc_stub_class.new(
  'localhost:50052',
  :this_channel_is_insecure,
  :interceptors => [configured_interceptor]
)
```

The integration will ensure that the `configured_interceptor` establishes a unique tracing setup for that client instance.

### hanami

The `hanami` integration will instrument routing, action and render for your hanami application. To enable the `hanami` instrumentation, it is recommended to auto instrument with

```
gem 'datadog', require: 'datadog/auto_instrument'
```

and create an initializer file in your `config/initializers` folder:

```ruby
# config/initializers/datadog.rb
Datadog.configure do |c|
  c.tracing.instrument :hanami, **options
end
```

`options` are the following keyword arguments:

| Key            | Env Var | Type     | Description                                | Default |
| -------------- | - | ------- | ------------------------------------------ | ------- |
| `enabled` | `DD_TRACE_HANAMI_ENABLED` | `Bool` | Whether the integration should create spans. | `true` |
| `service_name` | | `String` | Service name for `hanami` instrumentation. | `nil`   |

### http.rb

The http.rb integration will trace any HTTP call using the Http.rb gem.

```ruby
require 'http'
require 'datadog'
Datadog.configure do |c|
  c.tracing.instrument :httprb, **options
  # optionally, specify a different service name for hostnames matching a regex
  c.tracing.instrument :httprb, describes: /user-[^.]+\.example\.com/ do |httprb|
    httprb.service_name = 'user.example.com'
    httprb.split_by_domain = false # Only necessary if split_by_domain is true by default
  end
end
```

`options` are the following keyword arguments:

| Key                   | Env Var                              | Type             | Description                                                                                                                                                                                                                                                                            | Default     |
| --------------------- | ------------------------------------ | ---------------- | -------------------------------------------------------------------------------------------------------------------------------------------------------------------------------------------------------------------------------------------------------------------------------------- | ----------- |
| `enabled` | `DD_TRACE_HTTPRB_ENABLED` | `Bool` | Whether the integration should create spans. | `true` |
| `service_name`        | `DD_TRACE_HTTPRB_SERVICE_NAME`       | `String`         | Name of application running the `httprb` instrumentation. May be overridden by `global_default_service_name`. [See _Additional Configuration_ for more details](#additional-configuration)                                                                                             | `httprb`    |
| `peer_service`        | `DD_TRACE_HTTPRB_PEER_SERVICE`       | `String`         | Name of external service the application connects to                                                                                                                                                                                                                                   | `nil`       |
| `distributed_tracing` |                                      | `Bool`           | Enables [distributed tracing](#distributed-tracing)                                                                                                                                                                                                                                    | `true`      |
| `split_by_domain`     |                                      | `Bool`           | Uses the request domain as the service name when set to `true`.                                                                                                                                                                                                                        | `false`     |
| `error_status_codes`  | `DD_TRACE_HTTPRB_ERROR_STATUS_CODES` | `Array`\|`Range` | Defines HTTP status codes that are traced as errors. Value can be a range (`400...600`), or an array of ranges/integers `[403, 500...**600**]`. If configured with environment variable, use dash for range (`'400-599'`) and comma for adding element into an array (`'403,500-599'`) | `400...600` |

### httpclient

The httpclient integration will trace any HTTP call using the httpclient gem.

```ruby
require 'httpclient'
require 'datadog'
Datadog.configure do |c|
  c.tracing.instrument :httpclient, **options
  # optionally, specify a different service name for hostnames matching a regex
  c.tracing.instrument :httpclient, describes: /user-[^.]+\.example\.com/ do |httpclient|
    httpclient.service_name = 'user.example.com'
    httpclient.split_by_domain = false # Only necessary if split_by_domain is true by default
  end
end
```

`options` are the following keyword arguments:

| Key                   | Env Var                                  | Type             | Description                                                                                                                                                                                                                                                                        | Default      |
| --------------------- | ---------------------------------------- | ---------------- | ---------------------------------------------------------------------------------------------------------------------------------------------------------------------------------------------------------------------------------------------------------------------------------- | ------------ |
| `enabled` | `DD_TRACE_HTTPCLIENT_ENABLED` | `Bool` | Whether the integration should create spans. | `true` |
| `service_name`        | `DD_TRACE_HTTPCLIENT_SERVICE_NAME`       | `String`         | Name of application running the `httpclient` instrumentation. May be overridden by `global_default_service_name`. [See _Additional Configuration_ for more details](#additional-configuration)                                                                                     | `httpclient` |
| `peer_service`        | `DD_TRACE_HTTPCLIENT_PEER_SERVICE`       | `String`         | Name of external service the application connects to                                                                                                                                                                                                                               | `nil`        |
| `distributed_tracing` |                                          | `Bool`           | Enables [distributed tracing](#distributed-tracing)                                                                                                                                                                                                                                | `true`       |
| `split_by_domain`     |                                          | `Bool`           | Uses the request domain as the service name when set to `true`.                                                                                                                                                                                                                    | `false`      |
| `error_status_codes`  | `DD_TRACE_HTTPCLIENT_ERROR_STATUS_CODES` | `Array`\|`Range` | Defines HTTP status codes that are traced as errors. Value can be a range (`400...600`), or an array of ranges/integers `[403, 500...600]`. If configured with environment variable, use dash for range (`'400-599'`) and comma for adding element into an array (`'403,500-599'`) | `400...600`  |

### httpx

`httpx` maintains its [own integration with `datadog`](https://honeyryderchuck.gitlab.io/httpx/wiki/Datadog-Adapter):

```ruby
require "datadog"
require "httpx/adapters/datadog"

Datadog.configure do |c|
  c.tracing.instrument :httpx

  # optionally, specify a different service name for hostnames matching a regex
  c.tracing.instrument :httpx, describes: /user-[^.]+\.example\.com/ do |http|
    http.service_name = 'user.example.com'
    http.split_by_domain = false # Only necessary if split_by_domain is true by default
  end
end
```

### Kafka

The Kafka integration provides tracing of the `ruby-kafka` gem:

You can enable it through `Datadog.configure`:

```ruby
require 'active_support/notifications' # required to enable 'ruby-kafka' instrumentation
require 'kafka'
require 'datadog'

Datadog.configure do |c|
  c.tracing.instrument :kafka, **options
end
```

`options` are the following keyword arguments:

| Key       | Env Var                         | Type   | Description                                  | Default |
| --------- | ------------------------------- | ------ | -------------------------------------------- | ------- |
| `enabled` | `DD_TRACE_KAFKA_ENABLED` | `Bool` | Whether the integration should create spans. | `true` |

### MongoDB

The integration traces any `Command` that is sent from the [MongoDB Ruby Driver](https://github.com/mongodb/mongo-ruby-driver) to a MongoDB cluster. By extension, Object Document Mappers (ODM) such as Mongoid are automatically instrumented if they use the official Ruby driver. To activate the integration, simply:

```ruby
require 'mongo'
require 'datadog'

Datadog.configure do |c|
  c.tracing.instrument :mongo, **options
end

# Create a MongoDB client and use it as usual
client = Mongo::Client.new([ '127.0.0.1:27017' ], :database => 'artists')
collection = client[:people]
collection.insert_one({ name: 'Steve' })

# In case you want to override the global configuration for a certain client instance
Datadog.configure_onto(client, **options)
```

`options` are the following keyword arguments:

| Key            | Env Var                       | Type     | Description                                                                                                                                                                                 | Default                                          |
| -------------- | ----------------------------- | -------- | ------------------------------------------------------------------------------------------------------------------------------------------------------------------------------------------- | ------------------------------------------------ |
| `enabled` | `DD_TRACE_MONGO_ENABLED` | `Bool` | Whether the integration should create spans. | `true` |
| `service_name` | `DD_TRACE_MONGO_SERVICE_NAME` | `String` | Name of application running the `mongo` instrumentation. May be overridden by `global_default_service_name`. [See _Additional Configuration_ for more details](#additional-configuration)   | `mongodb`                                        |
| `peer_service` | `DD_TRACE_MONGO_PEER_SERVICE` | `String` | Name of external service the application connects to                                                                                                                                        | `nil`                                            |
| `quantize`     |                               | `Hash`   | Hash containing options for quantization. May include `:show` with an Array of keys to not quantize (or `:all` to skip quantization), or `:exclude` with Array of keys to exclude entirely. | `{ show: [:collection, :database, :operation] }` |

**Configuring trace settings per connection**

You can configure trace settings per connection by using the `describes` option:

```ruby
# Provide a `:describes` option with a connection key.
# Any of the following keys are acceptable and equivalent to one another.
# If a block is provided, it yields a Settings object that
# accepts any of the configuration options listed above.

Datadog.configure do |c|
  # Network connection string
  c.tracing.instrument :mongo, describes: '127.0.0.1:27017', service_name: 'mongo-primary'

  # Network connection regular expression
  c.tracing.instrument :mongo, describes: /localhost.*/, service_name: 'mongo-secondary'
end

client = Mongo::Client.new([ '127.0.0.1:27017' ], :database => 'artists')
collection = client[:people]
collection.insert_one({ name: 'Steve' })
# Traced call will belong to `mongo-primary` service

client = Mongo::Client.new([ 'localhost:27017' ], :database => 'artists')
collection = client[:people]
collection.insert_one({ name: 'Steve' })
# Traced call will belong to `mongo-secondary` service
```

When multiple `describes` configurations match a connection, the latest configured rule that matches will be applied.

### MySQL2

The MySQL2 integration traces any SQL command sent through `mysql2` gem.

```ruby
require 'mysql2'
require 'datadog'

Datadog.configure do |c|
  c.tracing.instrument :mysql2, **options
end

client = Mysql2::Client.new(:host => "localhost", :username => "root")
client.query("SELECT * FROM users WHERE group='x'")
```

`options` are the following keyword arguments:

| Key                   | Env Var                        | Type     | Description                                                                                                                                                                                                                                                                                                                                                              | Default                                                           |
| --------------------- | ------------------------------ | -------- | ------------------------------------------------------------------------------------------------------------------------------------------------------------------------------------------------------------------------------------------------------------------------------------------------------------------------------------------------------------------------ | ----------------------------------------------------------------- |
| `enabled` | `DD_TRACE_MYSQL2_ENABLED` | `Bool` | Whether the integration should create spans. | `true` |
| `service_name`        | `DD_TRACE_MYSQL2_SERVICE_NAME` | `String` | Name of application running the `mysql2` instrumentation. May be overridden by `global_default_service_name`. [See _Additional Configuration_ for more details](#additional-configuration)                                                                                                                                                                               | `mysql2`                                                          |
| `peer_service`        | `DD_TRACE_MYSQL2_PEER_SERVICE` | `String` | Name of external service the application connects to                                                                                                                                                                                                                                                                                                                     | `nil`                                                             |
| `comment_propagation` | `DD_DBM_PROPAGATION_MODE`      | `String` | SQL comment propagation mode for database monitoring. <br />(example: `disabled` \| `service`\| `full`). <br /><br />**Important**: _Note that enabling SQL comment propagation results in potentially confidential data (service names) being stored in the databases which can then be accessed by other third parties that have been granted access to the database._ | `'disabled'`                                                      |
| `on_error`            |                                | `Proc`   | Custom error handler invoked when MySQL raises an error. Provided `span` and `error` as arguments. Sets error on the span by default. Useful for ignoring errors that are handled at the application level.                                                                                                                                                              | `proc { \|span, error\| span.set_error(error) unless span.nil? }` |

### Net/HTTP

The Net/HTTP integration will trace any HTTP call using the standard lib Net::HTTP module.

```ruby
require 'net/http'
require 'datadog'

Datadog.configure do |c|
  c.tracing.instrument :http, **options

  # optionally, specify a different service name for hostnames matching a regex
  c.tracing.instrument :http, describes: /user-[^.]+\.example\.com/ do |http|
    http.service_name = 'user.example.com'
    http.split_by_domain = false # Only necessary if split_by_domain is true by default
  end
end

Net::HTTP.start('127.0.0.1', 8080) do |http|
  request = Net::HTTP::Get.new '/index'
  response = http.request(request)
end

content = Net::HTTP.get(URI('http://127.0.0.1/index.html'))
```

`options` are the following keyword arguments:

| Key                   | Env Var                            | Type             | Description                                                                                                                                                                                                                                                                        | Default     |
| --------------------- | ---------------------------------- | ---------------- | ---------------------------------------------------------------------------------------------------------------------------------------------------------------------------------------------------------------------------------------------------------------------------------- | ----------- |
| `enabled` | `DD_TRACE_HTTP_ENABLED` | `Bool` | Whether the integration should create spans. | `true` |
| `service_name`        | `DD_TRACE_NET_HTTP_SERVICE_NAME`   | `String`         | Name of application running the `net/http` instrumentation. May be overridden by `global_default_service_name`. [See _Additional Configuration_ for more details](#additional-configuration)                                                                                       | `net/http`  |
| `peer_service`        | `DD_TRACE_NET_HTTP_PEER_SERVICE`   | `String`         | Name of external service the application connects to                                                                                                                                                                                                                               | `nil`       |
| `distributed_tracing` |                                    | `Bool`           | Enables [distributed tracing](#distributed-tracing)                                                                                                                                                                                                                                | `true`      |
| `split_by_domain`     |                                    | `Bool`           | Uses the request domain as the service name when set to `true`.                                                                                                                                                                                                                    | `false`     |
| `error_status_codes`  | `DD_TRACE_HTTP_ERROR_STATUS_CODES` | `Array`\|`Range` | Defines HTTP status codes that are traced as errors. Value can be a range (`400...600`), or an array of ranges/integers `[403, 500...600]`. If configured with environment variable, use dash for range (`'400-599'`) and comma for adding element into an array (`'403,500-599'`) | `400...600` |

If you wish to configure each connection object individually, you may use the `Datadog.configure_onto` as it follows:

```ruby
client = Net::HTTP.new(host, port)
Datadog.configure_onto(client, **options)
```

### OpenSearch

The OpenSearch integration will trace any call to `perform_request` in the `Client` object:

```ruby
require 'opensearch'
require 'datadog'

Datadog.configure do |c|
  c.tracing.instrument :opensearch, **options
end

# Perform a query to OpenSearch
client = OpenSearch::Client.new(
  host: 'https://localhost:9200',
  user: 'user',
  password: 'password',
)
client.cluster.health
```

`options` are the following keyword arguments:

| Key            | Env Var                            | Type     | Description                                                                                                                                                                                    | Default      |
| -------------- | ---------------------------------- | -------- | ---------------------------------------------------------------------------------------------------------------------------------------------------------------------------------------------- | ------------ |
| `enabled` | `DD_TRACE_OPENSEARCH_ENABLED` | `Bool` | Whether the integration should create spans. | `true` |
| `service_name` | `DD_TRACE_OPENSEARCH_SERVICE_NAME` | `String` | Name of application running the `opensearch` instrumentation. May be overridden by `global_default_service_name`. [See _Additional Configuration_ for more details](#additional-configuration) | `opensearch` |
| `peer_service` | `DD_TRACE_OPENSEARCH_PEER_SERVICE` | `String` | Name of external service the application connects to                                                                                                                                           | `nil`        |
| `quantize`     |                                    | `Hash`   | Hash containing options for quantization. May include `:show` with an Array of keys to not quantize (or `:all` to skip quantization), or `:exclude` with Array of keys to exclude entirely.    | `{}`         |

### Postgres

The PG integration traces SQL commands sent through the `pg` gem via:

- `exec`, `exec_params`, `exec_prepared`;
- `async_exec`, `async_exec_params`, `async_exec_prepared`; or,
- `sync_exec`, `sync_exec_params`, `sync_exec_prepared`

```ruby
require 'pg'
require 'datadog'

Datadog.configure do |c|
  c.tracing.instrument :pg, **options
end
```

`options` are the following keyword arguments:

| Key                   | Env Var                    | Type                                       | Description                                                                                                                                                                                                                                                                                                                                                            | Default                                                           |
| --------------------- | -------------------------- | ------------------------------------------ | ---------------------------------------------------------------------------------------------------------------------------------------------------------------------------------------------------------------------------------------------------------------------------------------------------------------------------------------------------------------------- | ----------------------------------------------------------------- |
| `enabled`             | `DD_TRACE_PG_ENABLED`      | `true`                                     | Whether the integration should create spans. | `true` |
| `service_name`        | `DD_TRACE_PG_SERVICE_NAME` | `String`                                   | Name of application running the `pg` instrumentation. May be overridden by `global_default_service_name`. [See _Additional Configuration_ for more details](#additional-configuration)                                                                                                                                                                                 | `pg`                                                              |
| `peer_service`        | `DD_TRACE_PG_PEER_SERVICE` | `String`                                   | Name of external service the application connects to                                                                                                                                                                                                                                                                                                                   | `nil`                                                             |
| `comment_propagation` | `DD_DBM_PROPAGATION_MODE`  | `String`                                   | SQL comment propagation mode for database monitoring. <br />(example: `disabled` \| `service`\| `full`). <br /><br />**Important**: _Note that enabling sql comment propagation results in potentially confidential data (service names) being stored in the databases which can then be accessed by other 3rd parties that have been granted access to the database._ | `'disabled'`                                                      |
| `on_error`            |                            | `Proc`                                     | Custom error handler invoked when PG raises an error. Provided `span` and `error` as arguments. Sets error on the span by default. Useful for ignoring errors from Postgres that are handled at the application level.                                                                                                                                                 | `proc { \|span, error\| span.set_error(error) unless span.nil? }` |

### Presto

The Presto integration traces any SQL command sent through `presto-client` gem.

```ruby
require 'presto-client'
require 'datadog'

Datadog.configure do |c|
  c.tracing.instrument :presto, **options
end

client = Presto::Client.new(
  server: "localhost:8880",
  ssl: {verify: false},
  catalog: "native",
  schema: "default",
  time_zone: "US/Pacific",
  language: "English",
  http_debug: true,
)

client.run("select * from system.nodes")
```

`options` are the following keyword arguments:

| Key            | Env Var                        | Type     | Description                                                                                                                                                                                | Default  |
| -------------- | ------------------------------ | -------- | ------------------------------------------------------------------------------------------------------------------------------------------------------------------------------------------ | -------- |
| `enabled` | `DD_TRACE_PRESTO_ENABLED` | `Bool` | Whether the integration should create spans. | `true` |
| `service_name` | `DD_TRACE_PRESTO_SERVICE_NAME` | `String` | Name of application running the `presto` instrumentation. May be overridden by `global_default_service_name`. [See _Additional Configuration_ for more details](#additional-configuration) | `presto` |
| `peer_service` | `DD_TRACE_PRESTO_PEER_SERVICE` | `String` | Name of external service the application connects to                                                                                                                                       | `nil`    |

### Que

The Que integration is a middleware which will trace job executions.

You can enable it through `Datadog.configure`:

```ruby
require 'datadog'

Datadog.configure do |c|
  c.tracing.instrument :que, **options
end
```

`options` are the following keyword arguments:

| Key        | Env Var                         | Type   | Description                                                                                                                                                                 | Default                                                            |
| ---------- | ------------------------------- | ------ | --------------------------------------------------------------------------------------------------------------------------------------------------------------------------- | ------------------------------------------------------------------ |
| `enabled`  | `DD_TRACE_QUE_ENABLED`          | `Bool` | Whether the integration should create spans.                                                                           | `true`                                                             |
| `tag_args` | `DD_TRACE_QUE_TAG_ARGS_ENABLED` | `Bool` | Enable tagging of a job's args field. `true` for on, `false` for off.                                                                                                       | `false`                                                            |
| `tag_data` | `DD_TRACE_QUE_TAG_DATA_ENABLED` | `Bool` | Enable tagging of a job's data field. `true` for on, `false` for off.                                                                                                       | `false`                                                            |
| `on_error` |                                 | `Proc` | Custom error handler invoked when a job raises an error. Provided `span` and `error` as arguments. Sets error on the span by default. Useful for ignoring transient errors. | `proc { \|span, error \| span.set_error(error) unless span.nil? }` |

### Racecar

The Racecar integration provides tracing for Racecar jobs.

You can enable it through `Datadog.configure`:

```ruby
require 'datadog'

Datadog.configure do |c|
  c.tracing.instrument :racecar, **options
end
```

`options` are the following keyword arguments:

| Key            | Env Var                         | Type     | Description                                                                                                                                                                                 | Default   |
| -------------- | ------------------------------- | -------- | ------------------------------------------------------------------------------------------------------------------------------------------------------------------------------------------- | --------- |
| `enabled` | `DD_TRACE_RACECAR_ENABLED` | `Bool` | Whether the integration should create spans. | `true` |
| `service_name` | `DD_TRACE_RACECAR_SERVICE_NAME` | `String` | Name of application running the `racecar` instrumentation. May be overridden by `global_default_service_name`. [See _Additional Configuration_ for more details](#additional-configuration) | `racecar` |

### Rack

The Rack integration provides a middleware that traces all requests before they reach the underlying framework or application. It responds to the Rack minimal interface, providing reasonable values that can be retrieved at the Rack level.

This integration is automatically activated with web frameworks like Rails. If you're using a plain Rack application, enable the integration it to your `config.ru`:

```ruby
# config.ru example
require 'datadog'

Datadog.configure do |c|
  c.tracing.instrument :rack, **options
end

use Datadog::Tracing::Contrib::Rack::TraceMiddleware

app = proc do |env|
  [ 200, {'Content-Type' => 'text/plain'}, ['OK'] ]
end

run app
```

`options` are the following keyword arguments:

| Key                              | Env Var | Type     | Description                                                                                                                                                                                                                                                                                                                                                                          | Default                                          |
| -------------------------------- | - | ------- | ------------------------------------------------------------------------------------------------------------------------------------------------------------------------------------------------------------------------------------------------------------------------------------------------------------------------------------------------------------------------------------ | ------------------------------------------------ |
| `enabled` | `DD_TRACE_RACK_ENABLED` | `Bool` | Whether the integration should create spans. | `true` |
| `application`                    | | [`Rack Application`](https://github.com/rack/rack/blob/800e53fbe15b3424b7a8946b067bf6f2e648d5a8/SPEC.rdoc#label-Rack+applications)      | Your Rack application. Required for `middleware_names`.                                                                                                                                                                                                                                                                                                                              | `nil`                                            |
| `distributed_tracing`            | | `Bool`   | Enables [distributed tracing](#distributed-tracing) so that this service trace is connected with a trace of another service if tracing headers are received                                                                                                                                                                                                                          | `true`                                           |
| `headers`                        | | `Hash`   | Hash of HTTP request or response headers to add as tags to the `rack.request`. Accepts `request` and `response` keys with Array values e.g. `['Last-Modified']`. Adds `http.request.headers.*` and `http.response.headers.*` tags respectively. This option overrides the global `DD_TRACE_HEADER_TAGS`, see [Applying header tags to root spans][header tags] for more information. | `{ response: ['Content-Type', 'X-Request-ID'] }` |
| `middleware_names`               | | `Bool`   | Enable this if you want to use the last executed middleware class as the resource name for the `rack` span. If enabled alongside the `rails` instrumention, `rails` takes precedence by setting the `rack` resource name to the active `rails` controller when applicable. Requires `application` option to use.                                                                     | `false`                                          |
| `quantize`                       | | `Hash`   | Hash containing options for quantization. May include `:query` or `:fragment`.                                                                                                                                                                                                                                                                                                       | `{}`                                             |
| `quantize.base`                  | |          | Defines behavior for URL base (scheme, host, port). May be `:show` to keep URL base in `http.url` tag and not set `http.base_url` tag, or `nil` to remove URL base from `http.url` tag by default, leaving a path and setting `http.base_url`. Option must be nested inside the `quantize` option.                                                                                   | `nil`                                            |
| `quantize.query`                 | |          | Hash containing options for query portion of URL quantization. May include `:show` or `:exclude`. See options below. Option must be nested inside the `quantize` option.                                                                                                                                                                                                             | `{}`                                             |
| `quantize.query.show`            | |          | Defines which values should always be shown. May be an Array of strings, `:all` to show all values, or `nil` to show no values. Option must be nested inside the `query` option.                                                                                                                                                                                                     | `nil`                                            |
| `quantize.query.exclude`         | |          | Defines which values should be removed entirely. May be an Array of strings, `:all` to remove the query string entirely, or `nil` to exclude nothing. Option must be nested inside the `query` option.                                                                                                                                                                               | `nil`                                            |
| `quantize.query.obfuscate`       | |          | Defines query string redaction behaviour. May be a hash of options, `:internal` to use the default internal obfuscation settings, or `nil` to disable obfuscation. Note that obfuscation is a string-wise operation, not a key-value operation. When enabled, `query.show` defaults to `:all` if otherwise unset. Option must be nested inside the `query` option.                   | `nil`                                            |
| `quantize.query.obfuscate.with`  | |          | Defines the string to replace obfuscated matches with. May be a String. Option must be nested inside the `query.obfuscate` option.                                                                                                                                                                                                                                                   | `'<redacted>'`                                   |
| `quantize.query.obfuscate.regex` | |          | Defines the regex with which the query string will be redacted. May be a Regexp, or `:internal` to use the default internal Regexp, which redacts well-known sensitive data. Each match is redacted entirely by replacing it with `query.obfuscate.with`. Option must be nested inside the `query.obfuscate` option.                                                                 | `:internal`                                      |
| `quantize.fragment`              | |          | Defines behavior for URL fragments. May be `:show` to show URL fragments, or `nil` to remove fragments. Option must be nested inside the `quantize` option.                                                                                                                                                                                                                          | `nil`                                            |
| `request_queuing`                | | `Bool`   | Track HTTP request time spent in the queue of the frontend server. See [HTTP request queuing](#http-request-queuing) for setup details.                                                                                                                                                                                                                                             | `false`                                          |
| `web_service_name`               | | `String` | Service name for frontend server request queuing spans. (e.g. `'nginx'`)                                                                                                                                                                                                                                                                                                             | `'web-server'`                                   |

Deprecation notice:

- `quantize.base` will change its default from `:exclude` to `:show` in a future version. Voluntarily moving to `:show` is recommended.
- `quantize.query.show` will change its default to `:all` in a future version, together with `quantize.query.obfuscate` changing to `:internal`. Voluntarily moving to these future values is recommended.

**Configuring URL quantization behavior**

```ruby
Datadog.configure do |c|
  # Default behavior: all values are quantized, base is removed, fragment is removed.
  # http://example.com/path?category_id=1&sort_by=asc#featured --> /path?category_id&sort_by
  # http://example.com:8080/path?categories[]=1&categories[]=2 --> /path?categories[]

  # Remove URL base (scheme, host, port)
  # http://example.com/path?category_id=1&sort_by=asc#featured --> /path?category_id&sort_by#featured
  c.tracing.instrument :rack, quantize: { base: :exclude }

  # Show URL base
  # http://example.com/path?category_id=1&sort_by=asc#featured --> http://example.com/path?category_id&sort_by#featured
  c.tracing.instrument :rack, quantize: { base: :show }

  # Show values for any query string parameter matching 'category_id' exactly
  # http://example.com/path?category_id=1&sort_by=asc#featured --> /path?category_id=1&sort_by
  c.tracing.instrument :rack, quantize: { query: { show: ['category_id'] } }

  # Show all values for all query string parameters
  # http://example.com/path?category_id=1&sort_by=asc#featured --> /path?category_id=1&sort_by=asc
  c.tracing.instrument :rack, quantize: { query: { show: :all } }

  # Totally exclude any query string parameter matching 'sort_by' exactly
  # http://example.com/path?category_id=1&sort_by=asc#featured --> /path?category_id
  c.tracing.instrument :rack, quantize: { query: { exclude: ['sort_by'] } }

  # Remove the query string entirely
  # http://example.com/path?category_id=1&sort_by=asc#featured --> /path
  c.tracing.instrument :rack, quantize: { query: { exclude: :all } }

  # Show URL fragments
  # http://example.com/path?category_id=1&sort_by=asc#featured --> /path?category_id&sort_by#featured
  c.tracing.instrument :rack, quantize: { fragment: :show }

  # Obfuscate query string, defaulting to showing all values
  # http://example.com/path?password=qwerty&sort_by=asc#featured --> /path?<redacted>&sort_by=asc
  c.tracing.instrument :rack, quantize: { query: { obfuscate: {} } }

  # Obfuscate query string using the provided regex, defaulting to showing all values
  # http://example.com/path?category_id=1&sort_by=asc#featured --> /path?<redacted>&sort_by=asc
  c.tracing.instrument :rack, quantize: { query: { obfuscate: { regex: /category_id=\d+/ } } }

  # Obfuscate query string using a custom redaction string
  # http://example.com/path?password=qwerty&sort_by=asc#featured --> /path?REMOVED&sort_by=asc
  c.tracing.instrument :rack, quantize: { query: { obfuscate: { with: 'REMOVED' } } }
end
```

### Rails

The Rails integration will trace requests, database calls, templates rendering, and cache read/write/delete operations. The integration makes use of the Active Support Instrumentation, listening to the Notification API so that any operation instrumented by the API is traced.

To enable the Rails instrumentation, create an initializer file in your `config/initializers` folder:

```ruby
# config/initializers/datadog.rb
require 'datadog'

Datadog.configure do |c|
  c.tracing.instrument :rails, **options
end
```

`options` are the following keyword arguments:

| Key                   | Env Var | Type     | Description                                                                                                                                                 | Default                                                         |
| --------------------- | - | ------- | ----------------------------------------------------------------------------------------------------------------------------------------------------------- | --------------------------------------------------------------- |
| `enabled` | `DD_TRACE_RAILS_ENABLED` | `Bool` | Whether the integration should create spans. | `true` |
| `distributed_tracing` | | `Bool`   | Enables [distributed tracing](#distributed-tracing) so that this service trace is connected with a trace of another service if tracing headers are received | `true`                                                          |
| `request_queuing`     | | `Bool`   | Track HTTP request time spent in the queue of the frontend server. See [HTTP request queuing](#http-request-queuing) for setup details.                     | `false`                                                         |
| `middleware`          | | `Bool`   | Add the trace middleware to the Rails application. Set to `false` if you don't want the middleware to load.                                                 | `true`                                                          |
| `middleware_names`    | | `Bool`   | Enables any short-circuited middleware requests to display the middleware name as a resource for the trace.                                                 | `false`                                                         |
| `service_name`        | | `String` | Service name used when tracing application requests (on the `rack` level)                                                                                   | `'<app_name>'` (inferred from your Rails application namespace) |
| `template_base_path`  | | `String` | Used when the template name is parsed. If you don't store your templates in the `views/` folder, you may need to change this value                          | `'views/'`                                                      |

**Supported versions**

| MRI Versions | JRuby Versions | Rails Versions |
| ------------ | -------------- | -------------- |
| 2.5          |                | 4.2 - 6.1      |
| 2.6 - 2.7    | 9.2 - 9.3      | 5.0 - 6.1      |
| 3.0 - 3.2    | 9.4            | 6.1            |

### Rake

You can add instrumentation around your Rake tasks by activating the `rake` integration and
providing a list of what Rake tasks need to be instrumented.

**Avoid instrumenting long-running Rake tasks, as such tasks can aggregate large traces in
memory that are never flushed until the task finishes.**

For long-running tasks, use [Manual instrumentation](#manual-instrumentation) around recurring code paths.

To activate Rake task tracing, add the following to your `Rakefile`:

```ruby
# At the top of your Rakefile:
require 'rake'
require 'datadog'

Datadog.configure do |c|
  c.tracing.instrument :rake, tasks: ['my_task'], **options
end

task :my_task do
  # Do something task work here...
end

Rake::Task['my_task'].invoke
```

`options` are the following keyword arguments:

| Key            | Env Var| Type     | Description                                                                                              | Default  |
| -------------- | - | ------- | -------------------------------------------------------------------------------------------------------- | -------- |
| `enabled`      | | `Bool`   | Defines whether Rake tasks should be traced. Useful for temporarily disabling tracing. `true` or `false` | `true`   |
| `quantize`     | | `Hash`   | Hash containing options for quantization of task arguments. See below for more details and examples.     | `{}`     |
| `service_name` | | `String` | Service name used for `rake` instrumentation                                                             | `'rake'` |
| `tasks`        | | `Array`  | Names of the Rake tasks to instrument                                                                    | `[]`     |
| `enabled` | `DD_TRACE_RAKE_ENABLED` | `Bool` | Whether the integration should create spans. | `true` |

**Configuring task quantization behavior**

```ruby
Datadog.configure do |c|
  # Given a task that accepts :one, :two, :three...
  # Invoked with 'foo', 'bar', 'baz'.

  # Default behavior: all arguments are quantized.
  # `rake.invoke.args` tag  --> ['?']
  # `rake.execute.args` tag --> { one: '?', two: '?', three: '?' }
  c.tracing.instrument :rake

  # Show values for any argument matching :two exactly
  # `rake.invoke.args` tag  --> ['?']
  # `rake.execute.args` tag --> { one: '?', two: 'bar', three: '?' }
  c.tracing.instrument :rake, quantize: { args: { show: [:two] } }

  # Show all values for all arguments.
  # `rake.invoke.args` tag  --> ['foo', 'bar', 'baz']
  # `rake.execute.args` tag --> { one: 'foo', two: 'bar', three: 'baz' }
  c.tracing.instrument :rake, quantize: { args: { show: :all } }

  # Totally exclude any argument matching :three exactly
  # `rake.invoke.args` tag  --> ['?']
  # `rake.execute.args` tag --> { one: '?', two: '?' }
  c.tracing.instrument :rake, quantize: { args: { exclude: [:three] } }

  # Remove the arguments entirely
  # `rake.invoke.args` tag  --> ['?']
  # `rake.execute.args` tag --> {}
  c.tracing.instrument :rake, quantize: { args: { exclude: :all } }
end
```

### Redis

The Redis integration will trace simple calls as well as pipelines.

```ruby
require 'redis'
require 'datadog'

Datadog.configure do |c|
  c.tracing.instrument :redis, **options
end

# Perform Redis commands
redis = Redis.new
redis.set 'foo', 'bar'
```

`options` are the following keyword arguments:

| Key            | Env Var                       | Type     | Description                                                                                                                                                                               | Default |
| -------------- | ----------------------------- | -------- | ----------------------------------------------------------------------------------------------------------------------------------------------------------------------------------------- | ------- |
| `enabled` | `DD_TRACE_REDIS_ENABLED` | `Bool` | Whether the integration should create spans. | `true` |
| `service_name` | `DD_TRACE_REDIS_SERVICE_NAME` | `String` | Name of application running the `redis` instrumentation. May be overridden by `global_default_service_name`. [See _Additional Configuration_ for more details](#additional-configuration) | `redis` |
| `peer_service` | `DD_TRACE_REDIS_PEER_SERVICE` | `String` | Name of external service the application connects to                                                                                                                                      | `nil`   |
| `command_args` | `DD_REDIS_COMMAND_ARGS`       | `Bool`   | Show the command arguments (for example, `key` in `GET key`) as resource name and tag. If `false`, only the command name is shown (for example, `GET`).                                   | false   |

**Configuring trace settings per instance**

With Redis version >= 5:

```ruby
require 'redis'
require 'datadog'

Datadog.configure do |c|
  c.tracing.instrument :redis # Enabling integration instrumentation is still required
end

customer_cache = Redis.new(custom: { datadog: { service_name: 'custom-cache' } })
invoice_cache = Redis.new(custom: { datadog: { service_name: 'invoice-cache' } })

# Traced call will belong to `customer-cache` service
customer_cache.get(...)
# Traced call will belong to `invoice-cache` service
invoice_cache.get(...)
```

With a standalone `RedisClient`:

```ruby
require "redis-client"
require "datadog"

redis = RedisClient.config(custom: { datadog: { service_name: "my-custom-redis" } }).new_client

Datadog.configure do |c|
  c.tracing.instrument :redis # Enabling integration instrumentation is still required
end

redis.call('PING')
```

With Redis version < 5:

```ruby
require 'redis'
require 'datadog'

Datadog.configure do |c|
  c.tracing.instrument :redis # Enabling integration instrumentation is still required
end

customer_cache = Redis.new
invoice_cache = Redis.new

Datadog.configure_onto(customer_cache, service_name: 'customer-cache')
Datadog.configure_onto(invoice_cache, service_name: 'invoice-cache')

# Traced call will belong to `customer-cache` service
customer_cache.get(...)
# Traced call will belong to `invoice-cache` service
invoice_cache.get(...)
```

**Configuring trace settings per connection**

You can configure trace settings per connection by using the `describes` option:

```ruby
# Provide a `:describes` option with a connection key.
# Any of the following keys are acceptable and equivalent to one another.
# If a block is provided, it yields a Settings object that
# accepts any of the configuration options listed above.

Datadog.configure do |c|
  # The default configuration for any redis client
  c.tracing.instrument :redis, service_name: 'redis-default'

  # The configuration matching a given unix socket.
  c.tracing.instrument :redis, describes: { url: 'unix://path/to/file' }, service_name: 'redis-unix'

  # For network connections, only these fields are considered during matching:
  # scheme, host, port, db
  # Other fields are ignored.

  # Network connection string
  c.tracing.instrument :redis, describes: 'redis://127.0.0.1:6379/0', service_name: 'redis-connection-string'
  c.tracing.instrument :redis, describes: { url: 'redis://127.0.0.1:6379/1' }, service_name: 'redis-connection-url'
  # Network client hash
  c.tracing.instrument :redis, describes: { host: 'my-host.com', port: 6379, db: 1, scheme: 'redis' }, service_name: 'redis-connection-hash'
  # Only a subset of the connection hash
  c.tracing.instrument :redis, describes: { host: ENV['APP_CACHE_HOST'], port: ENV['APP_CACHE_PORT'] }, service_name: 'redis-cache'
  c.tracing.instrument :redis, describes: { host: ENV['SIDEKIQ_CACHE_HOST'] }, service_name: 'redis-sidekiq'
end
```

When multiple `describes` configurations match a connection, the latest configured rule that matches will be applied.

### Resque

The Resque integration uses Resque hooks that wraps the `perform` method.

To add tracing to a Resque job:

```ruby
require 'resque'
require 'datadog'

Datadog.configure do |c|
  c.tracing.instrument :resque, **options
end
```

`options` are the following keyword arguments:

| Key        | Env Var | Type   | Description                                                                                                                                                                 | Default                                                           |
| ---------- | - | ----- | --------------------------------------------------------------------------------------------------------------------------------------------------------------------------- | ----------------------------------------------------------------- |
| `enabled` | `DD_TRACE_RESQUE_ENABLED` | `Bool` | Whether the integration should create spans. | `true` |
| `on_error` | | `Proc` | Custom error handler invoked when a job raises an error. Provided `span` and `error` as arguments. Sets error on the span by default. Useful for ignoring transient errors. | `proc { \|span, error\| span.set_error(error) unless span.nil? }` |

### Rest Client

The `rest-client` integration is available through the `datadog` middleware:

```ruby
require 'rest_client'
require 'datadog'

Datadog.configure do |c|
  c.tracing.instrument :rest_client, **options
end
```

`options` are the following keyword arguments:

| Key                   | Env Var                             | Type     | Description                                                                                                                                                                                     | Default       |
| --------------------- | ----------------------------------- | -------- | ----------------------------------------------------------------------------------------------------------------------------------------------------------------------------------------------- | ------------- |
| `enabled` | `DD_TRACE_REST_CLIENT_ENABLED` | `Bool` | Whether the integration should create spans. | `true` |
| `service_name`        | `DD_TRACE_REST_CLIENT_SERVICE_NAME` | `String` | Name of application running the `rest_client` instrumentation. May be overridden by `global_default_service_name`. [See _Additional Configuration_ for more details](#additional-configuration) | `rest_client` |
| `peer_service`        | `DD_TRACE_REST_CLIENT_PEER_SERVICE` | `String` | Name of external service the application connects to                                                                                                                                            | `nil`         |
| `distributed_tracing` |                                     | `Bool`   | Enables [distributed tracing](#distributed-tracing)                                                                                                                                             | `true`        |
| `split_by_domain`     |                                     | `Bool`   | Uses the request domain as the service name when set to `true`.                                                                                                                                 | `false`       |

### Roda

The Roda integration traces requests.

The **Roda** integration can be enabled through `Datadog.configure`. It is recommended to use this integration with **Rack** through `use Datadog::Tracing::Contrib::Rack::TraceMiddleware` for distributed tracing.

```ruby
require "roda"
require "datadog"

class SampleApp < Roda
  use Datadog::Tracing::Contrib::Rack::TraceMiddleware

  Datadog.configure do |c|
    c.tracing.instrument :roda, **options
  end

  route do |r|
    r.root do
      r.get do
        'Hello World!'
      end
    end
  end
end
```

`options` are the following keyword arguments:

| Key            | Env Var | Type     | Description                              | Default |
| -------------- | - | ------- | ---------------------------------------- | ------- |
| `enabled` | `DD_TRACE_RODA_ENABLED` | `Bool` | Whether the integration should create spans. | `true` |
| `service_name` | | `String` | Service name for `roda` instrumentation. | `nil`   |

### Sequel

The Sequel integration traces queries made to your database.

```ruby
require 'sequel'
require 'datadog'

# Connect to database
database = Sequel.sqlite

# Create a table
database.create_table :articles do
  primary_key :id
  String :name
end

Datadog.configure do |c|
  c.tracing.instrument :sequel, **options
end

# Perform a query
articles = database[:articles]
articles.all
```

`options` are the following keyword arguments:

| Key            | Env Var | Type     | Description                               | Default                                    |
| -------------- | - | ------- | ----------------------------------------- | ------------------------------------------ |
| `enabled` | `DD_TRACE_SEQUEL_ENABLED` | `Bool` | Whether the integration should create spans. | `true` |
| `service_name` | | `String` | Service name for `sequel` instrumentation | Name of database adapter (e.g. `'mysql2'`) |

**Configuring databases to use different settings**

If you use multiple databases with Sequel, you can give each of them different settings by configuring their respective `Sequel::Database` objects:

```ruby
sqlite_database = Sequel.sqlite
postgres_database = Sequel.connect('postgres://user:password@host:port/database_name')

# Configure each database with different service names
Datadog.configure_onto(sqlite_database, service_name: 'my-sqlite-db')
Datadog.configure_onto(postgres_database, service_name: 'my-postgres-db')
```

### Shoryuken

The Shoryuken integration is a server-side middleware which will trace job executions.

You can enable it through `Datadog.configure`:

```ruby
require 'datadog'

Datadog.configure do |c|
  c.tracing.instrument :shoryuken, **options
end
```

`options` are the following keyword arguments:

| Key        | Env Var | Type   | Description                                                                                                                                                                 | Default                                                           |
| ---------- | - | ----- | --------------------------------------------------------------------------------------------------------------------------------------------------------------------------- | ----------------------------------------------------------------- |
| `enabled` | `DD_TRACE_SHORYUKEN_ENABLED` | `Bool` | Whether the integration should create spans. | `true` |
| `tag_body` | | `Bool` | Tag spans with the SQS message body `true` or `false`                                                                                                                       | `false`                                                           |
| `on_error` | | `Proc` | Custom error handler invoked when a job raises an error. Provided `span` and `error` as arguments. Sets error on the span by default. Useful for ignoring transient errors. | `proc { \|span, error\| span.set_error(error) unless span.nil? }` |

### Sidekiq

The Sidekiq integration is a client-side & server-side middleware which will trace job queuing and executions respectively.

You can enable it through `Datadog.configure`:

```ruby
require 'datadog'

Datadog.configure do |c|
  c.tracing.instrument :sidekiq, **options
end
```

`options` are the following keyword arguments:

| Key                   | Env Var | Type   | Description                                                                                                                                                                                                                                                                                                                                                                                                                                           | Default                                                           |
| --------------------- | - | ----- | ----------------------------------------------------------------------------------------------------------------------------------------------------------------------------------------------------------------------------------------------------------------------------------------------------------------------------------------------------------------------------------------------------------------------------------------------------- | ----------------------------------------------------------------- |
| `enabled` | `DD_TRACE_SIDEKIQ_ENABLED` | `Bool` | Whether the integration should create spans. | `true` |
| `distributed_tracing` | | `Bool` | Enabling [distributed tracing](#distributed-tracing) creates a parent-child relationship between the `sidekiq.push` span and the `sidekiq.job` span. <br /><br />**Important**: _Enabling distributed_tracing for asynchronous processing can result in drastic changes in your trace graph. Such cases include long running jobs, retried jobs, and jobs scheduled in the far future. Make sure to inspect your traces after enabling this feature._ | `false`                                                           |
| `on_error`            | | `Proc` | Custom error handler invoked when a job raises an error. Provided `span` and `error` as arguments. Sets error on the span by default. Useful for ignoring transient errors.                                                                                                                                                                                                                                                                           | `proc { \|span, error\| span.set_error(error) unless span.nil? }` |
| `quantize`            | | `Hash` | Hash containing options for quantization of job arguments.                                                                                                                                                                                                                                                                                                                                                                                            | `{}`                                                              |

### Sinatra

The Sinatra integration traces requests and template rendering.

To start using the tracing client, make sure you import `datadog` and `instrument :sinatra` after either `sinatra` or `sinatra/base`, and before you define your application/routes:

#### Classic application

```ruby
require 'sinatra'
require 'datadog'

Datadog.configure do |c|
  c.tracing.instrument :sinatra, **options
end

get '/' do
  'Hello world!'
end
```

#### Modular application

```ruby
require 'sinatra/base'
require 'datadog'

Datadog.configure do |c|
  c.tracing.instrument :sinatra, **options
end

class NestedApp < Sinatra::Base
  get '/nested' do
    'Hello from nested app!'
  end
end

class App < Sinatra::Base
  use NestedApp

  get '/' do
    'Hello world!'
  end
end
```

#### Instrumentation options

`options` are the following keyword arguments:

| Key                     | Env Var | Type   | Description                                                                                                                                                                                                                                                                                                                                                                             | Default                                          |
| ----------------------- | - | ----- | --------------------------------------------------------------------------------------------------------------------------------------------------------------------------------------------------------------------------------------------------------------------------------------------------------------------------------------------------------------------------------------- | ------------------------------------------------ |
| `enabled` | `DD_TRACE_SINATRA_ENABLED` | `Bool` | Whether the integration should create spans. | `true` |
| `distributed_tracing`   | | `Bool` | Enables [distributed tracing](#distributed-tracing) so that this service trace is connected with a trace of another service if tracing headers are received                                                                                                                                                                                                                             | `true`                                           |
| `headers`               | | `Hash` | Hash of HTTP request or response headers to add as tags to the `sinatra.request`. Accepts `request` and `response` keys with Array values e.g. `['Last-Modified']`. Adds `http.request.headers.*` and `http.response.headers.*` tags respectively. This option overrides the global `DD_TRACE_HEADER_TAGS`, see [Applying header tags to root spans][header tags] for more information. | `{ response: ['Content-Type', 'X-Request-ID'] }` |
| `resource_script_names` | | `Bool` | Prepend resource names with script name                                                                                                                                                                                                                                                                                                                                                 | `false`                                          |

### Sneakers

The Sneakers integration is a server-side middleware which will trace job executions.

You can enable it through `Datadog.configure`:

```ruby
require 'datadog'

Datadog.configure do |c|
  c.tracing.instrument :sneakers, **options
end
```

`options` are the following keyword arguments:

| Key        | Env Var | Type   | Description                                                                                                                                                                 | Default                                                           |
| ---------- | - | ----- | --------------------------------------------------------------------------------------------------------------------------------------------------------------------------- | ----------------------------------------------------------------- |
| `enabled`  | `DD_TRACE_SNEAKERS_ENABLED` | `Bool` | Whether the integration should create spans.                                                                      | `true`                                                            |
| `tag_body` | | `Bool` | Enable tagging of job message. `true` for on, `false` for off.                                                                                                              | `false`                                                           |
| `on_error` | | `Proc` | Custom error handler invoked when a job raises an error. Provided `span` and `error` as arguments. Sets error on the span by default. Useful for ignoring transient errors. | `proc { \|span, error\| span.set_error(error) unless span.nil? }` |

### Stripe

The Stripe integration traces Stripe API requests.

You can enable it through `Datadog.configure`:

```ruby
require 'datadog'

Datadog.configure do |c|
  c.tracing.instrument :stripe, **options
end
```

`options` are the following keyword arguments:

| Key       | Env Var                         | Type   | Description                                  | Default |
| --------- | ------------------------------- | ------ | -------------------------------------------- | ------- |
| `enabled` | `DD_TRACE_STRIPE_ENABLED` | `Bool` | Whether the integration should create spans. | `true` |

### Sucker Punch

The `sucker_punch` integration traces all scheduled jobs:

```ruby
require 'datadog'

Datadog.configure do |c|
  c.tracing.instrument :sucker_punch, **options
end

# Execution of this job is traced
LogJob.perform_async('login')
```

`options` are the following keyword arguments:

| Key       | Env Var                         | Type   | Description                                  | Default |
| --------- | ------------------------------- | ------ | -------------------------------------------- | ------- |
| `enabled` | `DD_TRACE_SUCKER_PUNCH_ENABLED` | `Bool` | Whether the integration should create spans. | `true` |

### Trilogy

The trilogy integration traces any SQL command sent through the `trilogy` gem.

```ruby
require 'trilogy'
require 'datadog'

Datadog.configure do |c|
  c.tracing.instrument :trilogy, **options
end

client = Trilogy.new(host: "localhost", username: "root")
client.query("SELECT * FROM users WHERE group='x'")
```

`options` are the following keyword arguments:

| Key            | Env Var                         | Type     | Description                                                                                                                                                                                 | Default   |
| -------------- | ------------------------------- | -------- | ------------------------------------------------------------------------------------------------------------------------------------------------------------------------------------------- | --------- |
| `enabled` | `DD_TRACE_TRILOGY_ENABLED` | `Bool` | Whether the integration should create spans. | `true` |
| `service_name` | `DD_TRACE_TRILOGY_SERVICE_NAME` | `String` | Name of application running the `trilogy` instrumentation. May be overridden by `global_default_service_name`. [See _Additional Configuration_ for more details](#additional-configuration) | `trilogy` |
| `peer_service` | `DD_TRACE_TRILOGY_PEER_SERVICE` | `String` | Name of external service the application connects to                                                                                                                                        | `nil`     |

## Additional configuration

To change the default behavior of `datadog`, you can use, in order of priority, with 1 being the highest:

1. [Remote Configuration](https://docs.datadoghq.com/agent/remote_config).
2. Options set inside a `Datadog.configure` block, e.g.:

   ```ruby
   Datadog.configure do |c|
     c.service = 'billing-api'
     c.env = ENV['RACK_ENV']

     c.tracing.report_hostname = true
     c.tracing.test_mode.enabled = (ENV['RACK_ENV'] == 'test')
   end
   ```

3. Environment variables.

**If a higher priority value is set for an option, setting that option with a lower priority value will not change its effective value.**

For example, if `tracing.sampling.default_rate` is configured by [Remote Configuration](#remote-configuration), changing its value through the `Datadog.configure` block will have no effect.

**Available configuration options:**

| Setting                                                | Env Var                                                 | Type                                  | Default                      | Description                                                                                                                                                                                                                                                                                                                                                                                                                                                                                                                                                                                                                            |
| ------------------------------------------------------ | ------------------------------------------------------- | ------------------------------------- | ---------------------------- | -------------------------------------------------------------------------------------------------------------------------------------------------------------------------------------------------------------------------------------------------------------------------------------------------------------------------------------------------------------------------------------------------------------------------------------------------------------------------------------------------------------------------------------------------------------------------------------------------------------------------------------- |
| **Global**                                             |                                                         |                                       |                              |                                                                                                                                                                                                                                                                                                                                                                                                                                                                                                                                                                                                                                        |
| `agent.host`                                           | `DD_AGENT_HOST`                                         | `String`                              | `127.0.0.1`                  | Hostname of Agent to where trace data will be sent.                                                                                                                                                                                                                                                                                                                                                                                                                                                                                                                                                                                    |
| `agent.port`                                           | `DD_TRACE_AGENT_PORT`                                   | `Integer`                             | `8126`                       | Port of Agent host to where trace data will be sent. If the [Agent configuration](#configuring-trace-data-ingestion) sets `receiver_port` or `DD_APM_RECEIVER_PORT` to something other than the default `8126`, then `DD_TRACE_AGENT_PORT` or `DD_TRACE_AGENT_URL` must match it.                                                                                                                                                                                                                                                                                                                                                      |
|                                                        | `DD_TRACE_AGENT_URL`                                    |                                       | `nil`                        | Sets the URL endpoint where traces are sent. Has priority over `agent.host` and `agent.port`. If the [Agent configuration](#configuring-trace-data-ingestion) sets `receiver_port` or `DD_APM_RECEIVER_PORT` to something other than the default `8126`, then `DD_TRACE_AGENT_PORT` or `DD_TRACE_AGENT_URL` must match it.                                                                                                                                                                                                                                                                                                             |
| `diagnostics.debug`                                    | `DD_TRACE_DEBUG`                                        | `Bool`                                | `false`                      | Enables or disables debug mode. Prints verbose logs. **NOT recommended for production or other sensitive environments.** See [Debugging and diagnostics](#debugging-and-diagnostics) for more details.                                                                                                                                                                                                                                                                                                                                                                                                                                 |
| `diagnostics.startup_logs.enabled`                     | `DD_TRACE_STARTUP_LOGS`                                 | `Bool`                                | `nil`                        | Prints startup configuration and diagnostics to log. For assessing state of tracing at application startup. See [Debugging and diagnostics](#debugging-and-diagnostics) for more details.                                                                                                                                                                                                                                                                                                                                                                                                                                              |
| `env`                                                  | `DD_ENV`                                                | `String`                              | `nil`                        | Your application environment. (e.g. `production`, `staging`, etc.) This value is set as a tag on all traces.                                                                                                                                                                                                                                                                                                                                                                                                                                                                                                                           |
| `service`                                              | `DD_SERVICE`                                            | `String`                              | _Ruby filename_              | Your application's default service name. (e.g. `billing-api`) This value is set as a tag on all traces.                                                                                                                                                                                                                                                                                                                                                                                                                                                                                                                                |
| `tags`                                                 | `DD_TAGS`                                               | `Hash`                                | `nil`                        | Custom tags in value pairs separated by `,` (e.g. `layer:api,team:intake`) These tags are set on all traces. See [Environment and tags](#environment-and-tags) for more details.                                                                                                                                                                                                                                                                                                                                                                                                                                                       |
| `time_now_provider`                                    |                                                         | `Proc`                                | `->{ Time.now }`             | Changes how time is retrieved. See [Setting the time provider](#setting-the-time-provider) for more details.                                                                                                                                                                                                                                                                                                                                                                                                                                                                                                                           |
| `version`                                              | `DD_VERSION`                                            | `String`                              | `nil`                        | Your application version (e.g. `2.5`, `202003181415`, `1.3-alpha`, etc.) This value is set as a tag on all traces.                                                                                                                                                                                                                                                                                                                                                                                                                                                                                                                     |
| `telemetry.enabled`                                    | `DD_INSTRUMENTATION_TELEMETRY_ENABLED`                  | `Bool`                                | `true`                       | Allows you to enable sending telemetry data to Datadog. Can be disabled, as documented [here](https://docs.datadoghq.com/tracing/configure_data_security/#telemetry-collection).                                                                                                                                                                                                                                                                                                                                                                                                                                                       |
| **Tracing**                                            |                                                         |                                       |                              |                                                                                                                                                                                                                                                                                                                                                                                                                                                                                                                                                                                                                                        |
| `tracing.contrib.peer_service_mapping`                 | `DD_TRACE_PEER_SERVICE_MAPPING`                         | `Hash`                                | `nil`                        | Defines remapping of `peer.service` tag across all instrumentation. Provide a list of `old_value1:new_value1, old_value2:new_value2, ...`                                                                                                                                                                                                                                                                                                                                                                                                                                                                                              |
| `tracing.contrib.global_default_service_name.enabled`  | `DD_TRACE_REMOVE_INTEGRATION_SERVICE_NAMES_ENABLED`     | `Bool`                                | `false`                      | Changes the default value for `service_name` to the application service name across all instrumentation                                                                                                                                                                                                                                                                                                                                                                                                                                                                                                                                |
| `tracing.propagation_extract_first`                    | `DD_TRACE_PROPAGATION_EXTRACT_FIRST`                    | `Bool`                                | `false`                      | Exit immediately on the first valid propagation format detected. See [Distributed Tracing](#distributed-tracing) for more details.                                                                                                                                                                                                                                                                                                                                                                                                                                                                                                     |
| `tracing.propagation_style_extract`                    | `DD_TRACE_PROPAGATION_STYLE_EXTRACT`                    | `Array`                               | `['Datadog','tracecontext']` | Distributed tracing propagation formats to extract. Overrides `DD_TRACE_PROPAGATION_STYLE`. See [Distributed Tracing](#distributed-tracing) for more details.                                                                                                                                                                                                                                                                                                                                                                                                                                                                          |
| `tracing.propagation_style_inject`                     | `DD_TRACE_PROPAGATION_STYLE_INJECT`                     | `Array`                               | `['Datadog','tracecontext']` | Distributed tracing propagation formats to inject. Overrides `DD_TRACE_PROPAGATION_STYLE`. See [Distributed Tracing](#distributed-tracing) for more details.                                                                                                                                                                                                                                                                                                                                                                                                                                                                           |
| `tracing.propagation_style`                            | `DD_TRACE_PROPAGATION_STYLE`                            | `Array`                               | `nil`                        | Distributed tracing propagation formats to extract and inject. See [Distributed Tracing](#distributed-tracing) for more details.                                                                                                                                                                                                                                                                                                                                                                                                                                                                                                       |
| `tracing.enabled`                                      | `DD_TRACE_ENABLED`                                      | `Bool`                                | `true`                       | Enables or disables tracing. If set to `false` instrumentation will still run, but no traces are sent to the trace agent.                                                                                                                                                                                                                                                                                                                                                                                                                                                                                                              |
| `tracing.header_tags`                                  | `DD_TRACE_HEADER_TAGS`                                  | `Array`                               | `nil`                        | Record HTTP headers as span tags. See [Applying header tags to root spans][header tags] for more information.                                                                                                                                                                                                                                                                                                                                                                                                                                                                                                                          |
| `tracing.instrument(<integration-name>, <options...>)` |                                                         |                                       |                              | Activates instrumentation for a specific library. See [Integration instrumentation](#integration-instrumentation) for more details.                                                                                                                                                                                                                                                                                                                                                                                                                                                                                                    |
| `tracing.log_injection`                                | `DD_LOGS_INJECTION`                                     | `Bool`                                | `true`                       | Injects [Trace Correlation](#trace-correlation) information into Rails logs if present. Supports the default logger (`ActiveSupport::TaggedLogging`), `lograge`, and `semantic_logger`.                                                                                                                                                                                                                                                                                                                                                                                                                                                |
| `tracing.partial_flush.enabled`                        |                                                         | `Bool`                                | `false`                      | Enables or disables partial flushing. Partial flushing submits completed portions of a trace to the agent. Used when tracing instruments long running tasks (e.g. jobs) with many spans.                                                                                                                                                                                                                                                                                                                                                                                                                                               |
| `tracing.partial_flush.min_spans_threshold`            |                                                         | `Integer`                             | `500`                        | The number of spans that must be completed in a trace before partial flushing submits those completed spans.                                                                                                                                                                                                                                                                                                                                                                                                                                                                                                                           |
| `tracing.sampler`                                      |                                                         | `Datadog::Tracing::Sampling::Sampler` | `nil`                        | Advanced usage only. Sets a custom `Datadog::Tracing::Sampling::Sampler` instance. If provided, the tracer will use this sampler to determine sampling behavior. See [Custom sampling](#custom-sampling) for details.                                                                                                                                                                                                                                                                                                                                                                                                                  |
| `tracing.sampling.default_rate`                        | `DD_TRACE_SAMPLE_RATE`                                  | `Float`                               | `nil`                        | Sets the trace sampling rate between `0.0` (0%) and `1.0` (100%).                                                                                                                                                                                                                                                                                                                                                                                                                                                                                                                                                                      |
| `tracing.sampling.rate_limit`                          | `DD_TRACE_RATE_LIMIT`                                   | `Integer`                             | `100` (per second)           | Sets a maximum number of traces per second to sample. Set a rate limit to avoid the ingestion volume overages in the case of traffic spikes.                                                                                                                                                                                                                                                                                                                                                                                                                                                                                           |
| `tracing.sampling.rules`                               | `DD_TRACE_SAMPLING_RULES`                               | `String`                              | `nil`                        | Sets trace-level sampling rules, matching against the local root span. The format is a `String` with JSON, containing an Array of Objects. Each Object must have a float attribute `sample_rate` (between 0.0 and 1.0, inclusive), and optionally `name`, `service`, `resource`, and `tags` string attributes. `name`, `service`, `resource`, and `tags` control to which traces this sampling rule applies; if they are all absent, then this rule applies to all traces. Rules are evaluted in order of declartion in the array; only the first to match is applied. If none apply, then `tracing.sampling.default_rate` is applied. |
| `tracing.sampling.span_rules`                          | `DD_SPAN_SAMPLING_RULES`,`ENV_SPAN_SAMPLING_RULES_FILE` | `String`                              | `nil`                        | Sets [Single Span Sampling](#single-span-sampling) rules. These rules allow you to keep spans even when their respective traces are dropped.                                                                                                                                                                                                                                                                                                                                                                                                                                                                                           |
| `tracing.trace_id_128_bit_generation_enabled`          | `DD_TRACE_128_BIT_TRACEID_GENERATION_ENABLED`           | `Bool`                                | `true`                       | `true` to generate 128 bits trace ID and `false` to generate 64 bits trace ID                                                                                                                                                                                                                                                                                                                                                                                                                                                                                                                                                          |
| `tracing.report_hostname`                              | `DD_TRACE_REPORT_HOSTNAME`                              | `Bool`                                | `false`                      | Adds hostname tag to traces.                                                                                                                                                                                                                                                                                                                                                                                                                                                                                                                                                                                                           |
| `tracing.test_mode.enabled`                            | `DD_TRACE_TEST_MODE_ENABLED`                            | `Bool`                                | `false`                      | Enables or disables test mode, for use of tracing in test suites.                                                                                                                                                                                                                                                                                                                                                                                                                                                                                                                                                                      |
| `tracing.test_mode.trace_flush`                        |                                                         | `Datadog::Tracing::TraceFlush`        | `nil`                        | Object that determines trace flushing behavior.                                                                                                                                                                                                                                                                                                                                                                                                                                                                                                                                                                                        |

#### Custom logging

By default, all logs are processed by the default Ruby logger. When using Rails, you should see the messages in your application log file.

Datadog client log messages are marked with `[datadog]` so you should be able to isolate them from other messages.

Additionally, it is possible to override the default logger and replace it by a custom one. This is done using the `log` setting.

```ruby
f = File.new("my-custom.log", "w+") # Log messages should go there
Datadog.configure do |c|
  c.logger.instance = Logger.new(f) # Overriding the default logger
  c.logger.level = ::Logger::INFO
end

Datadog.logger.info { "this is typically called by tracing code" }
```

#### Environment and tags

By default, the trace Agent (not this library, but the program running in the background collecting data from various clients) uses the tags set in the Agent config file. You can configure the application to automatically tag your traces and metrics, using the following environment variables:

- `DD_ENV`: Your application environment (e.g. `production`, `staging`, etc.)
- `DD_SERVICE`: Your application's default service name (e.g. `billing-api`)
- `DD_VERSION`: Your application version (e.g. `2.5`, `202003181415`, `1.3-alpha`, etc.)
- `DD_TAGS`: Custom tags in value pairs separated by `,` (e.g. `layer:api,team:intake`)
  - If `DD_ENV`, `DD_SERVICE` or `DD_VERSION` are set, it will override any respective `env`/`service`/`version` tag defined in `DD_TAGS`.
  - If `DD_ENV`, `DD_SERVICE` or `DD_VERSION` are NOT set, tags defined in `DD_TAGS` will be used to populate `env`/`service`/`version` respectively.

These values can also be overridden at the tracer level:

```ruby
Datadog.configure do |c|
  c.service = 'billing-api'
  c.env = 'test'
  c.tags = { 'team' => 'qa' }
  c.version = '1.3-alpha'
end
```

This enables you to set this value on a per application basis, so you can have for example several applications reporting for different environments on the same host.

Tags can also be set directly on individual spans, which will supersede any conflicting tags defined at the application level.

#### Debugging and diagnostics

There are two different suggested means of producing diagnostics for tracing:

##### Enabling debug mode

Switching the library into debug mode will produce verbose, detailed logs about tracing activity, including any suppressed errors. This output can be helpful in identifying errors, or confirming trace output to the Agent.

You can enable this via `diagnostics.debug = true` or `DD_TRACE_DEBUG`.

```ruby
Datadog.configure { |c| c.diagnostics.debug = true }
```

**We do NOT recommend use of this feature in production or other sensitive environments**, as it can be very verbose under load. It's best to use this in a controlled environment where you can control application load.

##### Enabling startup logs

Startup logs produce a report of tracing state when the application is initially configured. This can be helpful for confirming that configuration and instrumentation is activated correctly.

You can enable this via `diagnostics.startup_logs.enabled = true` or `DD_TRACE_STARTUP_LOGS`.

```ruby
Datadog.configure { |c| c.diagnostics.startup_logs.enabled = true }
```

By default, this will be activated whenever `datadog` detects the application is running in a non-development environment.

### Sampling

See [Ingestion Mechanisms](https://docs.datadoghq.com/tracing/trace_pipeline/ingestion_mechanisms/?tab=ruby) for a list of
all the sampling options available.

#### Priority sampling

Priority sampling decides whether to keep a trace by using a priority attribute propagated for distributed traces. Its value indicates to the Agent and the backend about how important the trace is.

The sampler can set the priority to the following values:

- `Datadog::Tracing::Sampling::Ext::Priority::AUTO_REJECT`: the sampler automatically decided to reject the trace.
- `Datadog::Tracing::Sampling::Ext::Priority::AUTO_KEEP`: the sampler automatically decided to keep the trace.

Priority sampling is enabled by default. Enabling it ensures that your sampled distributed traces will be complete. Once enabled, the sampler will automatically assign a priority of 0 or 1 to traces, depending on their service and volume.

You can also set this priority manually to either drop a non-interesting trace or to keep an important one. For that, set the `TraceOperation#sampling_priority` to:

- `Datadog::Tracing::Sampling::Ext::Priority::USER_REJECT`: the user asked to reject the trace.
- `Datadog::Tracing::Sampling::Ext::Priority::USER_KEEP`: the user asked to keep the trace.

When not using [distributed tracing](#distributed-tracing), you may change the priority at any time, as long as the trace incomplete. But it has to be done before any context propagation (fork, RPC calls) to be useful in a distributed context. Changing the priority after the context has been propagated causes different parts of a distributed trace to use different priorities. Some parts might be kept, some parts might be rejected, and this can cause the trace to be partially stored and remain incomplete.

For this reason, if you change the priority, we recommend you do it as early as possible.

To change the sampling priority, you can use the following methods:

```ruby
# Rejects the active trace
Datadog::Tracing.reject!

# Keeps the active trace
Datadog::Tracing.keep!
```

It's safe to use `Datadog::Tracing.reject!` and `Datadog::Tracing.keep!` when no trace is active.

You can also reject a specific trace instance:

```ruby
# First, grab the active trace
trace = Datadog::Tracing.active_trace

# Rejects the trace
trace.reject!

# Keeps the trace
trace.keep!
```

#### Single Span Sampling

You can configure sampling rule that allow you keep spans despite their respective traces being dropped by a trace-level sampling rule.

This allows you to keep important spans when trace-level sampling is applied. Is is not possible to drop spans using Single Span Sampling.

To configure it, see the [Ingestion Mechanisms documentation](https://docs.datadoghq.com/tracing/trace_pipeline/ingestion_mechanisms/?tab=ruby#single-spans).

#### Custom sampling

It's possible to configure a completely custom sampling strategy.

When possible, avoid using custom sampling, and instead use the [Priority sampling API](#priority-sampling) alongside the sampling options provided in [Additional Configuration](#additional-configuration).
This will ensure the highest level of maintainability and the debuggability of your sampling decisions.

When custom sampling is required, there are two possible strategies:

1. [Priority sampling](#priority-sampling), which is the recommended sampling strategy and supports all post-ingestion sampling configurations and reports.

2. Application-side, which can completely prevent a span from being flushed from the Ruby process, but it prevents
   [post-ingestion sampling](https://docs.datadoghq.com/tracing/trace_pipeline/ingestion_controls/) from receiving the data necessary to work correctly.

   This strategy should only be used when the gains in performance and bandwidth reduction are essential to the system.

   If you are use application-side sampling, please let us know by [opening an issue on GitHub](https://github.com/DataDog/dd-trace-rb/issues/new), so we can better understand and support your use case.

You can configure _Custom sampling_ by creating a Ruby object that responds to the methods `sample!` and `sample_rate`:

```ruby
class CustomSampler
   # Sets the trace sampling status.
   #
   # This method *may* modify the `trace`, in case changes are necessary based on the
   # sampling decision (e.g. adding trace tags).
   #
   # @param [Datadog::Tracing::TraceOperation] trace
   # @return [void]
  def sample!(trace)
     # Implement one of the two sampling strategies to record the sampling decision:
     #
     # 1. Priority sampling. Ingestion Controls page will be accurate.
     #   a. Keep span with priority sampling.
     trace.keep!
     #   b. or drop span with priority sampling.
     trace.reject!

     # Or

     # 2. Do not flush span. Ingestion Controls page will be **inaccurate**.
     #    Can save processing time and bandwidth.
     #   a. Flush the span
     trace.sampled = true
     #   b. Do not flush the span
     trace.sampled = false
  end

  # The sampling rate, if this sampler has such concept. Otherwise, `nil`.
  #
  # @param [Datadog::Tracing::TraceOperation] trace
  # @return [Float,nil] sampling ratio between 0.0 and 1.0 (inclusive), or `nil` if not applicable
  def sample_rate(trace)
     # ...
  end
end

Datadog.configure do |c|
  c.tracing.sampler = CustomSampler.new
end
```

See [Additional Configuration](#additional-configuration) for all other sampling options.

### Distributed Tracing

Distributed tracing allows traces to be propagated across multiple instrumented applications so that a request can be presented as a single trace, rather than a separate trace per service.

To trace requests across application boundaries, the following must be propagated between each application:

| Property              | Type    | Description                                                                                                                 |
| --------------------- | ------- | --------------------------------------------------------------------------------------------------------------------------- |
| **Trace ID**          | Integer | ID of the trace. This value should be the same across all requests that belong to the same trace.                           |
| **Parent Span ID**    | Integer | ID of the span in the service originating the request. This value will always be different for each request within a trace. |
| **Sampling Priority** | Integer | Sampling priority level for the trace. This value should be the same across all requests that belong to the same trace.     |

Such propagation can be visualized as:

```
Service A:
  Trace ID:  100000000000000001
  Parent ID: 0
  Span ID:   100000000000000123
  Priority:  1

  |
  | Service B Request:
  |   Metadata:
  |     Trace ID:  100000000000000001
  |     Parent ID: 100000000000000123
  |     Priority:  1
  |
  V

Service B:
  Trace ID:  100000000000000001
  Parent ID: 100000000000000123
  Span ID:   100000000000000456
  Priority:  1

  |
  | Service C Request:
  |   Metadata:
  |     Trace ID:  100000000000000001
  |     Parent ID: 100000000000000456
  |     Priority:  1
  |
  V

Service C:
  Trace ID:  100000000000000001
  Parent ID: 100000000000000456
  Span ID:   100000000000000789
  Priority:  1
```

**Via HTTP**

For HTTP requests between instrumented applications, this trace metadata is propagated by use of HTTP Request headers:

| Property              | Type    | HTTP Header name              |
| --------------------- | ------- | ----------------------------- |
| **Trace ID**          | Integer | `x-datadog-trace-id`          |
| **Parent Span ID**    | Integer | `x-datadog-parent-id`         |
| **Sampling Priority** | Integer | `x-datadog-sampling-priority` |

Such that:

```
Service A:
  Trace ID:  100000000000000001
  Parent ID: 0
  Span ID:   100000000000000123
  Priority:  1

  |
  | Service B HTTP Request:
  |   Headers:
  |     x-datadog-trace-id:          100000000000000001
  |     x-datadog-parent-id:         100000000000000123
  |     x-datadog-sampling-priority: 1
  |
  V

Service B:
  Trace ID:  100000000000000001
  Parent ID: 100000000000000123
  Span ID:   100000000000000456
  Priority:  1

  |
  | Service C HTTP Request:
  |   Headers:
  |     x-datadog-trace-id:          100000000000000001
  |     x-datadog-parent-id:         100000000000000456
  |     x-datadog-sampling-priority: 1
  |
  V

Service C:
  Trace ID:  100000000000000001
  Parent ID: 100000000000000456
  Span ID:   100000000000000789
  Priority:  1
```

#### Distributed header formats

Tracing supports the following distributed trace formats:

- `datadog`
- `tracecontext`: [W3C Trace Context](https://www.w3.org/TR/trace-context/)
- `b3multi`: [B3 multiple-headers](https://github.com/openzipkin/b3-propagation#multiple-headers)
- `b3`: [B3 single-header](https://github.com/openzipkin/b3-propagation#single-header)
- `none`: No-op.

You can enable/disable the use of these formats via `Datadog.configure`:

```ruby
Datadog.configure do |c|
  # List of header formats that should be extracted
  c.tracing.propagation_style_extract = [ 'tracecontext', 'datadog', 'b3' ]

  # List of header formats that should be injected
  c.tracing.propagation_style_inject = [ 'tracecontext', 'datadog' ]
end
```

**Activating distributed tracing for integrations**

Many integrations included in `datadog` support distributed tracing. Distributed tracing is enabled by default in Agent v7 and most versions of Agent v6. If needed, you can activate distributed tracing with configuration settings.

- If your application receives requests from services with distributed tracing activated, you must activate distributed tracing on the integrations that handle these requests (e.g. Rails)
- If your application send requests to services with distributed tracing activated, you must activate distributed tracing on the integrations that send these requests (e.g. Faraday)
- If your application both sends and receives requests implementing distributed tracing, it must activate all integrations that handle these requests.

For more details on how to activate distributed tracing for integrations, see their documentation:

- [Excon](#excon)
- [Faraday](#faraday)
- [Rest Client](#rest-client)
- [Net/HTTP](#nethttp)
- [Rack](#rack)
- [Rails](#rails)
- [Sinatra](#sinatra)
- [http.rb](#httprb)
- [httpclient](#httpclient)
- [httpx](#httpx)

#### Using the HTTP propagator

To make the process of propagating this metadata easier, you can use the `Datadog::Tracing::Contrib::HTTP` module.

On the client:

```ruby
Datadog::Tracing.trace('web.call') do |span, trace|
  # Inject trace headers into request headers (`env` must be a Hash)
  Datadog::Tracing::Contrib::HTTP.inject(trace.to_digest, env)
end
```

On the server:

```ruby
trace_digest = Datadog::Tracing::Contrib::HTTP.extract(request.env)

Datadog::Tracing.trace('web.work', continue_from: trace_digest) do |span|
  # Do web work...
end
```

### HTTP request queuing

Traces that originate from HTTP requests can be configured to include the time spent in a frontend web server or load balancer queue before the request reaches the Ruby application.

This feature is disabled by default. To activate it, you must add an `X-Request-Start` or `X-Queue-Start` header from your web server (i.e., Nginx) before enabling the request queuing feature. The following is an Nginx configuration example:

```
# /etc/nginx/conf.d/ruby_service.conf
server {
    listen 8080;

    location / {
      proxy_set_header X-Request-Start "t=${msec}";
      proxy_pass http://web:3000;
    }
}
```

For Rack-based applications, see the [documentation](#rack) for details.

### Processing Pipeline

Some applications might require that traces be altered or filtered out before they are sent to Datadog. The processing pipeline allows you to create _processors_ to define such behavior.

#### Filtering

You can use the `Datadog::Tracing::Pipeline::SpanFilter` processor to remove spans, when the block evaluates as truthy:

```ruby
Datadog::Tracing.before_flush(
  # Remove spans that match a particular resource
  Datadog::Tracing::Pipeline::SpanFilter.new { |span| span.resource =~ /PingController/ },
  # Remove spans that are trafficked to localhost
  Datadog::Tracing::Pipeline::SpanFilter.new { |span| span.get_tag('host') == 'localhost' }
)
```

#### Processing

You can use the `Datadog::Tracing::Pipeline::SpanProcessor` processor to modify spans:

```ruby
Datadog::Tracing.before_flush(
  # Strip matching text from the resource field
  Datadog::Tracing::Pipeline::SpanProcessor.new { |span| span.resource.gsub!(/password=.*/, '') }
)
```

#### Custom processor

Processors can be any object that responds to `#call` accepting `trace` as an argument (which is an `Array` of `Datadog::Span`s.)

For example, using the short-hand block syntax:

```ruby
Datadog::Tracing.before_flush do |trace|
   # Processing logic...
   trace
end
```

For a custom processor class:

```ruby
class MyCustomProcessor
  def call(trace)
    # Processing logic...
    trace
  end
end

Datadog::Tracing.before_flush(MyCustomProcessor.new)
```

In both cases, the processor method _must_ return the `trace` object; this return value will be passed to the next processor in the pipeline.

#### Caveats

1. Removed spans will not generate trace metrics, affecting monitors and dashboards.
2. Removing a span also removes all children spans from the removed span. This prevents orphan spans in the trace graph.
3. The [debug mode logs](#enabling-debug-mode) reports the state of spans _before_ the Processing Pipeline is executed: modified or removed spans will display their original state in debug mode logs.

### Trace correlation

In many cases, such as logging, it may be useful to correlate trace IDs to other events or data streams, for easier cross-referencing.

#### For logging in Rails applications

##### Automatic

For Rails applications using the default logger (`ActiveSupport::TaggedLogging`), `lograge` or `semantic_logger`, trace correlation injection is enabled by default.

It can be disabled by setting the environment variable `DD_LOGS_INJECTION=false`.

#### For logging in Ruby applications

To add correlation IDs to your logger, add a log formatter which retrieves the correlation IDs with `Datadog::Tracing.correlation`, then add them to the message.

To properly correlate with Datadog logging, be sure the following is present in the log message, in order as they appear:

- `dd.env=<ENV>`: Where `<ENV>` is equal to `Datadog::Tracing.correlation.env`. Omit if no environment is configured.
- `dd.service=<SERVICE>`: Where `<SERVICE>` is equal to `Datadog::Tracing.correlation.service`. Omit if no default service name is configured.
- `dd.version=<VERSION>`: Where `<VERSION>` is equal to `Datadog::Tracing.correlation.version`. Omit if no application version is configured.
- `dd.trace_id=<TRACE_ID>`: Where `<TRACE_ID>` is equal to `Datadog::Tracing.correlation.trace_id` or `0` if no trace is active during logging.
- `dd.span_id=<SPAN_ID>`: Where `<SPAN_ID>` is equal to `Datadog::Tracing.correlation.span_id` or `0` if no trace is active during logging.

`Datadog::Tracing.log_correlation` will return `dd.env=<ENV> dd.service=<SERVICE> dd.version=<VERSION> dd.trace_id=<TRACE_ID> dd.span_id=<SPAN_ID>`.

If a trace is not active and the application environment & version is not configured, it will return `dd.env= dd.service= dd.version= dd.trace_id=0 dd.span_id=0`.

An example of this in practice:

```ruby
require 'datadog'
require 'logger'

ENV['DD_ENV'] = 'production'
ENV['DD_SERVICE'] = 'billing-api'
ENV['DD_VERSION'] = '2.5.17'

logger = Logger.new(STDOUT)
logger.progname = 'my_app'
logger.formatter  = proc do |severity, datetime, progname, msg|
  "[#{datetime}][#{progname}][#{severity}][#{Datadog::Tracing.log_correlation}] #{msg}\n"
end

# When no trace is active
logger.warn('This is an untraced operation.')
# [2019-01-16 18:38:41 +0000][my_app][WARN][dd.env=production dd.service=billing-api dd.version=2.5.17 dd.trace_id=0 dd.span_id=0] This is an untraced operation.

# When a trace is active
Datadog::Tracing.trace('my.operation') { logger.warn('This is a traced operation.') }
# [2019-01-16 18:38:41 +0000][my_app][WARN][dd.env=production dd.service=billing-api dd.version=2.5.17 dd.trace_id=8545847825299552251 dd.span_id=3711755234730770098] This is a traced operation.
```

### Configuring the transport layer

By default, `datadog` will connect to the Agent using the first available settings in the listed priority:

1. Through any explicitly provided configuration settings (hostname/port/transport)
2. Through Unix Domain Socket (UDS) located at `/var/run/datadog/apm.socket`
3. Through HTTP over TCP to `127.0.0.1:8126`

However, the tracer can be configured to send its trace data to alternative destinations, or by alternative protocols.

#### Changing default Agent hostname and port

To change the Agent host or port, provide `DD_AGENT_HOST` and `DD_TRACE_AGENT_PORT`.

OR within a `Datadog.configure` block, provide the following settings:

```ruby
Datadog.configure do |c|
  c.agent.host = '127.0.0.1'
  c.agent.port = 8126
end
```

See [Additional Configuration](#additional-configuration) for more details.

#### Agent connection methods

The agent supports communication via TCP or Unix Domain Socket (UDS). The tracer will automatically detect the agent's
connection method based on the configuration provided.

##### TCP

The tracer will connect to the agent via TCP if the `host` and `port` are set, or if `HTTP/HTTPS` is specified as the
protocol in `DD_TRACE_AGENT_URL`. TCP is the default connection method.

##### Unix Domain Socket (UDS)

To use, first configure your trace Agent to listen by Unix socket, then configure the tracer with:

```ruby
Datadog.configure do |c|
  # Provide local path to trace Agent Unix socket
  c.agent.uds_path = '/tmp/ddagent/trace.sock'
end
```

You can also define the UDS path using the `DD_TRACE_AGENT_URL` environment variable by setting the protocol to `unix`:

```bash
DD_TRACE_AGENT_URL=unix:///tmp/ddagent/trace.sock
```

Note: You cannot mix UDS and TCP configurations. If you set `c.agent.uds_path`, you must not set `c.agent.host`
or `c.agent.port`.

#### Transporting in Test Mode

When test mode is enabled, the tracer uses a `Test` adapter for no-op transport that can optionally buffer requests in
test suites or other non-production environments. It is configured by setting `c.tracing.test_mode.enabled` to true.
This mode only works for tracing.

```ruby
Datadog.configure do |c|
  c.tracing.test_mode.enabled = true
end
```

### Setting the time provider

By default, tracing uses a monotonic clock to measure the duration of spans, and timestamps (`->{ Time.now }`) for the start and end time.

When testing, it might be helpful to use a different time provider.

To change the function that provides timestamps, configure the following:

```ruby
Datadog.configure do |c|
  # For Timecop, for example, `->{ Time.now_without_mock_time }` allows the tracer to use the real wall time.
  c.time_now_provider = -> { Time.now_without_mock_time }
end
```

Span duration calculation will still use the system monotonic clock when available, thus not being affected by this setting.

### Metrics

The tracer and its integrations can produce some additional metrics that can provide useful insight into the performance of your application. These metrics are collected with `dogstatsd-ruby`, and can be sent to the same Datadog agent to which you send your traces.

To configure your application for metrics collection:

1. [Configure your Datadog Agent for StatsD](https://docs.datadoghq.com/developers/dogstatsd/#setup)
2. Add `gem 'dogstatsd-ruby', '~> 5.3'` to your Gemfile

#### For application runtime

If runtime metrics are configured, the trace library will automatically collect and send metrics about the health of your application.

To configure runtime metrics, add the following configuration:

```ruby
# config/initializers/datadog.rb
require 'datadog/statsd'
require 'datadog'

Datadog.configure do |c|
  # To enable runtime metrics collection, set `true`. Defaults to `false`
  # You can also set DD_RUNTIME_METRICS_ENABLED=true to configure this.
  c.runtime_metrics.enabled = true

  # Optionally, you can configure the Statsd instance used for sending runtime metrics.
  # Statsd is automatically configured with default settings if `dogstatsd-ruby` is available.
  # You can configure with host and port of Datadog Agent; defaults to 'localhost:8125'.
  c.runtime_metrics.statsd = Datadog::Statsd.new
end
```

See the [Dogstatsd documentation](https://www.rubydoc.info/github/DataDog/dogstatsd-ruby/master/frames) for more details about configuring `Datadog::Statsd`.

The stats are VM specific and will include:

| Name                                        | Type    | Description                                                                                           | Available on                                                                                    |
| ------------------------------------------- | ------- | ----------------------------------------------------------------------------------------------------- | ----------------------------------------------------------------------------------------------- |
| `runtime.ruby.class_count`                  | `gauge` | Number of classes in memory space.                                                                    | CRuby                                                                                           |
| `runtime.ruby.gc.*`                         | `gauge` | Garbage collection statistics: collected from `GC.stat`.                                              | All runtimes                                                                                    |
| `runtime.ruby.yjit.*`                       | `gauge` | YJIT statistics collected from `RubyVM::YJIT.runtime_stats`.                                          | CRuby (if enabled)                                                                              |
| `runtime.ruby.thread_count`                 | `gauge` | Number of threads.                                                                                    | All runtimes                                                                                    |
| `runtime.ruby.global_constant_state`        | `gauge` | Global constant cache generation.                                                                     | CRuby ≤ 3.1                                                                                     |
| `runtime.ruby.global_method_state`          | `gauge` | [Global method cache generation.](https://tenderlovemaking.com/2015/12/23/inline-caching-in-mri.html) | [CRuby 2.x](https://docs.ruby-lang.org/en/3.0.0/NEWS_md.html#label-Implementation+improvements) |
| `runtime.ruby.constant_cache_invalidations` | `gauge` | Constant cache invalidations.                                                                         | CRuby ≥ 3.2                                                                                     |
| `runtime.ruby.constant_cache_misses`        | `gauge` | Constant cache misses.                                                                                | CRuby ≥ 3.2                                                                                     |

In addition, all metrics include the following tags:

| Name       | Description                                        |
| ---------- | -------------------------------------------------- |
| `language` | Programming language traced. (e.g. `ruby`)         |
| `service`  | List of services this associated with this metric. |

### Profiling

`datadog` can produce profiles that measure method-level application resource usage within production environments. These profiles can give insight into resources spent in Ruby code outside of existing trace instrumentation.

**Setup**

To get started with profiling, follow the [Enabling the Ruby Profiler](https://docs.datadoghq.com/tracing/profiler/enabling/ruby/) guide.

#### Troubleshooting

If you run into issues with profiling, please check the [Profiler Troubleshooting Guide](https://docs.datadoghq.com/tracing/profiler/profiler_troubleshooting/?code-lang=ruby).

#### Profiling Resque jobs

When profiling [Resque](https://github.com/resque/resque) jobs, you should set the `RUN_AT_EXIT_HOOKS=1` option described in the [Resque](https://github.com/resque/resque/blob/v2.0.0/docs/HOOKS.md#worker-hooks) documentation.

Without this flag, profiles for short-lived Resque jobs will not be available as Resque kills worker processes before they have a chance to submit this information.

## Known issues and suggested configurations

### Payload too large

By default, Datadog limits the size of trace payloads to prevent memory overhead within instrumented applications. As a result, traces containing thousands of operations may not be sent to Datadog.

If traces are missing, enable [debug mode](#debugging-and-diagnostics) to check if messages containing `"Dropping trace. Payload too large"` are logged.

Since debug mode is verbose, **Datadog does not recommend leaving this enabled or enabling this in production.** Disable it after confirming. You can inspect the [Datadog Agent logs](https://docs.datadoghq.com/agent/guide/agent-log-files/) for similar messages.

If you have confirmed that traces are dropped due to large payloads, then enable the [partial_flush](#additional-configuration) setting to break down large traces into smaller chunks.

### Stack level too deep

Datadog tracing collects trace data by adding instrumentation into other common libraries (e.g. Rails, Rack, etc.) Some libraries provide APIs to add this instrumentation, but some do not. In order to add instrumentation into libraries lacking an instrumentation API, Datadog uses a technique called "monkey-patching" to modify the code of that library.

In Ruby version 1.9.3 and earlier, "monkey-patching" often involved the use of [`alias_method`](https://ruby-doc.org/core-3.0.0/Module.html#method-i-alias_method), also known as _method rewriting_, to destructively replace existing Ruby methods. However, this practice would often create conflicts & errors if two libraries attempted to "rewrite" the same method. (e.g. two different APM packages trying to instrument the same method.)

In Ruby 2.0, the [`Module#prepend`](https://ruby-doc.org/core-3.0.0/Module.html#method-i-prepend) feature was introduced. This feature avoids destructive method rewriting and allows multiple "monkey patches" on the same method. Consequently, it has become the safest, preferred means to "monkey patch" code.

Datadog instrumentation almost exclusively uses the `Module#prepend` feature to add instrumentation non-destructively. However, some other libraries (typically those supporting Ruby < 2.0) still use `alias_method` which can create conflicts with Datadog instrumentation, often resulting in `SystemStackError` or `stack level too deep` errors.

As the implementation of `alias_method` exists within those libraries, Datadog generally cannot fix them. However, some libraries have known workarounds:

- `rack-mini-profiler`: [Net::HTTP stack level too deep errors](https://github.com/MiniProfiler/rack-mini-profiler#nethttp-stack-level-too-deep-errors).

For libraries without a known workaround, consider removing the library using `alias` or `Module#alias_method` or separating libraries into different environments for testing.

For any further questions or to report an occurrence of this issue, please [reach out to Datadog support](https://docs.datadoghq.com/help)

### Resque workers hang on exit

Resque's default of forking a process per job can, in rare situations, result in resque processes hanging on exit when instrumented with `datadog`.

As a workaround, we recommend setting the `FORK_PER_JOB` environment variable to `false` to disable this behavior.

See [this issue](https://github.com/DataDog/dd-trace-rb/issues/3015) for a discussion of the problem.

<!---->

[header tags]: https://docs.datadoghq.com/tracing/configure_data_security/#applying-header-tags-to-root-spans
[1]: https://docs.datadoghq.com/tracing/trace_collection/compatibility/ruby/
[2]: https://docs.datadoghq.com/tracing/trace_collection/compatibility/ruby#integrations<|MERGE_RESOLUTION|>--- conflicted
+++ resolved
@@ -855,21 +855,13 @@
 
 The `instrument :graphql` method accepts the following parameters. Additional options can be substituted in for `options`:
 
-<<<<<<< HEAD
-| Key                      | Type     | Description                                                                                                                                                                                                     | Default          |
-| ------------------------ | -------- | --------------------------------------------------------------------------------------------------------------------------------------------------------------------------------------------------------------- | ---------------- |
-| `schemas`                | `Array`  | Array of `GraphQL::Schema` objects (that support class-based schema only) to trace. If you do not provide any, then tracing will applied to all the schemas.                                                    | `[]`             |
-| `with_unified_tracer`    | `Bool`   | Enable to instrument with `UnifiedTrace` tracer, enabling support for API Catalog. `with_deprecated_tracer` has priority over this. Default is `false`, using `GraphQL::Tracing::DataDogTrace` (Added in v2.2)  | `false`          |
-| `with_deprecated_tracer` | `Bool`   | Enable to instrument with deprecated `GraphQL::Tracing::DataDogTracing`. This has priority over `with_unified_tracer`. Default is `false`, using `GraphQL::Tracing::DataDogTrace`                               | `false`          |
-| `service_name`           | `String` | Service name used for graphql instrumentation                                                                                                                                                                   | `'ruby-graphql'` |
-=======
 | Key                      | Env Var | Type     | Description                                                                                                                                                  | Default          |
 | ------------------------ | - | ------- | ------------------------------------------------------------------------------------------------------------------------------------------------------------ | ---------------- |
 | `enabled` | `DD_TRACE_GRAPHQL_ENABLED` | `Bool` | Whether the integration should create spans. | `true` |
 | `schemas`                | | `Array`  | Array of `GraphQL::Schema` objects (that support class-based schema only) to trace. If you do not provide any, then tracing will applied to all the schemas. | `[]`             |
+| `with_unified_tracer`    | | `Bool`   | Enable to instrument with `UnifiedTrace` tracer, enabling support for API Catalog. `with_deprecated_tracer` has priority over this. Default is `false`, using `GraphQL::Tracing::DataDogTrace` (Added in v2.2)  | `false` |
 | `with_deprecated_tracer` | | `Bool`   | Enable to instrument with deprecated `GraphQL::Tracing::DataDogTracing`. Default is `false`, using `GraphQL::Tracing::DataDogTrace`                          | `false`          |
 | `service_name`           | | `String` | Service name used for graphql instrumentation                                                                                                                | `'ruby-graphql'` |
->>>>>>> af37fb67
 
 **Manually configuring GraphQL schemas**
 
