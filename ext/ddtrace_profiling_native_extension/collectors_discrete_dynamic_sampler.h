#pragma once

#include <stdbool.h>
#include <stddef.h>

#include <ruby.h>

// A sampler that will sample discrete events based on the overhead of their
// sampling.
//
// NOTE: For performance reasons, this sampler does systematic sampling via
//       sampling intervals/skips that are dynamically adjusted over time.
//       It will not perform truly random sampling by "throwing a coin" at
//       every event and is thus, in theory, susceptible to some pattern
//       biases. In practice, the dynamic readjustment of sampling interval
//       and randomized starting point should help with avoiding heavy biases.
typedef struct discrete_dynamic_sampler {
  // --- Config ---
  // Name of this sampler for debug logs.
  const char *debug_name;
  // Value in the range ]0, 100] representing the % of time we're willing to dedicate
  // to sampling.
  double target_overhead;

  // -- Reference State ---
  // Moving average of how many events per ns we saw over the recent past.
  double events_per_ns;
  // Moving average of the sampling time of each individual event.
  long sampling_time_ns;
  // Sampling probability being applied by this sampler.
  double sampling_probability;
  // Sampling interval/skip that drives the systematic sampling done by this sampler.
  // NOTE: This is an inverted view of the probability.
  // NOTE: A value of 0 works as +inf, effectively disabling sampling (to align with probability=0)
  unsigned long sampling_interval;
  // If this sampler is in an error state, this field contains the error reason.
  // Otherwise, NULL.
  const char* error;
  // Max allowed value for an individual sampling time measurement.
  long max_sampling_time_ns;

  // -- Sampling State --
  // How many events have we seen since we last decided to sample.
  unsigned long events_since_last_sample;
  // Captures the time at which the last true-returning call to should_sample happened.
  // This is used in after_sample to understand the total sample time.
  long sample_start_time_ns;

  // -- Adjustment State --
  // Has this sampler already ran for at least one complete adjustment window?
  bool has_completed_full_adjustment_window;
  // Time at which we last readjust our sampling parameters.
  long last_readjust_time_ns;
  // How many events have we seen since the last readjustment.
  unsigned long events_since_last_readjustment;
  // How many samples have we seen since the last readjustment.
  unsigned long samples_since_last_readjustment;
  // How much time have we spent sampling since the last readjustment.
  unsigned long sampling_time_since_last_readjustment_ns;
  // A negative number that we add to target_overhead to serve as extra padding to
  // try and mitigate observed overshooting of max sampling time.
  double target_overhead_adjustment;

  // -- Interesting stats --
  unsigned long sampling_time_clamps;
} discrete_dynamic_sampler;


// Init a new sampler with sane defaults.
<<<<<<< HEAD
//
// @return null if successful, a non-null string with the error message otherwise.
const char* discrete_dynamic_sampler_init(discrete_dynamic_sampler *sampler, const char *debug_name);

// Reset a sampler, clearing all stored state.
//
// @return null if successful, a non-null string with the error message otherwise.
const char* discrete_dynamic_sampler_reset(discrete_dynamic_sampler *sampler);
=======
void discrete_dynamic_sampler_init(discrete_dynamic_sampler *sampler, const char *debug_name, long now_ns);

// Reset a sampler, clearing all stored state.
void discrete_dynamic_sampler_reset(discrete_dynamic_sampler *sampler, long now_ns);
>>>>>>> 52d8d437

// Sets a new target_overhead for the provided sampler, resetting it in the process.
// @param target_overhead A double representing the percentage of total time we are
//        willing to use as overhead for the resulting sampling. Values are expected
//        to be in the range ]0.0, 100.0].
<<<<<<< HEAD
// @return null if successful, a non-null string with the error message otherwise.
const char* discrete_dynamic_sampler_set_overhead_target_percentage(discrete_dynamic_sampler *sampler, double target_overhead);

// Result of call to should_sample.
typedef struct {
  // True if the event associated with this decision should be sampled, false otherwise.
  // NOTE: If true is returned we implicitly assume the start of a sampling operation
  //       and it is expected that a follow-up after_sample call is issued.
  bool should_sample;
  // Null if successful, a non-null string with the error message otherwise.
  const char *error;
} discrete_dynamic_sampler_should_sample_result;

// Make a sampling decision.
//
// @return An instance of `discrete_dynamic_sampler_should_sample_result` with the sampling
//         decision.
discrete_dynamic_sampler_should_sample_result discrete_dynamic_sampler_should_sample(discrete_dynamic_sampler *sampler);

// Result of call to after_sample.
typedef struct {
  // How long the sampling operation we just finished took, in nanoseconds.
  long sampling_time_ns;
  // Null if successful, a non-null string with the error message otherwise.
  const char *error;
} discrete_dynamic_sampler_after_sample_result;

// Signal the end of a sampling operation.
//
// @return An instance of `discrete_dynamic_sampler_after_sample_result` with the
//         summary of the sampling operation.
discrete_dynamic_sampler_after_sample_result discrete_dynamic_sampler_after_sample(discrete_dynamic_sampler *sampler);
=======
void discrete_dynamic_sampler_set_overhead_target_percentage(discrete_dynamic_sampler *sampler, double target_overhead, long now_ns);

// Make a sampling decision.
//
// @return True if the event associated with this decision should be sampled, false
//         otherwise.
//
// NOTE: If true is returned we implicitly assume the start of a sampling operation
//       and it is expected that a follow-up after_sample call is issued.
bool discrete_dynamic_sampler_should_sample(discrete_dynamic_sampler *sampler, long now_ns);

// Signal the end of a sampling operation.
//
// @return Sampling time in nanoseconds for the sample operation we just finished.
long discrete_dynamic_sampler_after_sample(discrete_dynamic_sampler *sampler, long now_ns);
>>>>>>> 52d8d437

// Retrieve the current sampling probability ([0.0, 100.0]) being applied by this sampler.
double discrete_dynamic_sampler_probability(discrete_dynamic_sampler *sampler);

// Retrieve the current number of events seen since last sample.
unsigned long discrete_dynamic_sampler_events_since_last_sample(discrete_dynamic_sampler *sampler);

// Return a Ruby hash containing a snapshot of this sampler's interesting state at calling time.
// WARN: This allocates in the Ruby VM and therefore should not be called without the
//       VM lock or during GC.
VALUE discrete_dynamic_sampler_state_snapshot(discrete_dynamic_sampler *sampler);

// Testing-only function to force a failure mode on the provided sampler.
void discrete_dynamic_sampler_testing_force_fail(discrete_dynamic_sampler *sampler);<|MERGE_RESOLUTION|>--- conflicted
+++ resolved
@@ -67,60 +67,15 @@
 
 
 // Init a new sampler with sane defaults.
-<<<<<<< HEAD
-//
-// @return null if successful, a non-null string with the error message otherwise.
-const char* discrete_dynamic_sampler_init(discrete_dynamic_sampler *sampler, const char *debug_name);
-
-// Reset a sampler, clearing all stored state.
-//
-// @return null if successful, a non-null string with the error message otherwise.
-const char* discrete_dynamic_sampler_reset(discrete_dynamic_sampler *sampler);
-=======
 void discrete_dynamic_sampler_init(discrete_dynamic_sampler *sampler, const char *debug_name, long now_ns);
 
 // Reset a sampler, clearing all stored state.
 void discrete_dynamic_sampler_reset(discrete_dynamic_sampler *sampler, long now_ns);
->>>>>>> 52d8d437
 
 // Sets a new target_overhead for the provided sampler, resetting it in the process.
 // @param target_overhead A double representing the percentage of total time we are
 //        willing to use as overhead for the resulting sampling. Values are expected
 //        to be in the range ]0.0, 100.0].
-<<<<<<< HEAD
-// @return null if successful, a non-null string with the error message otherwise.
-const char* discrete_dynamic_sampler_set_overhead_target_percentage(discrete_dynamic_sampler *sampler, double target_overhead);
-
-// Result of call to should_sample.
-typedef struct {
-  // True if the event associated with this decision should be sampled, false otherwise.
-  // NOTE: If true is returned we implicitly assume the start of a sampling operation
-  //       and it is expected that a follow-up after_sample call is issued.
-  bool should_sample;
-  // Null if successful, a non-null string with the error message otherwise.
-  const char *error;
-} discrete_dynamic_sampler_should_sample_result;
-
-// Make a sampling decision.
-//
-// @return An instance of `discrete_dynamic_sampler_should_sample_result` with the sampling
-//         decision.
-discrete_dynamic_sampler_should_sample_result discrete_dynamic_sampler_should_sample(discrete_dynamic_sampler *sampler);
-
-// Result of call to after_sample.
-typedef struct {
-  // How long the sampling operation we just finished took, in nanoseconds.
-  long sampling_time_ns;
-  // Null if successful, a non-null string with the error message otherwise.
-  const char *error;
-} discrete_dynamic_sampler_after_sample_result;
-
-// Signal the end of a sampling operation.
-//
-// @return An instance of `discrete_dynamic_sampler_after_sample_result` with the
-//         summary of the sampling operation.
-discrete_dynamic_sampler_after_sample_result discrete_dynamic_sampler_after_sample(discrete_dynamic_sampler *sampler);
-=======
 void discrete_dynamic_sampler_set_overhead_target_percentage(discrete_dynamic_sampler *sampler, double target_overhead, long now_ns);
 
 // Make a sampling decision.
@@ -136,7 +91,6 @@
 //
 // @return Sampling time in nanoseconds for the sample operation we just finished.
 long discrete_dynamic_sampler_after_sample(discrete_dynamic_sampler *sampler, long now_ns);
->>>>>>> 52d8d437
 
 // Retrieve the current sampling probability ([0.0, 100.0]) being applied by this sampler.
 double discrete_dynamic_sampler_probability(discrete_dynamic_sampler *sampler);
