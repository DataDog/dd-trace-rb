--- conflicted
+++ resolved
@@ -372,17 +372,4 @@
 // Called by Ruby when it wants to interrupt call_exporter_without_gvl above, e.g. when the app wants to exit cleanly
 static void interrupt_exporter_call(void *cancel_token) {
   ddog_CancellationToken_cancel((ddog_CancellationToken *) cancel_token);
-<<<<<<< HEAD
-}
-
-static VALUE ddtrace_version(void) {
-  VALUE ddtrace_module = rb_const_get(rb_cObject, rb_intern("Datadog"));
-  ENFORCE_TYPE(ddtrace_module, T_MODULE);
-  VALUE version_module = rb_const_get(ddtrace_module, rb_intern("VERSION"));
-  ENFORCE_TYPE(version_module, T_MODULE);
-  VALUE version_string = rb_const_get(version_module, rb_intern("STRING"));
-  ENFORCE_TYPE(version_string, T_STRING);
-  return version_string;
-=======
->>>>>>> 210ed968
 }