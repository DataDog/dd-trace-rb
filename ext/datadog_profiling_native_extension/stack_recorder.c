--- conflicted
+++ resolved
@@ -380,11 +380,7 @@
   ddog_Timespec start_timestamp = system_epoch_now_timespec();
 
   ddog_prof_Profile_NewResult slot_one_profile_result =
-<<<<<<< HEAD
-    ddog_prof_Profile_with_string_storage(sample_types, NULL /* period is optional */, NULL /* start_time is optional */, state->string_storage);
-=======
-    ddog_prof_Profile_new(sample_types, NULL /* period is optional */);
->>>>>>> 60d42f9d
+    ddog_prof_Profile_with_string_storage(sample_types, NULL /* period is optional */, state->string_storage);
 
   if (slot_one_profile_result.tag == DDOG_PROF_PROFILE_NEW_RESULT_ERR) {
     rb_raise(rb_eRuntimeError, "Failed to initialize slot one profile: %"PRIsVALUE, get_error_details_and_drop(&slot_one_profile_result.err));
@@ -393,11 +389,7 @@
   state->profile_slot_one = (profile_slot) { .profile = slot_one_profile_result.ok, .start_timestamp = start_timestamp };
 
   ddog_prof_Profile_NewResult slot_two_profile_result =
-<<<<<<< HEAD
-    ddog_prof_Profile_with_string_storage(sample_types, NULL /* period is optional */, NULL /* start_time is optional */, state->string_storage);
-=======
-    ddog_prof_Profile_new(sample_types, NULL /* period is optional */);
->>>>>>> 60d42f9d
+    ddog_prof_Profile_with_string_storage(sample_types, NULL /* period is optional */, state->string_storage);
 
   if (slot_two_profile_result.tag == DDOG_PROF_PROFILE_NEW_RESULT_ERR) {
     // Note: No need to take any special care of slot one, it'll get cleaned up by stack_recorder_typed_data_free
@@ -589,30 +581,20 @@
     return rb_ary_new_from_args(2, error_symbol, get_error_details_and_drop(&serialized_profile.err));
   }
 
-  // Note: If we got here, the profile serialized correctly. Don't raise exceptions until
-  // `ddog_prof_EncodedProfile_drop` gets called, as otherwise the memory will leak, and profiles can be a few megabytes.
-
+  // Note: If we got here, the profile serialized correctly.
+  // Once we wrap this into a Ruby object, our `EncodedProfile` class will automatically manage memory for it and we
+  // can raise exceptions without worrying about leaking the profile.
   state->stats_lifetime.serialization_successes++;
-
-  // Once we wrap this into a Ruby object, our `EncodedProfile` class will automatically manage memory for it
   VALUE encoded_profile = from_ddog_prof_EncodedProfile(serialized_profile.ok);
-
-<<<<<<< HEAD
-  // It's now OK to again do things that can trigger exceptions
 
   ddog_prof_MaybeError result = args.advance_gen_result;
   if (result.tag == DDOG_PROF_OPTION_ERROR_SOME_ERROR) {
     rb_raise(rb_eRuntimeError, "Failed to advance string storage gen: %"PRIsVALUE, get_error_details_and_drop(&result.some));
   }
 
-  VALUE start = ruby_time_from(ddprof_start);
-  VALUE finish = ruby_time_from(ddprof_finish);
-  VALUE profile_stats = build_profile_stats(args.slot, args.serialize_no_gvl_time_ns, heap_iteration_prep_time_ns, args.heap_profile_build_time_ns);
-=======
   VALUE start = ruby_time_from(args.slot->start_timestamp);
   VALUE finish = ruby_time_from(finish_timestamp);
-  VALUE profile_stats = build_profile_stats(args.slot, serialization_time_ns, heap_iteration_prep_time_ns, args.heap_profile_build_time_ns);
->>>>>>> 60d42f9d
+  VALUE profile_stats = build_profile_stats(args.slot, args.serialize_no_gvl_time_ns, heap_iteration_prep_time_ns, args.heap_profile_build_time_ns);
 
   return rb_ary_new_from_args(2, ok_symbol, rb_ary_new_from_args(4, start, finish, encoded_profile, profile_stats));
 }
@@ -807,13 +789,8 @@
   args->heap_profile_build_time_ns = monotonic_wall_time_now_ns(DO_NOT_RAISE_ON_FAILURE) - serialize_no_gvl_start_time_ns;
 
   // Note: The profile gets reset by the serialize call
-<<<<<<< HEAD
-  args->result = ddog_prof_Profile_serialize(&args->slot->profile, &args->finish_timestamp, NULL /* duration_nanos is optional */, NULL /* start_time is optional */);
+  args->result = ddog_prof_Profile_serialize(&args->slot->profile, &args->slot->start_timestamp, &args->finish_timestamp);
   args->advance_gen_result = ddog_prof_ManagedStringStorage_advance_gen(args->state->string_storage);
-
-=======
-  args->result = ddog_prof_Profile_serialize(&args->slot->profile, &args->slot->start_timestamp, &args->finish_timestamp);
->>>>>>> 60d42f9d
   args->serialize_ran = true;
   args->serialize_no_gvl_time_ns = long_max_of(0, monotonic_wall_time_now_ns(DO_NOT_RAISE_ON_FAILURE) - serialize_no_gvl_start_time_ns);
 
@@ -959,43 +936,8 @@
   return Qtrue;
 }
 
-<<<<<<< HEAD
-static void reset_profile_slot(profile_slot *slot, ddog_Timespec *start_time /* Can be null */) {
-  ddog_prof_Profile_Result reset_result = ddog_prof_Profile_reset(&slot->profile, start_time);
-=======
-static VALUE _native_check_heap_hashes(DDTRACE_UNUSED VALUE _self, VALUE locations) {
-  ENFORCE_TYPE(locations, T_ARRAY);
-  size_t locations_len = rb_array_len(locations);
-  ddog_prof_Location locations_arr[locations_len];
-  for (size_t i = 0; i < locations_len; i++) {
-    VALUE location = rb_ary_entry(locations, i);
-    ENFORCE_TYPE(location, T_ARRAY);
-    VALUE name = rb_ary_entry(location, 0);
-    VALUE filename = rb_ary_entry(location, 1);
-    VALUE line = rb_ary_entry(location, 2);
-    ENFORCE_TYPE(name, T_STRING);
-    ENFORCE_TYPE(filename, T_STRING);
-    ENFORCE_TYPE(line, T_FIXNUM);
-    locations_arr[i] = (ddog_prof_Location) {
-      .line = line,
-        .function = (ddog_prof_Function) {
-          .name = char_slice_from_ruby_string(name),
-          .filename = char_slice_from_ruby_string(filename),
-        }
-    };
-  }
-  ddog_prof_Slice_Location ddog_locations = {
-    .len = locations_len,
-    .ptr = locations_arr,
-  };
-  heap_recorder_testonly_assert_hash_matches(ddog_locations);
-
-  return Qnil;
-}
-
 static void reset_profile_slot(profile_slot *slot, ddog_Timespec start_timestamp) {
   ddog_prof_Profile_Result reset_result = ddog_prof_Profile_reset(&slot->profile);
->>>>>>> 60d42f9d
   if (reset_result.tag == DDOG_PROF_PROFILE_RESULT_ERR) {
     rb_raise(rb_eRuntimeError, "Failed to reset profile: %"PRIsVALUE, get_error_details_and_drop(&reset_result.err));
   }
@@ -1116,7 +1058,7 @@
   }
 
   ddog_prof_Slice_ValueType sample_types = {.ptr = all_value_types, .len = ALL_VALUE_TYPES_COUNT};
-  ddog_prof_Profile_NewResult profile = ddog_prof_Profile_with_string_storage(sample_types, NULL, NULL, string_storage.ok);
+  ddog_prof_Profile_NewResult profile = ddog_prof_Profile_with_string_storage(sample_types, NULL, string_storage.ok);
 
   if (profile.tag == DDOG_PROF_PROFILE_NEW_RESULT_ERR) {
     rb_raise(rb_eRuntimeError, "Failed to initialize profile: %"PRIsVALUE, get_error_details_and_drop(&profile.err));
@@ -1157,7 +1099,8 @@
   }
 
   ddog_Timespec finish_timestamp = system_epoch_now_timespec();
-  ddog_prof_Profile_SerializeResult serialize_result = ddog_prof_Profile_serialize(&profile.ok, &finish_timestamp, NULL, NULL);
+  ddog_Timespec start_timestamp = {.seconds = finish_timestamp.seconds - 60};
+  ddog_prof_Profile_SerializeResult serialize_result = ddog_prof_Profile_serialize(&profile.ok, &start_timestamp, &finish_timestamp);
 
   if (serialize_result.tag == DDOG_PROF_PROFILE_SERIALIZE_RESULT_ERR) {
     rb_raise(rb_eRuntimeError, "Failed to serialize: %"PRIsVALUE, get_error_details_and_drop(&serialize_result.err));
@@ -1169,7 +1112,7 @@
     rb_raise(rb_eRuntimeError, "Failed to advance string storage gen: %"PRIsVALUE, get_error_details_and_drop(&advance_gen_result.some));
   }
 
-  VALUE encoded_pprof_1 = ruby_string_from_vec_u8(serialize_result.ok.buffer);
+  VALUE encoded_pprof_1 = from_ddog_prof_EncodedProfile(serialize_result.ok);
 
   result = ddog_prof_Profile_add(
     &profile.ok,
@@ -1185,13 +1128,13 @@
     rb_raise(rb_eArgError, "Failed to record sample: %"PRIsVALUE, get_error_details_and_drop(&result.err));
   }
 
-  serialize_result = ddog_prof_Profile_serialize(&profile.ok, &finish_timestamp, NULL, NULL);
+  serialize_result = ddog_prof_Profile_serialize(&profile.ok, &start_timestamp, &finish_timestamp);
 
   if (serialize_result.tag == DDOG_PROF_PROFILE_SERIALIZE_RESULT_ERR) {
     rb_raise(rb_eArgError, "Failed to serialize: %"PRIsVALUE, get_error_details_and_drop(&serialize_result.err));
   }
 
-  VALUE encoded_pprof_2 = ruby_string_from_vec_u8(serialize_result.ok.buffer);
+  VALUE encoded_pprof_2 = from_ddog_prof_EncodedProfile(serialize_result.ok);
 
   return rb_ary_new_from_args(2, encoded_pprof_1, encoded_pprof_2);
 }