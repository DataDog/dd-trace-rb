GIT
  remote: https://github.com/DataDog/simplecov
  revision: 3bb6b7ee58bf4b1954ca205f50dd44d6f41c57db
  ref: 3bb6b7ee58bf4b1954ca205f50dd44d6f41c57db
  specs:
    simplecov (0.21.2)
      docile (~> 1.1)
      simplecov-html (~> 0.11)
      simplecov_json_formatter (~> 0.1)

PATH
  remote: ..
  specs:
<<<<<<< HEAD
    ddtrace (1.6.1)
=======
    ddtrace (1.7.0)
>>>>>>> 06343e7a
      debase-ruby_core_source (>= 0.10.16, <= 0.10.18)
      libdatadog (~> 0.9.0.1.0)
      libddwaf (~> 1.5.1.0.0)
      msgpack

GEM
  remote: https://rubygems.org/
  specs:
    addressable (2.4.0)
    appraisal (2.4.1)
      bundler
      rake
      thor (>= 0.14.0)
    ast (2.4.2)
    benchmark-ips (2.10.0)
    benchmark-memory (0.1.2)
      memory_profiler (~> 0.9)
    binding_of_caller (1.0.0)
      debug_inspector (>= 0.0.1)
    builder (3.2.4)
    byebug (11.1.3)
    climate_control (0.2.0)
    coderay (1.1.3)
    colorize (0.8.1)
    concurrent-ruby (1.1.10)
    crack (0.4.5)
      rexml
    cri (2.15.11)
    debase-ruby_core_source (0.10.18)
    debug_inspector (1.1.0)
    diff-lcs (1.5.0)
    docile (1.4.0)
    dogstatsd-ruby (5.4.0)
    extlz4 (0.3.3)
    ffi (1.15.5)
    google-protobuf (3.19.4)
    hashdiff (1.0.1)
    json-schema (2.8.1)
      addressable (>= 2.4)
    libdatadog (0.9.0.1.0-aarch64-linux)
    libdatadog (0.9.0.1.0-x86_64-linux)
    libddwaf (1.5.1.0.0-aarch64-linux)
      ffi (~> 1.0)
    libddwaf (1.5.1.0.0-x86_64-linux)
      ffi (~> 1.0)
    memory_profiler (0.9.14)
    method_source (1.0.0)
    mono_logger (1.1.1)
    msgpack (1.6.0)
    multi_json (1.15.0)
    mustermann (1.1.1)
      ruby2_keywords (~> 0.0.1)
    opentracing (0.5.0)
    os (1.1.4)
    parallel (1.22.1)
    parser (3.1.1.0)
      ast (~> 2.4.1)
    pimpmychangelog (0.1.3)
    pry (0.13.1)
      coderay (~> 1.1)
      method_source (~> 1.0)
    pry-byebug (3.9.0)
      byebug (~> 11.0)
      pry (~> 0.13.0)
    pry-stack_explorer (0.6.1)
      binding_of_caller (~> 1.0)
      pry (~> 0.13)
    rack (2.2.3)
    rack-protection (2.2.0)
      rack
    rainbow (3.1.1)
    rake (13.0.6)
    rake-compiler (1.1.9)
      rake
    redcarpet (3.5.1)
    redis (4.6.0)
    redis-namespace (1.8.2)
      redis (>= 3.0.4)
    regexp_parser (2.2.1)
    resque (2.2.1)
      mono_logger (~> 1.0)
      multi_json (~> 1.0)
      redis-namespace (~> 1.6)
      sinatra (>= 0.9.2)
    rexml (3.2.5)
    rspec (3.12.0)
      rspec-core (~> 3.12.0)
      rspec-expectations (~> 3.12.0)
      rspec-mocks (~> 3.12.0)
    rspec-collection_matchers (1.2.0)
      rspec-expectations (>= 2.99.0.beta1)
    rspec-core (3.12.0)
      rspec-support (~> 3.12.0)
    rspec-expectations (3.12.0)
      diff-lcs (>= 1.2.0, < 2.0)
      rspec-support (~> 3.12.0)
    rspec-mocks (3.12.0)
      diff-lcs (>= 1.2.0, < 2.0)
      rspec-support (~> 3.12.0)
    rspec-support (3.12.0)
    rspec_junit_formatter (0.5.1)
      rspec-core (>= 2, < 4, != 2.12.0)
    rspec_n (1.4.0)
      colorize (~> 0.8.0)
      cri (~> 2.15.3)
    rubocop (1.26.1)
      parallel (~> 1.10)
      parser (>= 3.1.0.0)
      rainbow (>= 2.2.2, < 4.0)
      regexp_parser (>= 1.8, < 3.0)
      rexml
      rubocop-ast (>= 1.16.0, < 2.0)
      ruby-progressbar (~> 1.7)
      unicode-display_width (>= 1.4.0, < 3.0)
    rubocop-ast (1.16.0)
      parser (>= 3.1.1.0)
    rubocop-packaging (0.5.1)
      rubocop (>= 0.89, < 2.0)
    rubocop-performance (1.13.3)
      rubocop (>= 1.7.0, < 2.0)
      rubocop-ast (>= 0.4.0)
    rubocop-rspec (2.9.0)
      rubocop (~> 1.19)
    ruby-prof (1.4.3)
    ruby-progressbar (1.11.0)
    ruby2_keywords (0.0.5)
    simplecov-html (0.12.3)
    simplecov_json_formatter (0.1.4)
    sinatra (2.2.0)
      mustermann (~> 1.0)
      rack (~> 2.2)
      rack-protection (= 2.2.0)
      tilt (~> 2.0)
    sorbet (0.5.9672)
      sorbet-static (= 0.5.9672)
    sorbet-runtime (0.5.10565)
    sorbet-static (0.5.9672-x86_64-linux)
    spoom (1.1.13)
      sorbet (>= 0.5.9204)
      sorbet-runtime (>= 0.5.9204)
      thor (>= 0.19.2)
    thor (1.2.1)
    tilt (2.0.10)
    unicode-display_width (2.1.0)
    warning (1.2.1)
    webmock (3.13.0)
      addressable (>= 2.3.6)
      crack (>= 0.3.2)
      hashdiff (>= 0.4.0, < 2.0.0)
    webrick (1.7.0)
    yard (0.9.27)
      webrick (~> 1.7.0)

PLATFORMS
  aarch64-linux
  x86_64-linux

DEPENDENCIES
  addressable (~> 2.4.0)
  appraisal (~> 2.2)
  benchmark-ips (~> 2.8)
  benchmark-memory (< 0.2)
  builder
  climate_control (~> 0.2.0)
  concurrent-ruby
  ddtrace!
  dogstatsd-ruby (>= 3.3.0, != 5.1.0, != 5.0.1, != 5.0.0)
  extlz4 (~> 0.3, >= 0.3.3)
  google-protobuf (~> 3.0, != 3.7.1, != 3.7.0)
  json-schema (< 3)
  memory_profiler (~> 0.9)
  opentracing (>= 0.4.1)
  os (~> 1.1)
  pimpmychangelog (>= 0.1.2)
  pry
  pry-byebug
  pry-stack_explorer
  rake (>= 10.5)
  rake-compiler (~> 1.1, >= 1.1.1)
  redcarpet (~> 3.4)
  redis (>= 4.0)
  resque (>= 2.0)
  rspec (~> 3.12)
  rspec-collection_matchers (~> 1.1)
  rspec_junit_formatter (>= 0.5.1)
  rspec_n (~> 1.3)
  rubocop (~> 1.10, < 1.33.0)
  rubocop-packaging (~> 0.5)
  rubocop-performance (~> 1.9)
  rubocop-rspec (~> 2.2)
  ruby-prof (~> 1.4)
  simplecov!
  sorbet (= 0.5.9672)
  spoom (~> 1.1)
  warning (~> 1)
  webmock (>= 3.10.0)
  webrick (>= 1.7.0)
  yard (~> 0.9)

BUNDLED WITH
   2.3.26<|MERGE_RESOLUTION|>--- conflicted
+++ resolved
@@ -11,11 +11,7 @@
 PATH
   remote: ..
   specs:
-<<<<<<< HEAD
-    ddtrace (1.6.1)
-=======
     ddtrace (1.7.0)
->>>>>>> 06343e7a
       debase-ruby_core_source (>= 0.10.16, <= 0.10.18)
       libdatadog (~> 0.9.0.1.0)
       libddwaf (~> 1.5.1.0.0)
@@ -149,14 +145,6 @@
       rack (~> 2.2)
       rack-protection (= 2.2.0)
       tilt (~> 2.0)
-    sorbet (0.5.9672)
-      sorbet-static (= 0.5.9672)
-    sorbet-runtime (0.5.10565)
-    sorbet-static (0.5.9672-x86_64-linux)
-    spoom (1.1.13)
-      sorbet (>= 0.5.9204)
-      sorbet-runtime (>= 0.5.9204)
-      thor (>= 0.19.2)
     thor (1.2.1)
     tilt (2.0.10)
     unicode-display_width (2.1.0)
@@ -208,8 +196,6 @@
   rubocop-rspec (~> 2.2)
   ruby-prof (~> 1.4)
   simplecov!
-  sorbet (= 0.5.9672)
-  spoom (~> 1.1)
   warning (~> 1)
   webmock (>= 3.10.0)
   webrick (>= 1.7.0)
