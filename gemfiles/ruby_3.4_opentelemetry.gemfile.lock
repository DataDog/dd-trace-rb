PATH
  remote: ..
  specs:
    datadog (2.23.0)
      datadog-ruby_core_source (~> 3.4, >= 3.4.1)
      libdatadog (~> 23.0.0.1.0)
      libddwaf (~> 1.30.0.0.0)
      logger
      msgpack

GEM
  remote: https://rubygems.org/
  specs:
    addressable (2.8.7)
      public_suffix (>= 2.0.2, < 7.0)
    base64 (0.2.0)
    benchmark-ips (2.13.0)
    benchmark-memory (0.1.2)
      memory_profiler (~> 0.9)
    bigdecimal (3.1.8)
    byebug (11.1.3)
    climate_control (1.2.0)
    coderay (1.1.3)
    concurrent-ruby (1.3.3)
    crack (1.0.0)
      bigdecimal
      rexml
    datadog-ruby_core_source (3.4.1)
    date (3.4.1)
    debug (1.10.0)
      irb (~> 1.10)
      reline (>= 0.3.8)
    diff-lcs (1.5.1)
    docile (1.4.1)
    dogstatsd-ruby (5.6.1)
    ffi (1.17.2-aarch64-linux-gnu)
    ffi (1.17.2-arm64-darwin)
    ffi (1.17.2-x86_64-linux-gnu)
    google-protobuf (3.25.3)
    google-protobuf (3.25.3-arm64-darwin)
    googleapis-common-protos-types (1.20.0)
      google-protobuf (>= 3.18, < 5.a)
    hashdiff (1.1.0)
    io-console (0.8.0)
    irb (1.15.1)
      pp (>= 0.6.0)
      rdoc (>= 4.0.0)
      reline (>= 0.4.2)
    json-schema (2.8.1)
      addressable (>= 2.4)
    libdatadog (23.0.0.1.0)
    libdatadog (23.0.0.1.0-aarch64-linux)
    libdatadog (23.0.0.1.0-x86_64-linux)
    libddwaf (1.30.0.0.0-aarch64-linux)
      ffi (~> 1.0)
<<<<<<< HEAD
    libddwaf (1.25.1.1.0-arm64-darwin)
      ffi (~> 1.0)
    libddwaf (1.25.1.1.0-x86_64-linux)
=======
    libddwaf (1.30.0.0.0-x86_64-linux)
>>>>>>> 49cee89e
      ffi (~> 1.0)
    logger (1.7.0)
    memory_profiler (0.9.14)
    method_source (1.1.0)
    msgpack (1.8.0)
    mutex_m (0.2.0)
    opentelemetry-api (1.7.0)
    opentelemetry-common (0.23.0)
      opentelemetry-api (~> 1.0)
    opentelemetry-exporter-otlp-metrics (0.6.1)
      google-protobuf (>= 3.18, < 5.0)
      googleapis-common-protos-types (~> 1.3)
      opentelemetry-api (~> 1.1)
      opentelemetry-common (~> 0.20)
      opentelemetry-metrics-api (~> 0.2)
      opentelemetry-metrics-sdk (~> 0.5)
      opentelemetry-sdk (~> 1.2)
      opentelemetry-semantic_conventions
    opentelemetry-metrics-api (0.4.0)
      opentelemetry-api (~> 1.0)
    opentelemetry-metrics-sdk (0.11.1)
      opentelemetry-api (~> 1.1)
      opentelemetry-metrics-api (~> 0.2)
      opentelemetry-sdk (~> 1.2)
    opentelemetry-registry (0.3.1)
      opentelemetry-api (~> 1.1)
    opentelemetry-sdk (1.4.1)
      opentelemetry-api (~> 1.1)
      opentelemetry-common (~> 0.20)
      opentelemetry-registry (~> 0.2)
      opentelemetry-semantic_conventions
    opentelemetry-semantic_conventions (1.10.0)
      opentelemetry-api (~> 1.0)
    os (1.1.4)
    ostruct (0.6.1)
    pp (0.6.2)
      prettyprint
    prettyprint (0.2.0)
    pry (0.14.2)
      coderay (~> 1.1)
      method_source (~> 1.0)
    psych (5.2.3)
      date
      stringio
    public_suffix (6.0.0)
    rake (13.2.1)
    rake-compiler (1.2.7)
      rake
    rdoc (6.11.0)
      psych (>= 4.0.0)
    reline (0.6.0)
      io-console (~> 0.5)
    rexml (3.3.1)
      strscan
    rspec (3.13.0)
      rspec-core (~> 3.13.0)
      rspec-expectations (~> 3.13.0)
      rspec-mocks (~> 3.13.0)
    rspec-collection_matchers (1.2.1)
      rspec-expectations (>= 2.99.0.beta1)
    rspec-core (3.13.0)
      rspec-support (~> 3.13.0)
    rspec-expectations (3.13.1)
      diff-lcs (>= 1.2.0, < 2.0)
      rspec-support (~> 3.13.0)
    rspec-mocks (3.13.1)
      diff-lcs (>= 1.2.0, < 2.0)
      rspec-support (~> 3.13.0)
    rspec-support (3.13.1)
    rspec-wait (0.0.10)
      rspec (>= 3.0)
    rspec_junit_formatter (0.6.0)
      rspec-core (>= 2, < 4, != 2.12.0)
    simplecov (0.22.0)
      docile (~> 1.1)
      simplecov-html (~> 0.11)
      simplecov_json_formatter (~> 0.1)
    simplecov-html (0.13.1)
    simplecov_json_formatter (0.1.4)
    stringio (3.1.2)
    strscan (3.1.1)
    warning (1.4.0)
    webmock (3.23.1)
      addressable (>= 2.8.0)
      crack (>= 0.3.2)
      hashdiff (>= 0.4.0, < 2.0.0)
    webrick (1.9.0)
    zstd-ruby (2.0.3)

PLATFORMS
  aarch64-linux
  arm64-darwin-24
  x86_64-linux

DEPENDENCIES
  base64
  benchmark-ips (~> 2.8)
  benchmark-memory (< 0.2)
  bigdecimal
  byebug
  climate_control (~> 1.2.0)
  concurrent-ruby
  datadog!
  debug
  dogstatsd-ruby (>= 3.3.0, != 5.1.0, != 5.0.1, != 5.0.0)
  google-protobuf (~> 3.0, != 3.7.1, != 3.7.0)
  json-schema (< 3)
  memory_profiler (~> 0.9)
  mutex_m
  opentelemetry-exporter-otlp-metrics (>= 0.6)
  opentelemetry-metrics-sdk (>= 0.8)
  opentelemetry-sdk (~> 1.1)
  os (~> 1.1)
  ostruct
  pry
  rake (>= 10.5)
  rake-compiler (~> 1.1, >= 1.1.1)
  rspec (~> 3.13)
  rspec-collection_matchers (~> 1.1)
  rspec-wait (~> 0)
  rspec_junit_formatter (>= 0.5.1)
  simplecov (~> 0.22.0)
  warning (~> 1)
  webmock (>= 3.10.0)
  webrick (>= 1.8.2)
  zstd-ruby

BUNDLED WITH
   2.7.2<|MERGE_RESOLUTION|>--- conflicted
+++ resolved
@@ -53,13 +53,9 @@
     libdatadog (23.0.0.1.0-x86_64-linux)
     libddwaf (1.30.0.0.0-aarch64-linux)
       ffi (~> 1.0)
-<<<<<<< HEAD
     libddwaf (1.25.1.1.0-arm64-darwin)
       ffi (~> 1.0)
-    libddwaf (1.25.1.1.0-x86_64-linux)
-=======
     libddwaf (1.30.0.0.0-x86_64-linux)
->>>>>>> 49cee89e
       ffi (~> 1.0)
     logger (1.7.0)
     memory_profiler (0.9.14)
