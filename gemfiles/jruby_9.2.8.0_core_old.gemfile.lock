GIT
  remote: https://github.com/DataDog/simplecov
  revision: 3bb6b7ee58bf4b1954ca205f50dd44d6f41c57db
  ref: 3bb6b7ee58bf4b1954ca205f50dd44d6f41c57db
  specs:
    simplecov (0.21.2)
      docile (~> 1.1)
      simplecov-html (~> 0.11)
      simplecov_json_formatter (~> 0.1)

PATH
  remote: ..
  specs:
<<<<<<< HEAD
    ddtrace (1.0.0)
      debase-ruby_core_source (= 0.10.16)
=======
    ddtrace (1.1.0)
      debase-ruby_core_source (<= 0.10.16)
      libddprof (~> 0.6.0.1.0)
>>>>>>> ac4983f6
      libddwaf (~> 1.3.0.2.0)
      msgpack

GEM
  remote: https://rubygems.org/
  specs:
    addressable (2.4.0)
    appraisal (2.4.1)
      bundler
      rake
      thor (>= 0.14.0)
    ast (2.4.2)
    benchmark-ips (2.10.0)
    benchmark-memory (0.1.2)
      memory_profiler (~> 0.9)
    builder (3.2.4)
    climate_control (0.2.0)
    coderay (1.1.3)
    colorize (0.8.1)
    concurrent-ruby (1.1.10)
    crack (0.4.5)
      rexml
    cri (2.15.11)
    debase-ruby_core_source (0.10.16)
    diff-lcs (1.5.0)
    docile (1.4.0)
    dogstatsd-ruby (4.8.3)
    ffi (1.15.5-java)
    hashdiff (1.0.1)
    json-schema (2.8.1)
      addressable (>= 2.4)
    libddprof (0.6.0.1.0)
    libddwaf (1.3.0.2.0)
      ffi (~> 1.0)
    memory_profiler (0.9.14)
    method_source (1.0.0)
    msgpack (1.5.1-java)
    opentracing (0.5.0)
    os (1.1.4)
    parallel (1.22.1)
    parser (3.1.1.0)
      ast (~> 2.4.1)
    pimpmychangelog (0.1.3)
    pry (0.14.1-java)
      coderay (~> 1.1)
      method_source (~> 1.0)
      spoon (~> 0.0)
    pry-debugger-jruby (2.1.0-java)
      pry (>= 0.13, < 0.15)
      ruby-debug-base (>= 0.10.4, < 0.12)
    rainbow (3.1.1)
    rake (13.0.6)
    rake-compiler (1.1.9)
      rake
    regexp_parser (2.2.1)
    rexml (3.2.5)
    rspec (3.11.0)
      rspec-core (~> 3.11.0)
      rspec-expectations (~> 3.11.0)
      rspec-mocks (~> 3.11.0)
    rspec-collection_matchers (1.2.0)
      rspec-expectations (>= 2.99.0.beta1)
    rspec-core (3.11.0)
      rspec-support (~> 3.11.0)
    rspec-expectations (3.11.0)
      diff-lcs (>= 1.2.0, < 2.0)
      rspec-support (~> 3.11.0)
    rspec-mocks (3.11.0)
      diff-lcs (>= 1.2.0, < 2.0)
      rspec-support (~> 3.11.0)
    rspec-support (3.11.0)
    rspec_junit_formatter (0.5.1)
      rspec-core (>= 2, < 4, != 2.12.0)
    rspec_n (1.3.0)
      colorize (~> 0.8.0)
      cri (~> 2.15.3)
    rubocop (1.26.1)
      parallel (~> 1.10)
      parser (>= 3.1.0.0)
      rainbow (>= 2.2.2, < 4.0)
      regexp_parser (>= 1.8, < 3.0)
      rexml
      rubocop-ast (>= 1.16.0, < 2.0)
      ruby-progressbar (~> 1.7)
      unicode-display_width (>= 1.4.0, < 3.0)
    rubocop-ast (1.16.0)
      parser (>= 3.1.1.0)
    rubocop-performance (1.13.3)
      rubocop (>= 1.7.0, < 2.0)
      rubocop-ast (>= 0.4.0)
    rubocop-rspec (2.9.0)
      rubocop (~> 1.19)
    ruby-debug-base (0.11.0-java)
    ruby-progressbar (1.11.0)
    simplecov-html (0.12.3)
    simplecov_json_formatter (0.1.4)
    spoon (0.0.6)
      ffi
    thor (1.2.1)
    unicode-display_width (2.1.0)
    warning (1.2.1)
    webmock (3.13.0)
      addressable (>= 2.3.6)
      crack (>= 0.3.2)
      hashdiff (>= 0.4.0, < 2.0.0)
    webrick (1.7.0)
    yard (0.9.27)
      webrick (~> 1.7.0)

PLATFORMS
  universal-java-1.8

DEPENDENCIES
  addressable (~> 2.4.0)
  appraisal (~> 2.2)
  benchmark-ips (~> 2.8)
  benchmark-memory (~> 0.1)
  builder
  climate_control (~> 0.2.0)
  concurrent-ruby
  ddtrace!
  dogstatsd-ruby (~> 4)
  json-schema
  memory_profiler (~> 0.9)
  opentracing (>= 0.4.1)
  os (~> 1.1)
  pimpmychangelog (>= 0.1.2)
  pry
  pry-debugger-jruby
  rake (>= 10.5)
  rake-compiler (~> 1.1, >= 1.1.1)
  rspec (~> 3.10)
  rspec-collection_matchers (~> 1.1)
  rspec_junit_formatter (>= 0.5.1)
  rspec_n (~> 1.3)
  rubocop (~> 1.10)
  rubocop-performance (~> 1.9)
  rubocop-rspec (~> 2.2)
  simplecov!
  warning (~> 1)
  webmock (>= 3.10.0)
  yard (~> 0.9)

BUNDLED WITH
   2.3.6<|MERGE_RESOLUTION|>--- conflicted
+++ resolved
@@ -11,14 +11,9 @@
 PATH
   remote: ..
   specs:
-<<<<<<< HEAD
-    ddtrace (1.0.0)
+    ddtrace (1.1.0)
       debase-ruby_core_source (= 0.10.16)
-=======
-    ddtrace (1.1.0)
-      debase-ruby_core_source (<= 0.10.16)
       libddprof (~> 0.6.0.1.0)
->>>>>>> ac4983f6
       libddwaf (~> 1.3.0.2.0)
       msgpack
 
