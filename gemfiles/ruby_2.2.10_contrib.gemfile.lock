--- conflicted
+++ resolved
@@ -170,13 +170,6 @@
   x86_64-linux
 
 DEPENDENCIES
-<<<<<<< HEAD
-  addressable (~> 2.4.0)
-=======
-  actionpack
-  actionview
-  active_model_serializers (>= 0.10.0)
->>>>>>> ba54f477
   appraisal (~> 2.2.0)
   benchmark-ips (~> 2.8)
   benchmark-memory (< 0.2)
