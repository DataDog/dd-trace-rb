--- conflicted
+++ resolved
@@ -1,11 +1,7 @@
 PATH
   remote: ..
   specs:
-<<<<<<< HEAD
-    datadog (2.12.0)
-=======
     datadog (2.12.1)
->>>>>>> 5701a10c
       datadog-ruby_core_source (~> 3.4)
       libdatadog (~> 16.0.1.1.0)
       libddwaf (~> 1.18.0.0.1)
