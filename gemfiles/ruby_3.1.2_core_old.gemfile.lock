--- conflicted
+++ resolved
@@ -56,11 +56,8 @@
     libdatadog (2.0.0.1.0-aarch64-linux)
     libdatadog (2.0.0.1.0-x86_64-linux)
     libddwaf (1.8.2.0.0-aarch64-linux)
-<<<<<<< HEAD
-=======
       ffi (~> 1.0)
     libddwaf (1.8.2.0.0-x86_64-linux)
->>>>>>> 5eca42e2
       ffi (~> 1.0)
     memory_profiler (0.9.14)
     method_source (1.0.0)
