--- conflicted
+++ resolved
@@ -81,7 +81,6 @@
       rake
       thor (>= 0.14.0)
     ast (2.4.2)
-    base64 (0.2.0)
     benchmark-ips (2.11.0)
     benchmark-memory (0.1.2)
       memory_profiler (~> 0.9)
@@ -103,11 +102,6 @@
     dogstatsd-ruby (5.5.0)
     erubi (1.12.0)
     extlz4 (0.3.3)
-    faraday (2.7.12)
-      base64
-      faraday-net_http (>= 2.0, < 3.1)
-      ruby2_keywords (>= 0.0.4)
-    faraday-net_http (3.0.2)
     ffi (1.16.3)
     globalid (1.1.0)
       activesupport (>= 5.0)
@@ -254,7 +248,6 @@
       rubocop (~> 1.33)
       rubocop-capybara (~> 2.17)
     ruby-progressbar (1.13.0)
-    ruby2_keywords (0.0.5)
     simplecov-cobertura (2.1.0)
       rexml
       simplecov (~> 0.19)
@@ -301,11 +294,7 @@
   datadog!
   dogstatsd-ruby (>= 3.3.0, != 5.1.0, != 5.0.1, != 5.0.0)
   extlz4 (~> 0.3, >= 0.3.3)
-<<<<<<< HEAD
-  faraday
-=======
   ffi (~> 1.16.3)
->>>>>>> 154f72e0
   google-protobuf (~> 3.0, != 3.7.1, != 3.7.0)
   json-schema (< 3)
   lograge (~> 0.11)
