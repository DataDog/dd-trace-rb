GIT
  remote: https://github.com/DataDog/simplecov
  revision: 3bb6b7ee58bf4b1954ca205f50dd44d6f41c57db
  ref: 3bb6b7ee58bf4b1954ca205f50dd44d6f41c57db
  specs:
    simplecov (0.21.2)
      docile (~> 1.1)
      simplecov-html (~> 0.11)
      simplecov_json_formatter (~> 0.1)

PATH
  remote: ..
  specs:
<<<<<<< HEAD
    ddtrace (1.15.0)
      datadog-ci (~> 0.2.0)
=======
    ddtrace (2.0.0.alpha1)
      datadog-ci (~> 0.3.0)
>>>>>>> 8ef41392
      debase-ruby_core_source (= 3.2.2)
      libdatadog (~> 5.0.0.1.0)
      libddwaf (~> 1.14.0.0.0)
      msgpack

GEM
  remote: https://rubygems.org/
  specs:
    addressable (2.8.5)
      public_suffix (>= 2.0.2, < 6.0)
    appraisal (2.4.1)
      bundler
      rake
      thor (>= 0.14.0)
    ast (2.4.2)
    base64 (0.1.1)
    benchmark-ips (2.12.0)
    benchmark-memory (0.1.2)
      memory_profiler (~> 0.9)
    builder (3.2.4)
    climate_control (0.2.0)
    coderay (1.1.3)
    colorize (0.8.1)
    concurrent-ruby (1.2.2)
    crack (0.4.5)
      rexml
    cri (2.15.11)
<<<<<<< HEAD
    datadog-ci (0.2.0)
=======
    datadog-ci (0.3.0)
>>>>>>> 8ef41392
      msgpack
    debase-ruby_core_source (3.2.2)
    diff-lcs (1.5.0)
    docile (1.4.0)
    dogstatsd-ruby (5.6.1)
    faraday (2.7.11)
      base64
      faraday-net_http (>= 2.0, < 3.1)
      ruby2_keywords (>= 0.0.4)
    faraday-net_http (3.0.2)
    ffi (1.16.3-java)
    hashdiff (1.0.1)
    json (2.6.3-java)
    json-schema (2.8.1)
      addressable (>= 2.4)
    libdatadog (5.0.0.1.0)
    libddwaf (1.14.0.0.0-java)
      ffi (~> 1.0)
    memory_profiler (0.9.14)
    method_source (1.0.0)
    msgpack (1.7.2-java)
    multi_json (1.15.0)
    opensearch-api (2.2.0)
      multi_json
    opensearch-ruby (2.1.0)
      opensearch-api (~> 2.1)
      opensearch-transport (~> 2.0)
    opensearch-transport (2.1.0)
      faraday (>= 1.0, < 3)
      multi_json
    os (1.1.4)
    parallel (1.23.0)
    parser (3.2.2.4)
      ast (~> 2.4.1)
      racc
    pimpmychangelog (0.1.3)
    pry (0.14.2-java)
      coderay (~> 1.1)
      method_source (~> 1.0)
      spoon (~> 0.0)
    pry-debugger-jruby (2.1.1-java)
      pry (>= 0.13, < 0.15)
      ruby-debug-base (>= 0.10.4, < 0.12)
    public_suffix (5.0.3)
    racc (1.7.1-java)
    rainbow (3.1.1)
    rake (13.0.6)
    rake-compiler (1.2.5)
      rake
    regexp_parser (2.8.1)
    rexml (3.2.6)
    rspec (3.12.0)
      rspec-core (~> 3.12.0)
      rspec-expectations (~> 3.12.0)
      rspec-mocks (~> 3.12.0)
    rspec-collection_matchers (1.2.1)
      rspec-expectations (>= 2.99.0.beta1)
    rspec-core (3.12.2)
      rspec-support (~> 3.12.0)
    rspec-expectations (3.12.3)
      diff-lcs (>= 1.2.0, < 2.0)
      rspec-support (~> 3.12.0)
    rspec-mocks (3.12.6)
      diff-lcs (>= 1.2.0, < 2.0)
      rspec-support (~> 3.12.0)
    rspec-support (3.12.1)
    rspec-wait (0.0.9)
      rspec (>= 3, < 4)
    rspec_junit_formatter (0.6.0)
      rspec-core (>= 2, < 4, != 2.12.0)
    rspec_n (1.5.0)
      colorize (~> 0.8.0)
      cri (~> 2.15.3)
    rubocop (1.50.2)
      json (~> 2.3)
      parallel (~> 1.10)
      parser (>= 3.2.0.0)
      rainbow (>= 2.2.2, < 4.0)
      regexp_parser (>= 1.8, < 3.0)
      rexml (>= 3.2.5, < 4.0)
      rubocop-ast (>= 1.28.0, < 2.0)
      ruby-progressbar (~> 1.7)
      unicode-display_width (>= 2.4.0, < 3.0)
    rubocop-ast (1.29.0)
      parser (>= 3.2.1.0)
    rubocop-capybara (2.19.0)
      rubocop (~> 1.41)
    rubocop-packaging (0.5.2)
      rubocop (>= 1.33, < 2.0)
    rubocop-performance (1.19.1)
      rubocop (>= 1.7.0, < 2.0)
      rubocop-ast (>= 0.4.0)
    rubocop-rspec (2.20.0)
      rubocop (~> 1.33)
      rubocop-capybara (~> 2.17)
    ruby-debug-base (0.11.0-java)
    ruby-progressbar (1.13.0)
    ruby2_keywords (0.0.5)
    simplecov-cobertura (2.1.0)
      rexml
      simplecov (~> 0.19)
    simplecov-html (0.12.3)
    simplecov_json_formatter (0.1.4)
    spoon (0.0.6)
      ffi
    thor (1.2.2)
    unicode-display_width (2.5.0)
    warning (1.3.0)
    webmock (3.19.1)
      addressable (>= 2.8.0)
      crack (>= 0.3.2)
      hashdiff (>= 0.4.0, < 2.0.0)
    webrick (1.8.1)
    yard (0.9.34)

PLATFORMS
  universal-java-11

DEPENDENCIES
  appraisal (~> 2.4.0)
  benchmark-ips (~> 2.8)
  benchmark-memory (< 0.2)
  builder
  climate_control (~> 0.2.0)
  concurrent-ruby
  ddtrace!
  dogstatsd-ruby (>= 3.3.0, != 5.1.0, != 5.0.1, != 5.0.0)
  json-schema (< 3)
  memory_profiler (~> 0.9)
  opensearch-ruby (~> 2)
  os (~> 1.1)
  pimpmychangelog (>= 0.1.2)
  pry
  pry-debugger-jruby
  rake (>= 10.5)
  rake-compiler (~> 1.1, >= 1.1.1)
  rspec (~> 3.12)
  rspec-collection_matchers (~> 1.1)
  rspec-wait (~> 0)
  rspec_junit_formatter (>= 0.5.1)
  rspec_n (~> 1.3)
  rubocop (~> 1.50.0)
  rubocop-packaging (~> 0.5.2)
  rubocop-performance (~> 1.9)
  rubocop-rspec (~> 2.20, < 2.21)
  simplecov!
  simplecov-cobertura (~> 2.1.0)
  warning (~> 1)
  webmock (>= 3.10.0)
  webrick (>= 1.7.0)
  yard (~> 0.9)

BUNDLED WITH
   2.3.26<|MERGE_RESOLUTION|>--- conflicted
+++ resolved
@@ -11,13 +11,8 @@
 PATH
   remote: ..
   specs:
-<<<<<<< HEAD
-    ddtrace (1.15.0)
-      datadog-ci (~> 0.2.0)
-=======
     ddtrace (2.0.0.alpha1)
       datadog-ci (~> 0.3.0)
->>>>>>> 8ef41392
       debase-ruby_core_source (= 3.2.2)
       libdatadog (~> 5.0.0.1.0)
       libddwaf (~> 1.14.0.0.0)
@@ -45,11 +40,7 @@
     crack (0.4.5)
       rexml
     cri (2.15.11)
-<<<<<<< HEAD
-    datadog-ci (0.2.0)
-=======
     datadog-ci (0.3.0)
->>>>>>> 8ef41392
       msgpack
     debase-ruby_core_source (3.2.2)
     diff-lcs (1.5.0)
