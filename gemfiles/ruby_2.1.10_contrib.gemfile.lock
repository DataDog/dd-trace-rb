--- conflicted
+++ resolved
@@ -124,13 +124,8 @@
     json (1.8.6)
     json-schema (2.8.1)
       addressable (>= 2.4)
-<<<<<<< HEAD
-    libdatadog (2.0.0.1.0-aarch64-linux)
-    libddwaf (1.8.2.0.0-aarch64-linux)
-=======
     libdatadog (2.0.0.1.0)
-    libddwaf (1.8.2.0.0)
->>>>>>> bc4b7168
+    libddwaf (1.6.2.0.0)
       ffi (~> 1.0)
     makara (0.4.1)
       activerecord (>= 3.0.0)
