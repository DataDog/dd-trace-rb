GIT
  remote: https://github.com/DataDog/simplecov
  revision: 3bb6b7ee58bf4b1954ca205f50dd44d6f41c57db
  ref: 3bb6b7ee58bf4b1954ca205f50dd44d6f41c57db
  specs:
    simplecov (0.21.2)
      docile (~> 1.1)
      simplecov-html (~> 0.11)
      simplecov_json_formatter (~> 0.1)

PATH
  remote: ..
  specs:
    ddtrace (1.18.0)
<<<<<<< HEAD
      debase-ruby_core_source (= 3.2.3)
=======
      datadog-ci (~> 0.6.0)
      debase-ruby_core_source (= 3.3.1)
>>>>>>> a6f2af00
      libdatadog (~> 5.0.0.1.0)
      libddwaf (~> 1.14.0.0.0)
      msgpack

GEM
  remote: https://rubygems.org/
  specs:
    addressable (2.4.0)
    appraisal (2.4.1)
      bundler
      rake
      thor (>= 0.14.0)
    benchmark-ips (2.12.0)
    benchmark-memory (0.1.2)
      memory_profiler (~> 0.9)
    builder (3.2.4)
    climate_control (0.2.0)
    coderay (1.1.3)
    colorize (0.8.1)
    concurrent-ruby (1.2.2)
    crack (0.4.5)
      rexml
    cri (2.15.11)
<<<<<<< HEAD
    debase-ruby_core_source (3.2.3)
=======
    datadog-ci (0.6.0)
      msgpack
    debase-ruby_core_source (3.3.1)
>>>>>>> a6f2af00
    diff-lcs (1.5.0)
    docile (1.4.0)
    dogstatsd-ruby (5.6.1)
    ffi (1.15.5-java)
    hashdiff (1.0.1)
    json-schema (2.8.1)
      addressable (>= 2.4)
    libdatadog (5.0.0.1.0)
    libddwaf (1.14.0.0.0-java)
      ffi (~> 1.0)
    memory_profiler (0.9.14)
    method_source (1.0.0)
    msgpack (1.7.2-java)
    os (1.1.4)
    pimpmychangelog (0.1.3)
    pry (0.14.2-java)
      coderay (~> 1.1)
      method_source (~> 1.0)
      spoon (~> 0.0)
    pry-debugger-jruby (2.1.1-java)
      pry (>= 0.13, < 0.15)
      ruby-debug-base (>= 0.10.4, < 0.12)
    rack (2.2.8)
    rack-contrib (2.3.0)
      rack (~> 2.0)
    rack-test (2.1.0)
      rack (>= 1.3)
    rake (13.0.6)
    rake-compiler (1.2.5)
      rake
    rexml (3.2.6)
    rspec (3.12.0)
      rspec-core (~> 3.12.0)
      rspec-expectations (~> 3.12.0)
      rspec-mocks (~> 3.12.0)
    rspec-collection_matchers (1.2.0)
      rspec-expectations (>= 2.99.0.beta1)
    rspec-core (3.12.2)
      rspec-support (~> 3.12.0)
    rspec-expectations (3.12.3)
      diff-lcs (>= 1.2.0, < 2.0)
      rspec-support (~> 3.12.0)
    rspec-mocks (3.12.6)
      diff-lcs (>= 1.2.0, < 2.0)
      rspec-support (~> 3.12.0)
    rspec-support (3.12.1)
    rspec-wait (0.0.9)
      rspec (>= 3, < 4)
    rspec_junit_formatter (0.6.0)
      rspec-core (>= 2, < 4, != 2.12.0)
    rspec_n (1.3.0)
      colorize (~> 0.8.0)
      cri (~> 2.15.3)
    ruby-debug-base (0.11.0-java)
    simplecov-cobertura (2.1.0)
      rexml
      simplecov (~> 0.19)
    simplecov-html (0.12.3)
    simplecov_json_formatter (0.1.4)
    spoon (0.0.6)
      ffi
    thor (1.2.2)
    warning (1.3.0)
    webmock (3.13.0)
      addressable (>= 2.3.6)
      crack (>= 0.3.2)
      hashdiff (>= 0.4.0, < 2.0.0)
    yard (0.9.34)

PLATFORMS
  universal-java-1.8

DEPENDENCIES
  appraisal (~> 2.4.0)
  benchmark-ips (~> 2.8)
  benchmark-memory (< 0.2)
  builder
  climate_control (~> 0.2.0)
  concurrent-ruby
  ddtrace!
  dogstatsd-ruby (>= 3.3.0, != 5.1.0, != 5.0.1, != 5.0.0)
  json-schema (< 3)
  memory_profiler (~> 0.9)
  os (~> 1.1)
  pimpmychangelog (>= 0.1.2)
  pry
  pry-debugger-jruby
  rack (~> 2)
  rack-contrib
  rack-test
  rake (>= 10.5)
  rake-compiler (~> 1.1, >= 1.1.1)
  rspec (~> 3.12)
  rspec-collection_matchers (~> 1.1)
  rspec-wait (~> 0)
  rspec_junit_formatter (>= 0.5.1)
  rspec_n (~> 1.3)
  simplecov!
  simplecov-cobertura (~> 2.1.0)
  warning (~> 1)
  webmock (>= 3.10.0)
  yard (~> 0.9)

BUNDLED WITH
   2.3.26<|MERGE_RESOLUTION|>--- conflicted
+++ resolved
@@ -12,12 +12,8 @@
   remote: ..
   specs:
     ddtrace (1.18.0)
-<<<<<<< HEAD
-      debase-ruby_core_source (= 3.2.3)
-=======
       datadog-ci (~> 0.6.0)
       debase-ruby_core_source (= 3.3.1)
->>>>>>> a6f2af00
       libdatadog (~> 5.0.0.1.0)
       libddwaf (~> 1.14.0.0.0)
       msgpack
@@ -41,13 +37,9 @@
     crack (0.4.5)
       rexml
     cri (2.15.11)
-<<<<<<< HEAD
-    debase-ruby_core_source (3.2.3)
-=======
     datadog-ci (0.6.0)
       msgpack
     debase-ruby_core_source (3.3.1)
->>>>>>> a6f2af00
     diff-lcs (1.5.0)
     docile (1.4.0)
     dogstatsd-ruby (5.6.1)
