--- conflicted
+++ resolved
@@ -69,14 +69,6 @@
     opentelemetry-semantic_conventions (1.10.1)
       opentelemetry-api (~> 1.0)
     os (1.1.4)
-<<<<<<< HEAD
-    ostruct (0.6.1)
-    parallel (1.26.3)
-    parser (3.3.5.0)
-      ast (~> 2.4.1)
-      racc
-=======
->>>>>>> 12add3a0
     pimpmychangelog (0.1.3)
     pry (0.14.2)
       coderay (~> 1.1)
