PATH
  remote: ..
  specs:
    datadog (2.17.0)
      datadog-ruby_core_source (~> 3.4, >= 3.4.1)
<<<<<<< HEAD
      libdatadog (~> 16.0.1.1.0)
      libddwaf (~> 1.24.1.0.0)
=======
      libdatadog (~> 18.1.0.1.0)
      libddwaf (~> 1.22.0.0.2)
>>>>>>> b58bd3df
      logger
      msgpack

GEM
  remote: https://rubygems.org/
  specs:
    activemodel (7.0.8.6)
      activesupport (= 7.0.8.6)
    activerecord (7.0.8.6)
      activemodel (= 7.0.8.6)
      activesupport (= 7.0.8.6)
    activesupport (7.0.8.6)
      concurrent-ruby (~> 1.0, >= 1.0.2)
      i18n (>= 1.6, < 2)
      minitest (>= 5.1)
      tzinfo (~> 2.0)
    addressable (2.8.7)
      public_suffix (>= 2.0.2, < 7.0)
    base64 (0.2.0)
    benchmark-ips (2.14.0)
    benchmark-memory (0.1.2)
      memory_profiler (~> 0.9)
    bigdecimal (3.1.8)
    byebug (11.1.3)
    climate_control (1.2.0)
    coderay (1.1.3)
    concurrent-ruby (1.3.4)
    crack (1.0.0)
      bigdecimal
      rexml
    datadog-ruby_core_source (3.4.1)
    date (3.4.1)
    debug (1.10.0)
      irb (~> 1.10)
      reline (>= 0.3.8)
    delayed_job (4.1.13)
      activesupport (>= 3.0, < 9.0)
    delayed_job_active_record (4.1.11)
      activerecord (>= 3.0, < 9.0)
      delayed_job (>= 3.0, < 5)
    diff-lcs (1.5.1)
    docile (1.4.1)
    dogstatsd-ruby (5.6.3)
    extlz4 (0.3.4)
    ffi (1.17.2-aarch64-linux-gnu)
    google-protobuf (3.25.5)
    hashdiff (1.1.2)
    i18n (1.14.6)
      concurrent-ruby (~> 1.0)
    io-console (0.8.0)
    irb (1.15.1)
      pp (>= 0.6.0)
      rdoc (>= 4.0.0)
      reline (>= 0.4.2)
    json-schema (2.8.1)
      addressable (>= 2.4)
<<<<<<< HEAD
    libdatadog (16.0.1.1.0-aarch64-linux)
    libdatadog (16.0.1.1.0-x86_64-linux)
    libddwaf (1.24.1.0.0-aarch64-linux)
=======
    libdatadog (18.1.0.1.0-aarch64-linux)
    libdatadog (18.1.0.1.0-x86_64-linux)
    libddwaf (1.22.0.0.2-aarch64-linux)
      ffi (~> 1.0)
    libddwaf (1.22.0.0.2-x86_64-linux)
>>>>>>> b58bd3df
      ffi (~> 1.0)
    logger (1.7.0)
    makara (0.6.0.pre)
      activerecord (>= 5.2.0)
    memory_profiler (0.9.14)
    method_source (1.1.0)
    mini_portile2 (2.8.7)
    minitest (5.25.1)
    msgpack (1.8.0)
    mutex_m (0.2.0)
    mysql2 (0.5.6)
    os (1.1.4)
    ostruct (0.6.1)
    pg (1.5.9)
    pp (0.6.2)
      prettyprint
    prettyprint (0.2.0)
    pry (0.14.2)
      coderay (~> 1.1)
      method_source (~> 1.0)
    psych (5.2.3)
      date
      stringio
    public_suffix (6.0.1)
    rake (13.2.1)
    rake-compiler (1.2.8)
      rake
    rdoc (6.11.0)
      psych (>= 4.0.0)
    reline (0.6.0)
      io-console (~> 0.5)
    rexml (3.3.9)
    rspec (3.13.0)
      rspec-core (~> 3.13.0)
      rspec-expectations (~> 3.13.0)
      rspec-mocks (~> 3.13.0)
    rspec-collection_matchers (1.2.1)
      rspec-expectations (>= 2.99.0.beta1)
    rspec-core (3.13.2)
      rspec-support (~> 3.13.0)
    rspec-expectations (3.13.3)
      diff-lcs (>= 1.2.0, < 2.0)
      rspec-support (~> 3.13.0)
    rspec-mocks (3.13.2)
      diff-lcs (>= 1.2.0, < 2.0)
      rspec-support (~> 3.13.0)
    rspec-support (3.13.1)
    rspec-wait (0.0.10)
      rspec (>= 3.0)
    rspec_junit_formatter (0.6.0)
      rspec-core (>= 2, < 4, != 2.12.0)
    sequel (5.86.0)
      bigdecimal
    simplecov (0.22.0)
      docile (~> 1.1)
      simplecov-html (~> 0.11)
      simplecov_json_formatter (~> 0.1)
    simplecov-cobertura (2.1.0)
      rexml
      simplecov (~> 0.19)
    simplecov-html (0.13.1)
    simplecov_json_formatter (0.1.4)
    sqlite3 (1.7.3)
      mini_portile2 (~> 2.8.0)
    stringio (3.1.2)
    trilogy (2.9.0)
    tzinfo (2.0.6)
      concurrent-ruby (~> 1.0)
    warning (1.4.0)
    webmock (3.24.0)
      addressable (>= 2.8.0)
      crack (>= 0.3.2)
      hashdiff (>= 0.4.0, < 2.0.0)
    webrick (1.9.0)

PLATFORMS
  aarch64-linux
  x86_64-linux

DEPENDENCIES
  activerecord (~> 7.0.0)
  base64
  benchmark-ips (~> 2.8)
  benchmark-memory (< 0.2)
  bigdecimal
  byebug
  climate_control (~> 1.2.0)
  concurrent-ruby
  datadog!
  debug
  delayed_job
  delayed_job_active_record
  dogstatsd-ruby (>= 3.3.0, != 5.1.0, != 5.0.1, != 5.0.0)
  extlz4 (~> 0.3, >= 0.3.3)
  google-protobuf (~> 3.0, != 3.7.1, != 3.7.0)
  json-schema (< 3)
  makara (>= 0.6.0.pre)
  memory_profiler (~> 0.9)
  mutex_m
  mysql2 (>= 0.5.3)
  os (~> 1.1)
  ostruct
  pg
  pry
  rake (>= 10.5)
  rake-compiler (~> 1.1, >= 1.1.1)
  rspec (~> 3.13)
  rspec-collection_matchers (~> 1.1)
  rspec-wait (~> 0)
  rspec_junit_formatter (>= 0.5.1)
  sequel
  simplecov (~> 0.22.0)
  simplecov-cobertura (~> 2.1.0)
  sqlite3 (~> 1.4)
  trilogy
  warning (~> 1)
  webmock (>= 3.10.0)
  webrick (>= 1.8.2)

BUNDLED WITH
   2.5.21<|MERGE_RESOLUTION|>--- conflicted
+++ resolved
@@ -3,13 +3,8 @@
   specs:
     datadog (2.17.0)
       datadog-ruby_core_source (~> 3.4, >= 3.4.1)
-<<<<<<< HEAD
-      libdatadog (~> 16.0.1.1.0)
-      libddwaf (~> 1.24.1.0.0)
-=======
       libdatadog (~> 18.1.0.1.0)
       libddwaf (~> 1.22.0.0.2)
->>>>>>> b58bd3df
       logger
       msgpack
 
@@ -55,6 +50,7 @@
     dogstatsd-ruby (5.6.3)
     extlz4 (0.3.4)
     ffi (1.17.2-aarch64-linux-gnu)
+    ffi (1.17.2-x86_64-linux-gnu)
     google-protobuf (3.25.5)
     hashdiff (1.1.2)
     i18n (1.14.6)
@@ -66,17 +62,11 @@
       reline (>= 0.4.2)
     json-schema (2.8.1)
       addressable (>= 2.4)
-<<<<<<< HEAD
-    libdatadog (16.0.1.1.0-aarch64-linux)
-    libdatadog (16.0.1.1.0-x86_64-linux)
-    libddwaf (1.24.1.0.0-aarch64-linux)
-=======
     libdatadog (18.1.0.1.0-aarch64-linux)
     libdatadog (18.1.0.1.0-x86_64-linux)
     libddwaf (1.22.0.0.2-aarch64-linux)
       ffi (~> 1.0)
     libddwaf (1.22.0.0.2-x86_64-linux)
->>>>>>> b58bd3df
       ffi (~> 1.0)
     logger (1.7.0)
     makara (0.6.0.pre)
