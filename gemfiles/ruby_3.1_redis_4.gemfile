# This file was generated by Appraisal

source "https://rubygems.org"

gem "appraisal", "~> 2.4.0"
gem "benchmark-ips", "~> 2.8"
gem "benchmark-memory", "< 0.2"
gem "builder"
gem "climate_control", "~> 0.2.0"
gem "concurrent-ruby"
gem "extlz4", "~> 0.3", ">= 0.3.3"
gem "json-schema", "< 3"
gem "memory_profiler", "~> 0.9"
gem "os", "~> 1.1"
gem "pimpmychangelog", ">= 0.1.2"
gem "pry"
gem "pry-byebug"
gem "pry-stack_explorer"
gem "rake", ">= 10.5"
gem "rake-compiler", "~> 1.1", ">= 1.1.1"
gem "rspec", "~> 3.12"
gem "rspec-collection_matchers", "~> 1.1"
gem "rspec-wait", "~> 0"
gem "rspec_junit_formatter", ">= 0.5.1"
gem "simplecov", git: "https://github.com/DataDog/simplecov", ref: "3bb6b7ee58bf4b1954ca205f50dd44d6f41c57db"
gem "simplecov-cobertura", "~> 2.1.0"
gem "warning", "~> 1"
gem "webmock", ">= 3.10.0"
gem "rexml", ">= 3.2.7"
gem "webrick", ">= 1.7.0"
gem "yard", "~> 0.9"
gem "rubocop", "~> 1.50.0", require: false
gem "rubocop-packaging", "~> 0.5.2", require: false
gem "rubocop-performance", "~> 1.9", require: false
gem "rubocop-rspec", ["~> 2.20", "< 2.21"], require: false
gem "dogstatsd-ruby", ">= 3.3.0", "!= 5.0.0", "!= 5.0.1", "!= 5.1.0"
gem "google-protobuf", ["~> 3.0", "!= 3.7.0", "!= 3.7.1"]
<<<<<<< HEAD
gem "faraday"
=======
gem "ffi", "~> 1.16.3", require: false
>>>>>>> 154f72e0
gem "redis", "~> 4"

group :check do

end

gemspec path: "../"<|MERGE_RESOLUTION|>--- conflicted
+++ resolved
@@ -35,11 +35,7 @@
 gem "rubocop-rspec", ["~> 2.20", "< 2.21"], require: false
 gem "dogstatsd-ruby", ">= 3.3.0", "!= 5.0.0", "!= 5.0.1", "!= 5.1.0"
 gem "google-protobuf", ["~> 3.0", "!= 3.7.0", "!= 3.7.1"]
-<<<<<<< HEAD
-gem "faraday"
-=======
 gem "ffi", "~> 1.16.3", require: false
->>>>>>> 154f72e0
 gem "redis", "~> 4"
 
 group :check do
