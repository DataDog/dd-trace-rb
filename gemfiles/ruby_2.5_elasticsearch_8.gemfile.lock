GIT
  remote: https://github.com/DataDog/simplecov
  revision: 3bb6b7ee58bf4b1954ca205f50dd44d6f41c57db
  ref: 3bb6b7ee58bf4b1954ca205f50dd44d6f41c57db
  specs:
    simplecov (0.21.2)
      docile (~> 1.1)
      simplecov-html (~> 0.11)
      simplecov_json_formatter (~> 0.1)

PATH
  remote: ..
  specs:
<<<<<<< HEAD
    ddtrace (1.17.0)
=======
    ddtrace (1.18.0)
      datadog-ci (~> 0.5.0)
>>>>>>> 4faaf657
      debase-ruby_core_source (= 3.2.3)
      libdatadog (~> 5.0.0.1.0)
      libddwaf (~> 1.14.0.0.0)
      msgpack

GEM
  remote: https://rubygems.org/
  specs:
    addressable (2.8.5)
      public_suffix (>= 2.0.2, < 6.0)
    appraisal (2.4.1)
      bundler
      rake
      thor (>= 0.14.0)
    benchmark-ips (2.12.0)
    benchmark-memory (0.1.2)
      memory_profiler (~> 0.9)
    binding_of_caller (0.8.0)
      debug_inspector (>= 0.0.1)
    builder (3.2.4)
    climate_control (0.2.0)
    coderay (1.1.3)
    colorize (0.8.1)
    concurrent-ruby (1.2.2)
    crack (0.4.5)
      rexml
    cri (2.15.11)
<<<<<<< HEAD
=======
    datadog-ci (0.5.0)
      msgpack
>>>>>>> 4faaf657
    debase-ruby_core_source (3.2.3)
    debug_inspector (1.1.0)
    diff-lcs (1.5.0)
    docile (1.4.0)
    dogstatsd-ruby (5.6.1)
    elastic-transport (8.3.0)
      faraday (< 3)
      multi_json
    elasticsearch (8.10.0)
      elastic-transport (~> 8)
      elasticsearch-api (= 8.10.0)
    elasticsearch-api (8.10.0)
      multi_json
    extlz4 (0.3.4)
    faraday (1.10.3)
      faraday-em_http (~> 1.0)
      faraday-em_synchrony (~> 1.0)
      faraday-excon (~> 1.1)
      faraday-httpclient (~> 1.0)
      faraday-multipart (~> 1.0)
      faraday-net_http (~> 1.0)
      faraday-net_http_persistent (~> 1.0)
      faraday-patron (~> 1.0)
      faraday-rack (~> 1.0)
      faraday-retry (~> 1.0)
      ruby2_keywords (>= 0.0.4)
    faraday-em_http (1.0.0)
    faraday-em_synchrony (1.0.0)
    faraday-excon (1.1.0)
    faraday-httpclient (1.0.1)
    faraday-multipart (1.0.4)
      multipart-post (~> 2)
    faraday-net_http (1.0.1)
    faraday-net_http_persistent (1.2.0)
    faraday-patron (1.0.0)
    faraday-rack (1.0.0)
    faraday-retry (1.0.3)
    ffi (1.16.3)
    google-protobuf (3.19.1)
    google-protobuf (3.19.1-x86_64-linux)
    hashdiff (1.0.1)
    json-schema (2.8.1)
      addressable (>= 2.4)
    libdatadog (5.0.0.1.0-aarch64-linux)
    libdatadog (5.0.0.1.0-x86_64-linux)
    libddwaf (1.14.0.0.0-aarch64-linux)
      ffi (~> 1.0)
    libddwaf (1.14.0.0.0-x86_64-linux)
      ffi (~> 1.0)
    memory_profiler (0.9.14)
    method_source (1.0.0)
    msgpack (1.7.2)
    multi_json (1.15.0)
    multipart-post (2.3.0)
    os (1.1.4)
    pimpmychangelog (0.1.3)
    pry (0.14.2)
      coderay (~> 1.1)
      method_source (~> 1.0)
    pry-nav (1.0.0)
      pry (>= 0.9.10, < 0.15)
    pry-stack_explorer (0.4.13)
      binding_of_caller (~> 0.7)
      pry (~> 0.13)
    public_suffix (4.0.7)
    rake (13.0.6)
    rake-compiler (1.2.5)
      rake
    redcarpet (3.6.0)
    rexml (3.2.6)
    rspec (3.12.0)
      rspec-core (~> 3.12.0)
      rspec-expectations (~> 3.12.0)
      rspec-mocks (~> 3.12.0)
    rspec-collection_matchers (1.2.1)
      rspec-expectations (>= 2.99.0.beta1)
    rspec-core (3.12.2)
      rspec-support (~> 3.12.0)
    rspec-expectations (3.12.3)
      diff-lcs (>= 1.2.0, < 2.0)
      rspec-support (~> 3.12.0)
    rspec-mocks (3.12.6)
      diff-lcs (>= 1.2.0, < 2.0)
      rspec-support (~> 3.12.0)
    rspec-support (3.12.1)
    rspec-wait (0.0.9)
      rspec (>= 3, < 4)
    rspec_junit_formatter (0.6.0)
      rspec-core (>= 2, < 4, != 2.12.0)
    rspec_n (1.3.0)
      colorize (~> 0.8.0)
      cri (~> 2.15.3)
    ruby2_keywords (0.0.5)
    simplecov-cobertura (2.1.0)
      rexml
      simplecov (~> 0.19)
    simplecov-html (0.12.3)
    simplecov_json_formatter (0.1.4)
    thor (1.2.2)
    warning (1.3.0)
    webmock (3.19.1)
      addressable (>= 2.8.0)
      crack (>= 0.3.2)
      hashdiff (>= 0.4.0, < 2.0.0)
    yard (0.9.34)

PLATFORMS
  aarch64-linux
  x86_64-linux

DEPENDENCIES
  appraisal (~> 2.4.0)
  benchmark-ips (~> 2.8)
  benchmark-memory (< 0.2)
  builder
  climate_control (~> 0.2.0)
  concurrent-ruby
  ddtrace!
  dogstatsd-ruby (>= 3.3.0, != 5.1.0, != 5.0.1, != 5.0.0)
  elasticsearch (~> 8)
  extlz4 (~> 0.3, >= 0.3.3)
  google-protobuf (~> 3.0, < 3.19.2, != 3.7.1, != 3.7.0)
  json-schema (< 3)
  memory_profiler (~> 0.9)
  os (~> 1.1)
  pimpmychangelog (>= 0.1.2)
  pry
  pry-nav
  pry-stack_explorer
  rake (>= 10.5)
  rake-compiler (~> 1.1, >= 1.1.1)
  redcarpet (~> 3.4)
  rspec (~> 3.12)
  rspec-collection_matchers (~> 1.1)
  rspec-wait (~> 0)
  rspec_junit_formatter (>= 0.5.1)
  rspec_n (~> 1.3)
  simplecov!
  simplecov-cobertura (~> 2.1.0)
  warning (~> 1)
  webmock (>= 3.10.0)
  yard (~> 0.9)

BUNDLED WITH
   2.3.26<|MERGE_RESOLUTION|>--- conflicted
+++ resolved
@@ -11,12 +11,7 @@
 PATH
   remote: ..
   specs:
-<<<<<<< HEAD
-    ddtrace (1.17.0)
-=======
     ddtrace (1.18.0)
-      datadog-ci (~> 0.5.0)
->>>>>>> 4faaf657
       debase-ruby_core_source (= 3.2.3)
       libdatadog (~> 5.0.0.1.0)
       libddwaf (~> 1.14.0.0.0)
@@ -44,11 +39,6 @@
     crack (0.4.5)
       rexml
     cri (2.15.11)
-<<<<<<< HEAD
-=======
-    datadog-ci (0.5.0)
-      msgpack
->>>>>>> 4faaf657
     debase-ruby_core_source (3.2.3)
     debug_inspector (1.1.0)
     diff-lcs (1.5.0)
