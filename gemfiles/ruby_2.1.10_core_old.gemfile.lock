--- conflicted
+++ resolved
@@ -36,13 +36,10 @@
     json (2.5.1)
     json-schema (2.8.1)
       addressable (>= 2.4)
-<<<<<<< HEAD
     libdatadog (2.0.0.1.0-aarch64-linux)
     libddwaf (1.8.2.0.0-aarch64-linux)
-=======
     libdatadog (2.0.0.1.0)
     libddwaf (1.8.2.0.0)
->>>>>>> bc4b7168
       ffi (~> 1.0)
     memory_profiler (0.9.12)
     method_source (1.0.0)
