--- conflicted
+++ resolved
@@ -47,16 +47,7 @@
     pry (0.14.2)
       coderay (~> 1.1)
       method_source (~> 1.0)
-<<<<<<< HEAD
-    rack (2.2.11)
-=======
-    pry-nav (1.0.0)
-      pry (>= 0.9.10, < 0.15)
-    pry-stack_explorer (0.4.13)
-      binding_of_caller (~> 0.7)
-      pry (~> 0.13)
     rack (2.2.13)
->>>>>>> f8520c05
     rack-contrib (2.3.0)
       rack (~> 2.0)
     rack-test (2.1.0)
