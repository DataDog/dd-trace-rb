--- conflicted
+++ resolved
@@ -150,11 +150,7 @@
   datadog!
   dogstatsd-ruby (>= 3.3.0, != 5.1.0, != 5.0.1, != 5.0.0)
   extlz4 (~> 0.3, >= 0.3.3)
-<<<<<<< HEAD
-  faraday
-=======
   ffi (~> 1.16.3)
->>>>>>> 154f72e0
   google-protobuf (~> 3.0, < 3.19.2, != 3.7.1, != 3.7.0)
   json-schema (< 3)
   memory_profiler (~> 0.9)
