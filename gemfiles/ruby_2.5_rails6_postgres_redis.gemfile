# This file was generated by Appraisal

source "https://rubygems.org"

gem "appraisal", "~> 2.4.0"
gem "benchmark-ips", "~> 2.8"
gem "benchmark-memory", "< 0.2"
gem "builder"
gem "climate_control", "~> 0.2.0"
gem "concurrent-ruby"
gem "extlz4", "~> 0.3", ">= 0.3.3"
gem "json-schema", "< 3"
gem "memory_profiler", "~> 0.9"
gem "os", "~> 1.1"
gem "pimpmychangelog", ">= 0.1.2"
gem "pry"
gem "pry-nav"
gem "pry-stack_explorer"
gem "rake", ">= 10.5"
gem "rake-compiler", "~> 1.1", ">= 1.1.1"
gem "rspec", "~> 3.12"
gem "rspec-collection_matchers", "~> 1.1"
gem "rspec-wait", "~> 0"
gem "rspec_junit_formatter", ">= 0.5.1"
gem "simplecov", git: "https://github.com/DataDog/simplecov", ref: "3bb6b7ee58bf4b1954ca205f50dd44d6f41c57db"
gem "simplecov-cobertura", "~> 2.1.0"
gem "warning", "~> 1"
gem "webmock", ">= 3.10.0"
gem "rexml", ">= 3.2.7"
gem "yard", "~> 0.9"
gem "dogstatsd-ruby", ">= 3.3.0", "!= 5.0.0", "!= 5.0.1", "!= 5.1.0"
gem "google-protobuf", ["~> 3.0", "!= 3.7.0", "!= 3.7.1", "< 3.19.2"]
<<<<<<< HEAD
gem "faraday"
=======
gem "ffi", "~> 1.16.3", require: false
>>>>>>> 154f72e0
gem "rails", "~> 6.0.0"
gem "pg", "< 1.0", platform: :ruby
gem "redis", ">= 4.0.1"
gem "sprockets", "< 4"
gem "lograge", "~> 0.11"

group :check do

end

gemspec path: "../"<|MERGE_RESOLUTION|>--- conflicted
+++ resolved
@@ -30,11 +30,7 @@
 gem "yard", "~> 0.9"
 gem "dogstatsd-ruby", ">= 3.3.0", "!= 5.0.0", "!= 5.0.1", "!= 5.1.0"
 gem "google-protobuf", ["~> 3.0", "!= 3.7.0", "!= 3.7.1", "< 3.19.2"]
-<<<<<<< HEAD
-gem "faraday"
-=======
 gem "ffi", "~> 1.16.3", require: false
->>>>>>> 154f72e0
 gem "rails", "~> 6.0.0"
 gem "pg", "< 1.0", platform: :ruby
 gem "redis", ">= 4.0.1"
