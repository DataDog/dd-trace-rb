GIT
  remote: https://github.com/DataDog/simplecov
  revision: 3bb6b7ee58bf4b1954ca205f50dd44d6f41c57db
  ref: 3bb6b7ee58bf4b1954ca205f50dd44d6f41c57db
  specs:
    simplecov (0.21.2)
      docile (~> 1.1)
      simplecov-html (~> 0.11)
      simplecov_json_formatter (~> 0.1)

PATH
  remote: ..
  specs:
    datadog (2.1.0)
      debase-ruby_core_source (= 3.3.1)
      libdatadog (~> 9.0.0.1.0)
      libddwaf (~> 1.14.0.0.0)
      msgpack

GEM
  remote: https://rubygems.org/
  specs:
    addressable (2.8.5)
      public_suffix (>= 2.0.2, < 6.0)
    appraisal (2.4.1)
      bundler
      rake
      thor (>= 0.14.0)
    benchmark-ips (2.12.0)
    benchmark-memory (0.1.2)
      memory_profiler (~> 0.9)
    builder (3.2.4)
    climate_control (0.2.0)
    coderay (1.1.3)
    concurrent-ruby (1.2.2)
    crack (0.4.5)
      rexml
    debase-ruby_core_source (3.3.1)
    diff-lcs (1.5.0)
    docile (1.4.0)
    dogstatsd-ruby (5.6.1)
    elastic-transport (8.3.0)
      faraday (< 3)
      multi_json
    elasticsearch (8.10.0)
      elastic-transport (~> 8)
      elasticsearch-api (= 8.10.0)
    elasticsearch-api (8.10.0)
      multi_json
    faraday (1.10.3)
      faraday-em_http (~> 1.0)
      faraday-em_synchrony (~> 1.0)
      faraday-excon (~> 1.1)
      faraday-httpclient (~> 1.0)
      faraday-multipart (~> 1.0)
      faraday-net_http (~> 1.0)
      faraday-net_http_persistent (~> 1.0)
      faraday-patron (~> 1.0)
      faraday-rack (~> 1.0)
      faraday-retry (~> 1.0)
      ruby2_keywords (>= 0.0.4)
    faraday-em_http (1.0.0)
    faraday-em_synchrony (1.0.0)
    faraday-excon (1.1.0)
    faraday-httpclient (1.0.1)
    faraday-multipart (1.0.4)
      multipart-post (~> 2)
    faraday-net_http (1.0.1)
    faraday-net_http_persistent (1.2.0)
    faraday-patron (1.0.0)
    faraday-rack (1.0.0)
    faraday-retry (1.0.3)
    ffi (1.16.3-java)
    hashdiff (1.0.1)
    json-schema (2.8.1)
      addressable (>= 2.4)
    libdatadog (9.0.0.1.0)
    libddwaf (1.14.0.0.0-java)
      ffi (~> 1.0)
    memory_profiler (0.9.14)
    method_source (1.0.0)
    msgpack (1.7.2-java)
    multi_json (1.15.0)
    multipart-post (2.3.0)
    os (1.1.4)
    pimpmychangelog (0.1.3)
    pry (0.14.2-java)
      coderay (~> 1.1)
      method_source (~> 1.0)
      spoon (~> 0.0)
    pry-debugger-jruby (2.1.1-java)
      pry (>= 0.13, < 0.15)
      ruby-debug-base (>= 0.10.4, < 0.12)
    public_suffix (4.0.7)
    rake (13.0.6)
    rake-compiler (1.2.5)
      rake
    rexml (3.2.8)
      strscan (>= 3.0.9)
    rspec (3.12.0)
      rspec-core (~> 3.12.0)
      rspec-expectations (~> 3.12.0)
      rspec-mocks (~> 3.12.0)
    rspec-collection_matchers (1.2.1)
      rspec-expectations (>= 2.99.0.beta1)
    rspec-core (3.12.2)
      rspec-support (~> 3.12.0)
    rspec-expectations (3.12.3)
      diff-lcs (>= 1.2.0, < 2.0)
      rspec-support (~> 3.12.0)
    rspec-mocks (3.12.6)
      diff-lcs (>= 1.2.0, < 2.0)
      rspec-support (~> 3.12.0)
    rspec-support (3.12.1)
    rspec-wait (0.0.9)
      rspec (>= 3, < 4)
    rspec_junit_formatter (0.6.0)
      rspec-core (>= 2, < 4, != 2.12.0)
    ruby-debug-base (0.11.0-java)
    ruby2_keywords (0.0.5)
    simplecov-cobertura (2.1.0)
      rexml
      simplecov (~> 0.19)
    simplecov-html (0.12.3)
    simplecov_json_formatter (0.1.4)
    spoon (0.0.6)
      ffi
    strscan (3.1.0-java)
    thor (1.2.2)
    warning (1.3.0)
    webmock (3.19.1)
      addressable (>= 2.8.0)
      crack (>= 0.3.2)
      hashdiff (>= 0.4.0, < 2.0.0)
    yard (0.9.34)

PLATFORMS
  universal-java-1.8

DEPENDENCIES
  appraisal (~> 2.4.0)
  benchmark-ips (~> 2.8)
  benchmark-memory (< 0.2)
  builder
  climate_control (~> 0.2.0)
  concurrent-ruby
  datadog!
  dogstatsd-ruby (>= 3.3.0, != 5.1.0, != 5.0.1, != 5.0.0)
  elasticsearch (~> 8)
<<<<<<< HEAD
  faraday
=======
  ffi (~> 1.16.3)
>>>>>>> 154f72e0
  json-schema (< 3)
  memory_profiler (~> 0.9)
  os (~> 1.1)
  pimpmychangelog (>= 0.1.2)
  pry
  pry-debugger-jruby
  rake (>= 10.5)
  rake-compiler (~> 1.1, >= 1.1.1)
  rexml (>= 3.2.7)
  rspec (~> 3.12)
  rspec-collection_matchers (~> 1.1)
  rspec-wait (~> 0)
  rspec_junit_formatter (>= 0.5.1)
  simplecov!
  simplecov-cobertura (~> 2.1.0)
  warning (~> 1)
  webmock (>= 3.10.0)
  yard (~> 0.9)

BUNDLED WITH
   2.3.27<|MERGE_RESOLUTION|>--- conflicted
+++ resolved
@@ -147,11 +147,7 @@
   datadog!
   dogstatsd-ruby (>= 3.3.0, != 5.1.0, != 5.0.1, != 5.0.0)
   elasticsearch (~> 8)
-<<<<<<< HEAD
-  faraday
-=======
   ffi (~> 1.16.3)
->>>>>>> 154f72e0
   json-schema (< 3)
   memory_profiler (~> 0.9)
   os (~> 1.1)
