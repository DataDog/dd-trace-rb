GIT
  remote: https://github.com/DataDog/simplecov
  revision: 3bb6b7ee58bf4b1954ca205f50dd44d6f41c57db
  ref: 3bb6b7ee58bf4b1954ca205f50dd44d6f41c57db
  specs:
    simplecov (0.21.2)
      docile (~> 1.1)
      simplecov-html (~> 0.11)
      simplecov_json_formatter (~> 0.1)

PATH
  remote: ..
  specs:
    ddtrace (1.14.0)
      datadog-ci (~> 0.1.0)
      debase-ruby_core_source (= 3.2.2)
      libdatadog (~> 4.0.0.1.0)
      libddwaf (~> 1.14.0.0.0)
      msgpack

GEM
  remote: https://rubygems.org/
  specs:
    actionpack (6.1.7.6)
      actionview (= 6.1.7.6)
      activesupport (= 6.1.7.6)
      rack (~> 2.0, >= 2.0.9)
      rack-test (>= 0.6.3)
      rails-dom-testing (~> 2.0)
      rails-html-sanitizer (~> 1.0, >= 1.2.0)
    actionview (6.1.7.6)
      activesupport (= 6.1.7.6)
      builder (~> 3.1)
      erubi (~> 1.4)
      rails-dom-testing (~> 2.0)
      rails-html-sanitizer (~> 1.1, >= 1.2.0)
    active_model_serializers (0.10.13)
      actionpack (>= 4.1, < 7.1)
      activemodel (>= 4.1, < 7.1)
      case_transform (>= 0.2)
      jsonapi-renderer (>= 0.1.1.beta1, < 0.3)
    activemodel (6.1.7.6)
      activesupport (= 6.1.7.6)
    activesupport (6.1.7.6)
      concurrent-ruby (~> 1.0, >= 1.0.2)
      i18n (>= 1.6, < 2)
      minitest (>= 5.1)
      tzinfo (~> 2.0)
      zeitwerk (~> 2.3)
    addressable (2.4.0)
    appraisal (2.4.1)
      bundler
      rake
      thor (>= 0.14.0)
    ast (2.4.2)
    benchmark-ips (2.12.0)
    benchmark-memory (0.1.2)
      memory_profiler (~> 0.9)
    binding_of_caller (1.0.0)
      debug_inspector (>= 0.0.1)
    builder (3.2.4)
    byebug (11.1.3)
    case_transform (0.2)
      activesupport
    climate_control (0.2.0)
    coderay (1.1.3)
    colorize (0.8.1)
    concurrent-ruby (1.2.2)
    crack (0.4.5)
      rexml
    crass (1.0.6)
    cri (2.15.11)
    datadog-ci (0.1.1)
    debase-ruby_core_source (3.2.2)
    debug_inspector (1.1.0)
    diff-lcs (1.5.0)
    digest-crc (0.6.5)
      rake (>= 12.0.0, < 14.0.0)
    docile (1.4.0)
    dogstatsd-ruby (5.6.1)
    dry-core (1.0.0)
      concurrent-ruby (~> 1.0)
      zeitwerk (~> 2.6)
    dry-inflector (1.0.0)
    dry-logic (1.5.0)
      concurrent-ruby (~> 1.0)
      dry-core (~> 1.0, < 2)
      zeitwerk (~> 2.6)
    dry-types (1.7.1)
      concurrent-ruby (~> 1.0)
      dry-core (~> 1.0)
      dry-inflector (~> 1.0)
      dry-logic (~> 1.4)
      zeitwerk (~> 2.6)
    erubi (1.12.0)
    extlz4 (0.3.4)
    ffi (1.15.5)
    google-protobuf (3.24.3-aarch64-linux)
    google-protobuf (3.24.3-x86_64-linux)
    grape (1.8.0)
      activesupport (>= 5)
      builder
      dry-types (>= 1.1)
      mustermann-grape (~> 1.0.0)
      rack (>= 1.3.0)
      rack-accept
    hashdiff (1.0.1)
    i18n (1.14.1)
      concurrent-ruby (~> 1.0)
    json (2.6.3)
    json-schema (2.8.1)
      addressable (>= 2.4)
    jsonapi-renderer (0.2.2)
    king_konf (1.0.1)
    libdatadog (4.0.0.1.0-aarch64-linux)
    libdatadog (4.0.0.1.0-x86_64-linux)
    libddwaf (1.14.0.0.0-aarch64-linux)
      ffi (~> 1.0)
    libddwaf (1.14.0.0.0-x86_64-linux)
      ffi (~> 1.0)
    lograge (0.13.0)
      actionpack (>= 4)
      activesupport (>= 4)
      railties (>= 4)
      request_store (~> 1.0)
    loofah (2.21.3)
      crass (~> 1.0.2)
      nokogiri (>= 1.12.0)
    memory_profiler (0.9.14)
    method_source (1.0.0)
    mini_portile2 (2.8.4)
    minitest (5.20.0)
    msgpack (1.7.2)
    mustermann (3.0.0)
      ruby2_keywords (~> 0.0.1)
    mustermann-grape (1.0.2)
      mustermann (>= 1.0.0)
    nokogiri (1.15.4-aarch64-linux)
      racc (~> 1.4)
    nokogiri (1.15.4-x86_64-linux)
      racc (~> 1.4)
<<<<<<< HEAD
    opentracing (0.5.0)
=======
>>>>>>> 6679aa36
    os (1.1.4)
    parallel (1.23.0)
    parser (3.2.2.3)
      ast (~> 2.4.1)
      racc
    pimpmychangelog (0.1.3)
    pry (0.14.2)
      coderay (~> 1.1)
      method_source (~> 1.0)
    pry-byebug (3.10.1)
      byebug (~> 11.0)
      pry (>= 0.13, < 0.15)
    pry-stack_explorer (0.6.1)
      binding_of_caller (~> 1.0)
      pry (~> 0.13)
    racc (1.7.1)
    racecar (2.8.2)
      king_konf (~> 1.0.0)
      rdkafka (~> 0.12.0)
    rack (2.2.8)
    rack-accept (0.4.5)
      rack (>= 0.4)
    rack-test (2.1.0)
      rack (>= 1.3)
    rails-dom-testing (2.2.0)
      activesupport (>= 5.0.0)
      minitest
      nokogiri (>= 1.6)
    rails-html-sanitizer (1.6.0)
      loofah (~> 2.21)
      nokogiri (~> 1.14)
    railties (6.1.7.6)
      actionpack (= 6.1.7.6)
      activesupport (= 6.1.7.6)
      method_source
      rake (>= 12.2)
      thor (~> 1.0)
    rainbow (3.1.1)
    rake (13.0.6)
    rake-compiler (1.2.5)
      rake
    rdkafka (0.12.0)
      ffi (~> 1.15)
      mini_portile2 (~> 2.6)
      rake (> 12)
    redcarpet (3.6.0)
    regexp_parser (2.8.1)
    request_store (1.5.1)
      rack (>= 1.4)
    rexml (3.2.6)
    rspec (3.12.0)
      rspec-core (~> 3.12.0)
      rspec-expectations (~> 3.12.0)
      rspec-mocks (~> 3.12.0)
    rspec-collection_matchers (1.2.0)
      rspec-expectations (>= 2.99.0.beta1)
    rspec-core (3.12.2)
      rspec-support (~> 3.12.0)
    rspec-expectations (3.12.3)
      diff-lcs (>= 1.2.0, < 2.0)
      rspec-support (~> 3.12.0)
    rspec-mocks (3.12.6)
      diff-lcs (>= 1.2.0, < 2.0)
      rspec-support (~> 3.12.0)
    rspec-support (3.12.1)
    rspec-wait (0.0.9)
      rspec (>= 3, < 4)
    rspec_junit_formatter (0.6.0)
      rspec-core (>= 2, < 4, != 2.12.0)
    rspec_n (1.5.0)
      colorize (~> 0.8.0)
      cri (~> 2.15.3)
    rubocop (1.50.2)
      json (~> 2.3)
      parallel (~> 1.10)
      parser (>= 3.2.0.0)
      rainbow (>= 2.2.2, < 4.0)
      regexp_parser (>= 1.8, < 3.0)
      rexml (>= 3.2.5, < 4.0)
      rubocop-ast (>= 1.28.0, < 2.0)
      ruby-progressbar (~> 1.7)
      unicode-display_width (>= 2.4.0, < 3.0)
    rubocop-ast (1.29.0)
      parser (>= 3.2.1.0)
    rubocop-capybara (2.19.0)
      rubocop (~> 1.41)
    rubocop-packaging (0.5.2)
      rubocop (>= 1.33, < 2.0)
    rubocop-performance (1.19.0)
      rubocop (>= 1.7.0, < 2.0)
      rubocop-ast (>= 0.4.0)
    rubocop-rspec (2.20.0)
      rubocop (~> 1.33)
      rubocop-capybara (~> 2.17)
    ruby-kafka (1.5.0)
      digest-crc
    ruby-prof (1.6.3)
    ruby-progressbar (1.13.0)
    ruby2_keywords (0.0.5)
    simplecov-cobertura (2.1.0)
      rexml
      simplecov (~> 0.19)
    simplecov-html (0.12.3)
    simplecov_json_formatter (0.1.4)
    thor (1.2.2)
    tzinfo (2.0.6)
      concurrent-ruby (~> 1.0)
    unicode-display_width (2.4.2)
    warning (1.3.0)
    webmock (3.13.0)
      addressable (>= 2.3.6)
      crack (>= 0.3.2)
      hashdiff (>= 0.4.0, < 2.0.0)
    yard (0.9.34)
    zeitwerk (2.6.11)

PLATFORMS
  aarch64-linux
  x86_64-linux

DEPENDENCIES
  actionpack
  actionview
  active_model_serializers (>= 0.10.0)
  activesupport (~> 6.1.0)
  appraisal (~> 2.4.0)
  benchmark-ips (~> 2.8)
  benchmark-memory (< 0.2)
  builder
  climate_control (~> 0.2.0)
  concurrent-ruby
  ddtrace!
  dogstatsd-ruby (>= 3.3.0, != 5.1.0, != 5.0.1, != 5.0.0)
  extlz4 (~> 0.3, >= 0.3.3)
  google-protobuf (~> 3.0, != 3.7.1, != 3.7.0)
  grape
  json-schema (< 3)
  lograge (~> 0.11)
  memory_profiler (~> 0.9)
  os (~> 1.1)
  pimpmychangelog (>= 0.1.2)
  pry
  pry-byebug
  pry-stack_explorer
  racecar (>= 0.3.5)
  rake (>= 10.5)
  rake-compiler (~> 1.1, >= 1.1.1)
  redcarpet (~> 3.4)
  rspec (~> 3.12)
  rspec-collection_matchers (~> 1.1)
  rspec-wait (~> 0)
  rspec_junit_formatter (>= 0.5.1)
  rspec_n (~> 1.3)
  rubocop (~> 1.50.0)
  rubocop-packaging (~> 0.5.2)
  rubocop-performance (~> 1.9)
  rubocop-rspec (~> 2.20, < 2.21)
  ruby-kafka (>= 0.7.10)
  ruby-prof (~> 1.4)
  simplecov!
  simplecov-cobertura (~> 2.1.0)
  warning (~> 1)
  webmock (>= 3.10.0)
  yard (~> 0.9)

BUNDLED WITH
   2.3.26<|MERGE_RESOLUTION|>--- conflicted
+++ resolved
@@ -139,10 +139,6 @@
       racc (~> 1.4)
     nokogiri (1.15.4-x86_64-linux)
       racc (~> 1.4)
-<<<<<<< HEAD
-    opentracing (0.5.0)
-=======
->>>>>>> 6679aa36
     os (1.1.4)
     parallel (1.23.0)
     parser (3.2.2.3)
