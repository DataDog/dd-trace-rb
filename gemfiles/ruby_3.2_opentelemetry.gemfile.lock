PATH
  remote: ..
  specs:
    datadog (2.23.0)
      datadog-ruby_core_source (~> 3.4, >= 3.4.1)
      libdatadog (~> 23.0.0.1.0)
      libddwaf (~> 1.25.1.1.0)
      logger
      msgpack

GEM
  remote: https://rubygems.org/
  specs:
    addressable (2.8.7)
      public_suffix (>= 2.0.2, < 7.0)
    benchmark-ips (2.14.0)
    benchmark-memory (0.1.2)
      memory_profiler (~> 0.9)
    bigdecimal (3.3.1)
    byebug (12.0.0)
    climate_control (1.2.0)
    coderay (1.1.3)
    concurrent-ruby (1.3.5)
    crack (1.0.1)
      bigdecimal
      rexml
    datadog-ruby_core_source (3.4.1)
    date (3.5.0)
    debug (1.11.0)
      irb (~> 1.10)
      reline (>= 0.3.8)
    diff-lcs (1.6.2)
    docile (1.4.1)
<<<<<<< HEAD
    dogstatsd-ruby (5.7.1)
    erb (5.1.3)
    extlz4 (0.3.5)
    ffi (1.17.2)
=======
    dogstatsd-ruby (5.5.0)
>>>>>>> 4d6369e6
    ffi (1.17.2-aarch64-linux-gnu)
    ffi (1.17.2-aarch64-linux-musl)
    ffi (1.17.2-arm-linux-gnu)
    ffi (1.17.2-arm-linux-musl)
    ffi (1.17.2-arm64-darwin)
    ffi (1.17.2-x86-linux-gnu)
    ffi (1.17.2-x86-linux-musl)
    ffi (1.17.2-x86_64-darwin)
    ffi (1.17.2-x86_64-linux-gnu)
    ffi (1.17.2-x86_64-linux-musl)
    google-protobuf (3.25.8)
    google-protobuf (3.25.8-aarch64-linux)
    google-protobuf (3.25.8-arm64-darwin)
    google-protobuf (3.25.8-x86-linux)
    google-protobuf (3.25.8-x86_64-darwin)
    google-protobuf (3.25.8-x86_64-linux)
    googleapis-common-protos-types (1.20.0)
      google-protobuf (>= 3.18, < 5.a)
    hashdiff (1.2.1)
    io-console (0.8.1)
    irb (1.15.3)
      pp (>= 0.6.0)
      rdoc (>= 4.0.0)
      reline (>= 0.4.2)
    json-schema (2.8.1)
      addressable (>= 2.4)
<<<<<<< HEAD
    libdatadog (22.0.1.1.0)
    libdatadog (22.0.1.1.0-aarch64-linux)
    libdatadog (22.0.1.1.0-x86_64-linux)
    libddwaf (1.25.1.1.0)
      ffi (~> 1.0)
=======
    libdatadog (23.0.0.1.0-aarch64-linux)
    libdatadog (23.0.0.1.0-x86_64-linux)
>>>>>>> 4d6369e6
    libddwaf (1.25.1.1.0-aarch64-linux)
      ffi (~> 1.0)
    libddwaf (1.25.1.1.0-arm64-darwin)
      ffi (~> 1.0)
    libddwaf (1.25.1.1.0-x86_64-darwin)
      ffi (~> 1.0)
    libddwaf (1.25.1.1.0-x86_64-linux)
      ffi (~> 1.0)
    logger (1.7.0)
    memory_profiler (0.9.14)
    method_source (1.1.0)
    msgpack (1.8.0)
    opentelemetry-api (1.7.0)
    opentelemetry-common (0.23.0)
      opentelemetry-api (~> 1.0)
    opentelemetry-exporter-otlp-metrics (0.4.1)
      google-protobuf (>= 3.18, < 5.0)
      googleapis-common-protos-types (~> 1.3)
      opentelemetry-api (~> 1.1)
      opentelemetry-common (~> 0.20)
      opentelemetry-metrics-api (~> 0.2)
      opentelemetry-metrics-sdk (~> 0.5)
      opentelemetry-sdk (~> 1.2)
      opentelemetry-semantic_conventions
    opentelemetry-metrics-api (0.4.0)
      opentelemetry-api (~> 1.0)
    opentelemetry-metrics-sdk (0.11.1)
      opentelemetry-api (~> 1.1)
      opentelemetry-metrics-api (~> 0.2)
      opentelemetry-sdk (~> 1.2)
    opentelemetry-registry (0.4.0)
      opentelemetry-api (~> 1.1)
    opentelemetry-sdk (1.10.0)
      opentelemetry-api (~> 1.1)
      opentelemetry-common (~> 0.20)
      opentelemetry-registry (~> 0.2)
      opentelemetry-semantic_conventions
    opentelemetry-semantic_conventions (1.36.0)
      opentelemetry-api (~> 1.0)
    os (1.1.4)
    pp (0.6.3)
      prettyprint
    prettyprint (0.2.0)
    pry (0.15.2)
      coderay (~> 1.1)
      method_source (~> 1.0)
    psych (5.2.6)
      date
      stringio
    public_suffix (6.0.2)
    rake (13.3.1)
    rake-compiler (1.3.0)
      rake
    rdoc (6.15.1)
      erb
      psych (>= 4.0.0)
      tsort
    reline (0.6.2)
      io-console (~> 0.5)
    rexml (3.4.4)
    rspec (3.13.2)
      rspec-core (~> 3.13.0)
      rspec-expectations (~> 3.13.0)
      rspec-mocks (~> 3.13.0)
    rspec-collection_matchers (1.2.1)
      rspec-expectations (>= 2.99.0.beta1)
    rspec-core (3.13.6)
      rspec-support (~> 3.13.0)
    rspec-expectations (3.13.5)
      diff-lcs (>= 1.2.0, < 2.0)
      rspec-support (~> 3.13.0)
    rspec-mocks (3.13.7)
      diff-lcs (>= 1.2.0, < 2.0)
      rspec-support (~> 3.13.0)
    rspec-support (3.13.6)
    rspec-wait (0.0.10)
      rspec (>= 3.0)
    rspec_junit_formatter (0.6.0)
      rspec-core (>= 2, < 4, != 2.12.0)
    simplecov (0.22.0)
      docile (~> 1.1)
      simplecov-html (~> 0.11)
      simplecov_json_formatter (~> 0.1)
    simplecov-html (0.13.2)
    simplecov_json_formatter (0.1.4)
    stringio (3.1.7)
    tsort (0.2.0)
    warning (1.5.0)
    webmock (3.26.1)
      addressable (>= 2.8.0)
      crack (>= 0.3.2)
      hashdiff (>= 0.4.0, < 2.0.0)
<<<<<<< HEAD
    webrick (1.9.1)
=======
    webrick (1.7.0)
    zstd-ruby (2.0.3)
>>>>>>> 4d6369e6

PLATFORMS
  aarch64-linux
  aarch64-linux-gnu
  aarch64-linux-musl
  arm-linux-gnu
  arm-linux-musl
  arm64-darwin
  ruby
  x86-linux
  x86-linux-gnu
  x86-linux-musl
  x86_64-darwin
  x86_64-linux
  x86_64-linux-gnu
  x86_64-linux-musl

DEPENDENCIES
  benchmark-ips (~> 2.8)
  benchmark-memory (< 0.2)
  byebug
  climate_control (~> 1.2.0)
  concurrent-ruby
  datadog!
  debug
  dogstatsd-ruby (>= 3.3.0, != 5.1.0, != 5.0.1, != 5.0.0)
  google-protobuf (~> 3.0, != 3.7.1, != 3.7.0)
  json-schema (< 3)
  memory_profiler (~> 0.9)
  opentelemetry-exporter-otlp-metrics (>= 0.4, < 0.5)
  opentelemetry-metrics-sdk (>= 0.8)
  opentelemetry-sdk (~> 1.1)
  os (~> 1.1)
  pry
  rake (>= 10.5)
  rake-compiler (~> 1.1, >= 1.1.1)
  rspec (~> 3.13)
  rspec-collection_matchers (~> 1.1)
  rspec-wait (~> 0)
  rspec_junit_formatter (>= 0.5.1)
  simplecov (~> 0.22.0)
  warning (~> 1)
  webmock (>= 3.10.0)
  webrick (>= 1.7.0)
  zstd-ruby

BUNDLED WITH
   2.7.2<|MERGE_RESOLUTION|>--- conflicted
+++ resolved
@@ -31,14 +31,10 @@
       reline (>= 0.3.8)
     diff-lcs (1.6.2)
     docile (1.4.1)
-<<<<<<< HEAD
     dogstatsd-ruby (5.7.1)
     erb (5.1.3)
     extlz4 (0.3.5)
     ffi (1.17.2)
-=======
-    dogstatsd-ruby (5.5.0)
->>>>>>> 4d6369e6
     ffi (1.17.2-aarch64-linux-gnu)
     ffi (1.17.2-aarch64-linux-musl)
     ffi (1.17.2-arm-linux-gnu)
@@ -65,16 +61,8 @@
       reline (>= 0.4.2)
     json-schema (2.8.1)
       addressable (>= 2.4)
-<<<<<<< HEAD
-    libdatadog (22.0.1.1.0)
-    libdatadog (22.0.1.1.0-aarch64-linux)
-    libdatadog (22.0.1.1.0-x86_64-linux)
-    libddwaf (1.25.1.1.0)
-      ffi (~> 1.0)
-=======
     libdatadog (23.0.0.1.0-aarch64-linux)
     libdatadog (23.0.0.1.0-x86_64-linux)
->>>>>>> 4d6369e6
     libddwaf (1.25.1.1.0-aarch64-linux)
       ffi (~> 1.0)
     libddwaf (1.25.1.1.0-arm64-darwin)
@@ -167,12 +155,8 @@
       addressable (>= 2.8.0)
       crack (>= 0.3.2)
       hashdiff (>= 0.4.0, < 2.0.0)
-<<<<<<< HEAD
-    webrick (1.9.1)
-=======
     webrick (1.7.0)
     zstd-ruby (2.0.3)
->>>>>>> 4d6369e6
 
 PLATFORMS
   aarch64-linux
