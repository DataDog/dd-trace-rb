GIT
  remote: https://github.com/DataDog/simplecov
  revision: 3bb6b7ee58bf4b1954ca205f50dd44d6f41c57db
  ref: 3bb6b7ee58bf4b1954ca205f50dd44d6f41c57db
  specs:
    simplecov (0.21.2)
      docile (~> 1.1)
      simplecov-html (~> 0.11)
      simplecov_json_formatter (~> 0.1)

PATH
  remote: ..
  specs:
    datadog (2.1.0)
      debase-ruby_core_source (= 3.3.1)
      libdatadog (~> 9.0.0.1.0)
      libddwaf (~> 1.14.0.0.0)
      msgpack

GEM
  remote: https://rubygems.org/
  specs:
    addressable (2.4.0)
    appraisal (2.4.1)
      bundler
      rake
      thor (>= 0.14.0)
    ast (2.4.2)
    base64 (0.2.0)
    benchmark-ips (2.12.0)
    benchmark-memory (0.1.2)
      memory_profiler (~> 0.9)
    binding_of_caller (1.0.0)
      debug_inspector (>= 0.0.1)
    builder (3.2.4)
    climate_control (0.2.0)
    coderay (1.1.3)
    concurrent-ruby (1.2.2)
    connection_pool (2.4.0)
    crack (0.4.5)
      rexml
    debase-ruby_core_source (3.3.1)
    debug_inspector (1.1.0)
    diff-lcs (1.5.0)
    docile (1.4.0)
    dogstatsd-ruby (5.5.0)
    extlz4 (0.3.3)
    faraday (2.7.12)
      base64
      faraday-net_http (>= 2.0, < 3.1)
      ruby2_keywords (>= 0.0.4)
    faraday-net_http (3.0.2)
    ffi (1.16.3)
    google-protobuf (3.23.1)
    hashdiff (1.0.1)
    json (2.6.3)
    json-schema (2.8.1)
      addressable (>= 2.4)
    libdatadog (9.0.0.1.0-aarch64-linux)
    libdatadog (9.0.0.1.0-x86_64-linux)
    libddwaf (1.14.0.0.0-aarch64-linux)
      ffi (~> 1.0)
    libddwaf (1.14.0.0.0-x86_64-linux)
      ffi (~> 1.0)
    memory_profiler (0.9.14)
    method_source (1.0.0)
    msgpack (1.7.2)
    os (1.1.4)
    parallel (1.23.0)
    parser (3.2.2.1)
      ast (~> 2.4.1)
    pimpmychangelog (0.1.3)
    pry (0.14.2)
      coderay (~> 1.1)
      method_source (~> 1.0)
    pry-stack_explorer (0.6.1)
      binding_of_caller (~> 1.0)
      pry (~> 0.13)
    rainbow (3.1.1)
    rake (13.0.6)
    rake-compiler (1.2.1)
      rake
    redis (5.0.6)
      redis-client (>= 0.9.0)
    redis-client (0.14.1)
      connection_pool
    regexp_parser (2.8.1)
    rexml (3.2.8)
      strscan (>= 3.0.9)
    rspec (3.12.0)
      rspec-core (~> 3.12.0)
      rspec-expectations (~> 3.12.0)
      rspec-mocks (~> 3.12.0)
    rspec-collection_matchers (1.2.0)
      rspec-expectations (>= 2.99.0.beta1)
    rspec-core (3.12.2)
      rspec-support (~> 3.12.0)
    rspec-expectations (3.12.3)
      diff-lcs (>= 1.2.0, < 2.0)
      rspec-support (~> 3.12.0)
    rspec-mocks (3.12.5)
      diff-lcs (>= 1.2.0, < 2.0)
      rspec-support (~> 3.12.0)
    rspec-support (3.12.0)
    rspec-wait (0.0.9)
      rspec (>= 3, < 4)
    rspec_junit_formatter (0.6.0)
      rspec-core (>= 2, < 4, != 2.12.0)
    rubocop (1.50.2)
      json (~> 2.3)
      parallel (~> 1.10)
      parser (>= 3.2.0.0)
      rainbow (>= 2.2.2, < 4.0)
      regexp_parser (>= 1.8, < 3.0)
      rexml (>= 3.2.5, < 4.0)
      rubocop-ast (>= 1.28.0, < 2.0)
      ruby-progressbar (~> 1.7)
      unicode-display_width (>= 2.4.0, < 3.0)
    rubocop-ast (1.28.1)
      parser (>= 3.2.1.0)
    rubocop-capybara (2.19.0)
      rubocop (~> 1.41)
    rubocop-packaging (0.5.2)
      rubocop (>= 1.33, < 2.0)
    rubocop-performance (1.17.1)
      rubocop (>= 1.7.0, < 2.0)
      rubocop-ast (>= 0.4.0)
    rubocop-rspec (2.20.0)
      rubocop (~> 1.33)
      rubocop-capybara (~> 2.17)
    ruby-progressbar (1.13.0)
    ruby2_keywords (0.0.5)
    simplecov-cobertura (2.1.0)
      rexml
      simplecov (~> 0.19)
    simplecov-html (0.12.3)
    simplecov_json_formatter (0.1.4)
    strscan (3.1.0)
    thor (1.2.2)
    unicode-display_width (2.4.2)
    warning (1.3.0)
    webmock (3.13.0)
      addressable (>= 2.3.6)
      crack (>= 0.3.2)
      hashdiff (>= 0.4.0, < 2.0.0)
    webrick (1.8.1)
    yard (0.9.34)

PLATFORMS
  aarch64-linux
  x86_64-linux

DEPENDENCIES
  appraisal (~> 2.4.0)
  benchmark-ips (~> 2.8)
  benchmark-memory (< 0.2)
  builder
  climate_control (~> 0.2.0)
  concurrent-ruby
  datadog!
  dogstatsd-ruby (>= 3.3.0, != 5.1.0, != 5.0.1, != 5.0.0)
  extlz4 (~> 0.3, >= 0.3.3)
<<<<<<< HEAD
  faraday
=======
  ffi (~> 1.16.3)
>>>>>>> 154f72e0
  google-protobuf (~> 3.0, != 3.7.1, != 3.7.0)
  json-schema (< 3)
  memory_profiler (~> 0.9)
  os (~> 1.1)
  pimpmychangelog (>= 0.1.2)
  pry
  pry-stack_explorer
  rake (>= 10.5)
  rake-compiler (~> 1.1, >= 1.1.1)
  redis (~> 5)
  rexml (>= 3.2.7)
  rspec (~> 3.12)
  rspec-collection_matchers (~> 1.1)
  rspec-wait (~> 0)
  rspec_junit_formatter (>= 0.5.1)
  rubocop (~> 1.50.0)
  rubocop-packaging (~> 0.5.2)
  rubocop-performance (~> 1.9)
  rubocop-rspec (~> 2.20, < 2.21)
  simplecov!
  simplecov-cobertura (~> 2.1.0)
  warning (~> 1)
  webmock (>= 3.10.0)
  webrick (>= 1.7.0)
  yard (~> 0.9)

BUNDLED WITH
   2.3.26<|MERGE_RESOLUTION|>--- conflicted
+++ resolved
@@ -26,7 +26,6 @@
       rake
       thor (>= 0.14.0)
     ast (2.4.2)
-    base64 (0.2.0)
     benchmark-ips (2.12.0)
     benchmark-memory (0.1.2)
       memory_profiler (~> 0.9)
@@ -45,11 +44,6 @@
     docile (1.4.0)
     dogstatsd-ruby (5.5.0)
     extlz4 (0.3.3)
-    faraday (2.7.12)
-      base64
-      faraday-net_http (>= 2.0, < 3.1)
-      ruby2_keywords (>= 0.0.4)
-    faraday-net_http (3.0.2)
     ffi (1.16.3)
     google-protobuf (3.23.1)
     hashdiff (1.0.1)
@@ -129,7 +123,6 @@
       rubocop (~> 1.33)
       rubocop-capybara (~> 2.17)
     ruby-progressbar (1.13.0)
-    ruby2_keywords (0.0.5)
     simplecov-cobertura (2.1.0)
       rexml
       simplecov (~> 0.19)
@@ -160,11 +153,7 @@
   datadog!
   dogstatsd-ruby (>= 3.3.0, != 5.1.0, != 5.0.1, != 5.0.0)
   extlz4 (~> 0.3, >= 0.3.3)
-<<<<<<< HEAD
-  faraday
-=======
   ffi (~> 1.16.3)
->>>>>>> 154f72e0
   google-protobuf (~> 3.0, != 3.7.1, != 3.7.0)
   json-schema (< 3)
   memory_profiler (~> 0.9)
