--- conflicted
+++ resolved
@@ -11,11 +11,7 @@
 PATH
   remote: ..
   specs:
-<<<<<<< HEAD
-    ddtrace (1.6.1)
-=======
     ddtrace (1.7.0)
->>>>>>> 06343e7a
       debase-ruby_core_source (>= 0.10.16, <= 0.10.18)
       libdatadog (~> 0.9.0.1.0)
       libddwaf (~> 1.5.1.0.0)
@@ -244,14 +240,6 @@
       concurrent-ruby (~> 1.0)
     simplecov-html (0.12.3)
     simplecov_json_formatter (0.1.4)
-    sorbet (0.5.9672)
-      sorbet-static (= 0.5.9672)
-    sorbet-runtime (0.5.10461)
-    sorbet-static (0.5.9672-x86_64-linux)
-    spoom (1.1.11)
-      sorbet (>= 0.5.9204)
-      sorbet-runtime (>= 0.5.9204)
-      thor (>= 0.19.2)
     sprockets (3.7.2)
       concurrent-ruby (~> 1.0)
       rack (> 1, < 3)
@@ -318,8 +306,6 @@
   rubocop-rspec (~> 2.2)
   ruby-prof (~> 1.4)
   simplecov!
-  sorbet (= 0.5.9672)
-  spoom (~> 1.1)
   sprockets (< 4)
   warning (~> 1)
   webmock (>= 3.10.0)
