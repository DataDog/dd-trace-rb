PATH
  remote: ..
  specs:
    datadog (2.22.0)
      datadog-ruby_core_source (~> 3.4, >= 3.4.1)
      libdatadog (~> 18.1.0.1.0)
      libddwaf (~> 1.25.1.1.0)
      logger
      msgpack

GEM
  remote: https://rubygems.org/
  specs:
    addressable (2.8.7)
      public_suffix (>= 2.0.2, < 7.0)
    base64 (0.2.0)
    benchmark-ips (2.13.0)
    benchmark-memory (0.1.2)
      memory_profiler (~> 0.9)
    bigdecimal (3.1.8)
    byebug (11.1.3)
    climate_control (1.2.0)
    coderay (1.1.3)
    concurrent-ruby (1.3.4)
    crack (1.0.0)
      bigdecimal
      rexml
    datadog-ruby_core_source (3.4.1)
    date (3.4.1)
    debug (1.10.0)
      irb (~> 1.10)
      reline (>= 0.3.8)
    diff-lcs (1.5.1)
    docile (1.4.1)
    dogstatsd-ruby (4.8.3)
    extlz4 (0.3.4)
    ffi (1.17.2-aarch64-linux-gnu)
    ffi (1.17.2-arm64-darwin)
    ffi (1.17.2-x86_64-linux-gnu)
    google-protobuf (3.25.3)
    hashdiff (1.1.0)
    io-console (0.8.0)
    irb (1.15.1)
      pp (>= 0.6.0)
      rdoc (>= 4.0.0)
      reline (>= 0.4.2)
    json-schema (2.8.1)
      addressable (>= 2.4)
    libdatadog (18.1.0.1.0)
    libdatadog (18.1.0.1.0-aarch64-linux)
    libdatadog (18.1.0.1.0-x86_64-linux)
    libddwaf (1.25.1.1.0-aarch64-linux)
      ffi (~> 1.0)
<<<<<<< HEAD
    libddwaf (1.25.1.0.1-arm64-darwin)
      ffi (~> 1.0)
    libddwaf (1.25.1.0.1-x86_64-linux)
=======
    libddwaf (1.25.1.1.0-x86_64-linux)
>>>>>>> d5d689b0
      ffi (~> 1.0)
    logger (1.7.0)
    memory_profiler (0.9.14)
    method_source (1.1.0)
    msgpack (1.8.0)
    mutex_m (0.2.0)
    os (1.1.4)
    ostruct (0.6.1)
    pp (0.6.2)
      prettyprint
    prettyprint (0.2.0)
    pry (0.14.2)
      coderay (~> 1.1)
      method_source (~> 1.0)
    psych (5.2.3)
      date
      stringio
    public_suffix (6.0.0)
    rake (13.2.1)
    rake-compiler (1.2.7)
      rake
    rdoc (6.11.0)
      psych (>= 4.0.0)
    reline (0.6.0)
      io-console (~> 0.5)
    rexml (3.3.1)
      strscan
    rspec (3.13.0)
      rspec-core (~> 3.13.0)
      rspec-expectations (~> 3.13.0)
      rspec-mocks (~> 3.13.0)
    rspec-collection_matchers (1.2.1)
      rspec-expectations (>= 2.99.0.beta1)
    rspec-core (3.13.0)
      rspec-support (~> 3.13.0)
    rspec-expectations (3.13.1)
      diff-lcs (>= 1.2.0, < 2.0)
      rspec-support (~> 3.13.0)
    rspec-mocks (3.13.1)
      diff-lcs (>= 1.2.0, < 2.0)
      rspec-support (~> 3.13.0)
    rspec-support (3.13.1)
    rspec-wait (0.0.10)
      rspec (>= 3.0)
    rspec_junit_formatter (0.6.0)
      rspec-core (>= 2, < 4, != 2.12.0)
    simplecov (0.22.0)
      docile (~> 1.1)
      simplecov-html (~> 0.11)
      simplecov_json_formatter (~> 0.1)
    simplecov-html (0.13.1)
    simplecov_json_formatter (0.1.4)
    stringio (3.1.2)
    strscan (3.1.1)
    warning (1.4.0)
    webmock (3.23.1)
      addressable (>= 2.8.0)
      crack (>= 0.3.2)
      hashdiff (>= 0.4.0, < 2.0.0)
    webrick (1.9.0)

PLATFORMS
  aarch64-linux
  arm64-darwin-23
  x86_64-linux

DEPENDENCIES
  base64
  benchmark-ips (~> 2.8)
  benchmark-memory (< 0.2)
  bigdecimal
  byebug
  climate_control (~> 1.2.0)
  concurrent-ruby (= 1.3.4)
  datadog!
  debug
  dogstatsd-ruby (~> 4)
  extlz4 (~> 0.3, >= 0.3.3)
  google-protobuf (~> 3.0, != 3.7.1, != 3.7.0)
  json-schema (< 3)
  memory_profiler (~> 0.9)
  mutex_m
  os (~> 1.1)
  ostruct
  pry
  rake (>= 10.5)
  rake-compiler (~> 1.1, >= 1.1.1)
  rspec (~> 3.13)
  rspec-collection_matchers (~> 1.1)
  rspec-wait (~> 0)
  rspec_junit_formatter (>= 0.5.1)
  simplecov (~> 0.22.0)
  warning (~> 1)
  webmock (>= 3.10.0)
  webrick (>= 1.8.2)

BUNDLED WITH
   2.7.2<|MERGE_RESOLUTION|>--- conflicted
+++ resolved
@@ -21,7 +21,7 @@
     byebug (11.1.3)
     climate_control (1.2.0)
     coderay (1.1.3)
-    concurrent-ruby (1.3.4)
+    concurrent-ruby (1.3.3)
     crack (1.0.0)
       bigdecimal
       rexml
@@ -35,7 +35,6 @@
     dogstatsd-ruby (4.8.3)
     extlz4 (0.3.4)
     ffi (1.17.2-aarch64-linux-gnu)
-    ffi (1.17.2-arm64-darwin)
     ffi (1.17.2-x86_64-linux-gnu)
     google-protobuf (3.25.3)
     hashdiff (1.1.0)
@@ -46,18 +45,11 @@
       reline (>= 0.4.2)
     json-schema (2.8.1)
       addressable (>= 2.4)
-    libdatadog (18.1.0.1.0)
     libdatadog (18.1.0.1.0-aarch64-linux)
     libdatadog (18.1.0.1.0-x86_64-linux)
     libddwaf (1.25.1.1.0-aarch64-linux)
       ffi (~> 1.0)
-<<<<<<< HEAD
-    libddwaf (1.25.1.0.1-arm64-darwin)
-      ffi (~> 1.0)
-    libddwaf (1.25.1.0.1-x86_64-linux)
-=======
     libddwaf (1.25.1.1.0-x86_64-linux)
->>>>>>> d5d689b0
       ffi (~> 1.0)
     logger (1.7.0)
     memory_profiler (0.9.14)
@@ -121,7 +113,6 @@
 
 PLATFORMS
   aarch64-linux
-  arm64-darwin-23
   x86_64-linux
 
 DEPENDENCIES
@@ -131,7 +122,7 @@
   bigdecimal
   byebug
   climate_control (~> 1.2.0)
-  concurrent-ruby (= 1.3.4)
+  concurrent-ruby
   datadog!
   debug
   dogstatsd-ruby (~> 4)
