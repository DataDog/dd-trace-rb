--- conflicted
+++ resolved
@@ -48,14 +48,6 @@
     msgpack (1.7.5)
     mutex_m (0.2.0)
     os (1.1.4)
-<<<<<<< HEAD
-    ostruct (0.6.1)
-    parallel (1.25.1)
-    parser (3.3.3.0)
-      ast (~> 2.4.1)
-      racc
-=======
->>>>>>> 12add3a0
     pimpmychangelog (0.1.3)
     pry (0.14.2)
       coderay (~> 1.1)
