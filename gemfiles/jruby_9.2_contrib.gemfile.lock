GIT
  remote: https://github.com/DataDog/simplecov
  revision: 3bb6b7ee58bf4b1954ca205f50dd44d6f41c57db
  ref: 3bb6b7ee58bf4b1954ca205f50dd44d6f41c57db
  specs:
    simplecov (0.21.2)
      docile (~> 1.1)
      simplecov-html (~> 0.11)
      simplecov_json_formatter (~> 0.1)

PATH
  remote: ..
  specs:
    ddtrace (1.18.0)
<<<<<<< HEAD
      debase-ruby_core_source (= 3.2.3)
=======
      datadog-ci (~> 0.6.0)
      debase-ruby_core_source (= 3.3.1)
>>>>>>> a6f2af00
      libdatadog (~> 5.0.0.1.0)
      libddwaf (~> 1.14.0.0.0)
      msgpack

GEM
  remote: https://rubygems.org/
  specs:
    addressable (2.4.0)
    amq-protocol (2.3.2)
    appraisal (2.4.1)
      bundler
      rake
      thor (>= 0.14.0)
    benchmark-ips (2.10.0)
    benchmark-memory (0.1.2)
      memory_profiler (~> 0.9)
    bson (4.15.0-java)
    builder (3.2.4)
    bunny (2.19.0)
      amq-protocol (~> 2.3, >= 2.3.1)
      sorted_set (~> 1, >= 1.0.2)
    climate_control (0.2.0)
    coderay (1.1.3)
    colorize (0.8.1)
    concurrent-ruby (1.2.2)
    connection_pool (2.3.0)
    crack (0.4.5)
      rexml
    cri (2.15.11)
    dalli (3.2.0)
<<<<<<< HEAD
    debase-ruby_core_source (3.2.3)
=======
    datadog-ci (0.6.0)
      msgpack
    debase-ruby_core_source (3.3.1)
>>>>>>> a6f2af00
    diff-lcs (1.5.0)
    docile (1.4.0)
    dogstatsd-ruby (5.6.0)
    ffi (1.15.5-java)
    graphql (2.0.26)
    hashdiff (1.0.1)
    i18n (1.8.7)
      concurrent-ruby (~> 1.0)
    json-schema (2.8.1)
      addressable (>= 2.4)
    libdatadog (5.0.0.1.0)
    libddwaf (1.14.0.0.0-java)
      ffi (~> 1.0)
    memory_profiler (0.9.14)
    method_source (1.0.0)
    mongo (2.14.1)
      bson (>= 4.8.2, < 5.0.0)
    mono_logger (1.1.1)
    msgpack (1.7.2-java)
    multi_json (1.15.0)
    mustermann (2.0.2)
      ruby2_keywords (~> 0.0.1)
    os (1.1.4)
    pimpmychangelog (0.1.3)
    pry (0.14.2-java)
      coderay (~> 1.1)
      method_source (~> 1.0)
      spoon (~> 0.0)
    pry-debugger-jruby (2.1.1-java)
      pry (>= 0.13, < 0.15)
      ruby-debug-base (>= 0.10.4, < 0.12)
    que (1.4.1)
    rack (2.2.8)
    rack-protection (2.2.4)
      rack
    rack-test (2.1.0)
      rack (>= 1.3)
    rake (12.3.3)
    rake-compiler (1.2.5)
      rake
    redis (4.8.0)
    redis-namespace (1.10.0)
      redis (>= 4)
    resque (2.5.0)
      mono_logger (~> 1.0)
      multi_json (~> 1.0)
      redis-namespace (~> 1.6)
      sinatra (>= 0.9.2)
    rexml (3.2.5)
    roda (3.71.0)
      rack
    rspec (3.12.0)
      rspec-core (~> 3.12.0)
      rspec-expectations (~> 3.12.0)
      rspec-mocks (~> 3.12.0)
    rspec-collection_matchers (1.2.0)
      rspec-expectations (>= 2.99.0.beta1)
    rspec-core (3.12.2)
      rspec-support (~> 3.12.0)
    rspec-expectations (3.12.3)
      diff-lcs (>= 1.2.0, < 2.0)
      rspec-support (~> 3.12.0)
    rspec-mocks (3.12.2)
      diff-lcs (>= 1.2.0, < 2.0)
      rspec-support (~> 3.12.0)
    rspec-support (3.12.0)
    rspec-wait (0.0.9)
      rspec (>= 3, < 4)
    rspec_junit_formatter (0.6.0)
      rspec-core (>= 2, < 4, != 2.12.0)
    rspec_n (1.3.0)
      colorize (~> 0.8.0)
      cri (~> 2.15.3)
    ruby-debug-base (0.11.0-java)
    ruby2_keywords (0.0.5)
    semantic_logger (4.14.0)
      concurrent-ruby (~> 1.0)
    serverengine (2.1.1)
      sigdump (~> 0.2.2)
    sidekiq (6.5.9)
      connection_pool (>= 2.2.5, < 3)
      rack (~> 2.0)
      redis (>= 4.5.0, < 5)
    sigdump (0.2.5)
    simplecov-cobertura (2.1.0)
      rexml
      simplecov (~> 0.19)
    simplecov-html (0.12.3)
    simplecov_json_formatter (0.1.4)
    sinatra (2.2.4)
      mustermann (~> 2.0)
      rack (~> 2.2)
      rack-protection (= 2.2.4)
      tilt (~> 2.0)
    sneakers (2.12.0)
      bunny (~> 2.14)
      concurrent-ruby (~> 1.0)
      rake (~> 12.3)
      serverengine (~> 2.1.0)
      thor
    sorted_set (1.0.3-java)
    spoon (0.0.6)
      ffi
    sucker_punch (3.1.0)
      concurrent-ruby (~> 1.0)
    thor (1.2.1)
    tilt (2.0.11)
    warning (1.3.0)
    webmock (3.13.0)
      addressable (>= 2.3.6)
      crack (>= 0.3.2)
      hashdiff (>= 0.4.0, < 2.0.0)
    webrick (1.7.0)
    yard (0.9.28)
      webrick (~> 1.7.0)

PLATFORMS
  universal-java-1.8

DEPENDENCIES
  appraisal (~> 2.4.0)
  benchmark-ips (~> 2.8)
  benchmark-memory (< 0.2)
  builder
  bunny (~> 2.19.0)
  climate_control (~> 0.2.0)
  concurrent-ruby
  dalli (>= 3.0.0)
  ddtrace!
  dogstatsd-ruby (>= 3.3.0, != 5.1.0, != 5.0.1, != 5.0.0)
  graphql (>= 2.0)
  i18n (= 1.8.7)
  json-schema (< 3)
  memory_profiler (~> 0.9)
  mongo (>= 2.8.0, < 2.15.0)
  os (~> 1.1)
  pimpmychangelog (>= 0.1.2)
  pry
  pry-debugger-jruby
  que (>= 1.0.0, < 2.0.0)
  rack-test
  rake (>= 12.3)
  rake-compiler (~> 1.1, >= 1.1.1)
  resque
  roda (>= 2.0.0)
  rspec (~> 3.12)
  rspec-collection_matchers (~> 1.1)
  rspec-wait (~> 0)
  rspec_junit_formatter (>= 0.5.1)
  rspec_n (~> 1.3)
  semantic_logger (~> 4.0)
  sidekiq
  simplecov!
  simplecov-cobertura (~> 2.1.0)
  sneakers (>= 2.12.0)
  sucker_punch
  warning (~> 1)
  webmock (>= 3.10.0)
  yard (~> 0.9)

BUNDLED WITH
   2.3.26<|MERGE_RESOLUTION|>--- conflicted
+++ resolved
@@ -12,12 +12,8 @@
   remote: ..
   specs:
     ddtrace (1.18.0)
-<<<<<<< HEAD
-      debase-ruby_core_source (= 3.2.3)
-=======
       datadog-ci (~> 0.6.0)
       debase-ruby_core_source (= 3.3.1)
->>>>>>> a6f2af00
       libdatadog (~> 5.0.0.1.0)
       libddwaf (~> 1.14.0.0.0)
       msgpack
@@ -48,13 +44,9 @@
       rexml
     cri (2.15.11)
     dalli (3.2.0)
-<<<<<<< HEAD
-    debase-ruby_core_source (3.2.3)
-=======
     datadog-ci (0.6.0)
       msgpack
     debase-ruby_core_source (3.3.1)
->>>>>>> a6f2af00
     diff-lcs (1.5.0)
     docile (1.4.0)
     dogstatsd-ruby (5.6.0)
