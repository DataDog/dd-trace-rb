# Changelog

## [Unreleased]

<<<<<<< HEAD
### Added

* Tracing: Added support for Opentelemetry Baggage extraction and injection by default.
=======
## [2.12.1] - 2025-03-05

### Fixed

* AppSec: Fix `ArgumentError` from ActiveRecord for Ruby < 2.7 ([#4437][])

## [2.12.0] - 2025-02-27

### Added

* AppSec: Add detection of Server-Side Request Forgery attacks for `rest-client` ([#4424][])
* Dynamic Instrumentation: Add support for unix domain sockets ([#4426][])

## [2.11.0] - 2025-02-24

### Added

* Tracing: Support `graphql` multiple query errors report via Span Events ([#4177][])
* Profiling: Enable GVL profiling by default on Ruby 3.2+ ([#4406][])
* Profiling: Support correlating profiling with OTel API 1.5+ ([#4425][])
* AppSec: Add detection of Server-Side Request Forgery attacks for `excon` ([#4399][])
* AppSec: Add detection of Server-Side Request Forgery attacks for `faraday` ([#4391][])
* AppSec: Deprecate `appsec.track_user_events` configuration setting in favor of `appsec.auto_user_instrumentation` ([#4352][])
* Dynamic Instrumentation: Add optional trace logging ([#4283][])

### Changed

* Increase default timeout for unix domain socket to 30 seconds ([#4411][])
* Upgrade `libdatadog` to `16.0.1` ([#4353][])
* Dynamic Instrumentation: Improve path matching with prefixes of probe paths ([#4346][])
* Dynamic Instrumentation: Improve event reporting with combing status and snapshot events ([#4360][])

### Fixed

* Tracing: Fix `rack` to continue trace if only distributed trace is present ([#4398][])
* AppSec: Fix a memory leak issue for RASP ([#4422][])
* Dynamic Instrumentation: Fix event submission on forked servers ([#4363][])

### Removed

* Tracing: Remove peer services by default ([#3846][])
>>>>>>> bba20bff

## [2.10.0] - 2025-02-04

### Added

* AppSec: Add configuration option(`Datadog.configuration.appsec.rasp_enabled`) to enable/disable Runtime Application Self-Protection checks ([#4311][])
* AppSec: Add stack trace when SQL Injection attack is detected ([#4321][])

### Changed

* Add `logger` gem as dependency ([#4257][])
* Bump minimum version of `datadog-ruby_core_source` to 3.4 ([#4323][])

### Fixed

* Dynamic instrumentation: Fix report probe status when dynamic instrumentation probes fail to instrument ([#4301][])
* Dynamic instrumentation: Include variables named `env` in probe snapshots ([#4292][])
* Fix a concurrency issue during application boot ([#4303][])

## [2.9.0] - 2025-01-15

### Added

* Core: add support for Ruby 3.4 ([#4249][])
* Integrations: add a new option for `ActiveSupport` to disable adding the `cache_key` as a Span Tag with the `cache_key_enabled` option ([#4022][])

### Changed

* Dynamic instrumentation: move DI preloading to `datadog/di/preload` ([#4288][])
* Dynamic instrumentation: dd-trace-rb now reports whether dynamic instrumentation is enabled in startup summary report ([#4285][])
* Dynamic instrumentation: improve loading of DI components ([#4272][], [#4239][])
* Dynamic instrumentation: logging of internal conditions is now done on debug level ([#4266][])
* Dynamic instrumentation: report instrumentation error for line probes when the target file is loaded but not in code tracker registry ([#4208][])
* Profiling: require datadog-ruby_core_source >= 3.3.7 to ensure Ruby 3.4 support ([#4228][])

### Fixed

* Core: fix a crash in crashtracker when agent hostname is an IPv6 address ([#4237][])
* Profiling: fix allocation profiling + otel tracing causing Ruby crash ([#4240][])
* Profiling: fix profiling warnings being really hard to silence ([#4232][])

## [2.8.0] - 2024-12-10

### Added

* DI: Dynamic instrumentation is now available in Ruby as a Preview
* AppSec: Add SQL injection detection for ActiveRecord for following adapters: `mysql2`, `postgresql`, and `sqlite3` ([#4167][])
* Telemetry: Add environment variable to disable logs ([#4153][])
* Integrations: Add configuration option `on_error` to Elasticsearch tracing ([#4066][])

### Changed

* Upgrade libdatadog dependency to 14.3.1 ([#4196][])
* Profiling: Require Ruby 3.1+ for heap profiling ([#4178][])
* AppSec: Update libddwaf to 1.18.0.0.0 ([#4164][])
* Single-step: Lower SSI GLIBC requirements down to 2.17 ([#4137][])

### Fixed

* Integrations: Avoid loading `ActiveSupport::Cache::RedisCacheStore`, which tries to load `redis >= 4.0.1` regardless of the version of Redis the host application has installed ([#4197][])
* Profiling: Fix unsafe initialization when using profiler with otel tracing ([#4195][])
* Single-step: Add safe NOOP injection script for very old rubies ([#4140][])

## [2.7.1] - 2024-11-28

### Fixed

* Tracing: Fix missing version tag ([#4075][])
* Profiling: Fix profiling not loading in certain situations on Ruby 2.5 and 3.3 ([#4161][])

## [2.7.0] - 2024-11-13

### Added

* Profiling: Enable "heap clean after GC" profiler optimization by default ([#4085][])

### Changed

* Enable crashtracking by default ([#4083][])
* Upgrade to `libdatadog` 14.1 ([#4082][])

### Fixed

* Fix `Process.waitall` hanging and stack overflow when crashtracking enabled ([#4082][])

## [2.6.0] - 2024-11-06

### Changed

* Core: Upgrade to libdatadog 14.0 ([#4065][])

### Fixed

* AppSec: Remove unintentional libddwaf require ([#4078][])

## [2.5.0] - 2024-11-05

### Added

* Performance: Profiling: Add setting to lower heap profiling memory use/latency by cleaning up young objects after Ruby GC ([#4020][])

### Changed

* Core: Replace the `debase-ruby_core_source` gem with the `datadog-ruby_core_source` ([#4014][])
* Core: Upgrade to `libdatadog` 13.1 ([#3997][])

### Fixed

* Fix `undefined method` error for Rails runner ([#3996][])
* Apply version tag only to spans that use the global/default service name ([#4027][])
* Ensure UDS takes precedence over HTTP when both Agent configurations defined ([#4024][])
* Remove duplicate leading slash in resource name for Grape routes ([#4033][])

## [2.4.0] - 2024-10-11

### Added

* Core: Allow changing sampling rate for customer defined tags and resources ([#3956][])
* Profiling: Add GVL profiling for Ruby 3.2+ as a preview feature ([#3929][])
* Profiling: Otel: Add preview support for correlating profiling with otel ruby gem ([#3984][])
* Tracing: AppSec: Add http.route tag to Rails, Grape, and Sinatra integrations ([#3849][])
* Tracing: Add capabilities to remote config: tracing sample rate, tracing logs injection, tracing http header tags ([#3888][])
* AppSec: Add a force disable of AppSec feature when using Ruby >= 3.3 with old FFI gem version ([#3969][])

### Changed

* AppSec: Improve PII compliance ([#3857][])
* AppSec: Integrations: Improve accuracy of login tracking for Devise ([#3867][])
* Crashtracking feature is now disabled by default ([#3970][])

### Fixed

* AppSec: Integrations: Fix GraphQL instrumentation for query fragments ([#3887][])
* Bug: Profiling: Fix (small) memory leak in profiler when forking ([#3852][])
* Tracing: Integrations: Fix GraphQL integration reconfiguration ([#3859][])

## [2.3.0] - 2024-08-22

### Added

* Core: Support agentless telemetry ([#3779][])
* Tracing: Add support for span events ([#3776][])
* Tracing: Add tags to enable inferred service dependencies for databases ([#3789][])
* Tracing: Emit log message and instructions for incompatible Lograge setup ([#3812][], [#3839][])
* Tracing: Add `append_comment` option to append SQL comment propagation for `mysql`, `pg` and `trilogy` ([#3809][])
* AppSec: Add threat detection and protection for `graphql` ([#3769][], [#3814][])

### Changed

* Core: Enable crashtracking by default ([#3826][])
* Profiling: Reduce allocation overhead ([#3805][], [#3797][])
* Profiling: Speed up stack sampling ([#3837][])
* Profiling: Upgrade to libdatadog 11 ([#3799][])
* Profiling: Disable allocation counting feature by default ([#3798][])
* Profiling: Reduce the maximum biased result for allocation samples ([#3793][])
* Tracing: Reduce noisy integration logs ([#3785][])

### Fixed

* Tracing: Fix `require` issue for `graphql` ([#3813][])
* AppSec: Fix an error when parsing http headers with integer value ([#3790][])
* AppSec: Fix an error when tracking login failure without `user_id` ([#3841][])
* Fix a syntax error for Ruby < 2.4 during single step instrumentation ([#3795][])

## [2.2.0] - 2024-07-11

### Added

* Tracing: Add `Rails` Runner instrumentation ([#2509][])
* Tracing: Introduce a new, reworked `GraphQL` tracer to comply with span attributes specification ([#3672][])
* Tracing: Enhance `ActiveSupport::Cache` instrumentation with `ActiveSupport::Notifications` subscription ([#3772][])
* Profiling: Track unscaled allocation counts in allocation profiler ([#3770][])

### Changed

* Core: Send Telemetry events in batches ([#3749][])
* Tracing: Populate spans from `ActiveSupport::Notifications` as early as possible ([#3725][])
* Profiling: Upgrade to `libdatadog` 10 ([#3753][])
* Profiling: Optimize `CodeProvenance#record_loaded_files` to avoid allocations ([#3757][])

### Fixed

* Core: Fix Telemetry events blocking main thread ([#3718][])
* Core: Fix deadlock from Telemetry threads ([#3743][])
* Tracing: Fix empty log correlation when tracing is disabled ([#3731][])
* Tracing: Fix HTTP propagation when missing parent span id ([#3730][])
* Tracing: Ensure `_dd.p.tid` tag with fixed size ([#3729][])
* OTel: Fix ids encoding/decoding for propagation ([#3709][])
* Profiling: Workaround Ruby `Dir` returning incorrect results ([#3720][])
* Profiling: Fix `Phusion Passenger` detection when missing from `Gemfile`/`gems.rb` ([#3750][])
* Profiling: Fix `rpath` for linking to libdatadog when loading extension ([#3706][])
* Profiling: Fix incorrect code provenance due to broken JSON monkey patch ([#3695][])
* Profiling: Fix aggregation of actionview template classes ([#3759][], [#3774][])

## [2.1.0] - 2024-06-10

### Added

* Tracing: Configuration by OpenTelemetry environment variables ([#3657][])

### Fixed

* Tracing: Improved compatibility with W3C Trace Context propagation ([#3631][])

## [2.0.0] - 2024-06-06

### Added

* Tracing: Remap http status code tag for otel span for trace metrics ([#3664][])

## [2.0.0.rc1] - 2024-05-24

### Added

* Core: Add libdatadog crash tracker ([#3384][])
* OpenTelemetry: Add support for Span Links ([#3572][])
* Profiling: Enable endpoint profiling for Sidekiq and other background job processors ([#3610][])
* Tracing: Add dynamically configurable sampling rules ([#3598][])
* Tracing: Add sampling rule glob pattern matching ([#3616][])

### Changed

* Appsec: Fix undefined method error when Tracing disabled ([#3645][])
* Profiling: Upgrade to libdatadog 9 ([#3627][])
* Tracing: Cache ActiveRecord configuration resolver ([#3630][])

### Fixed

* Core: Fix error during telemetry debug logging attempt ([#3617][])
* OpenTelemetry: Fix attribute merge with Datadog tags ([#3651][])
* Tracing: Fix environment logger repeated entries ([#3624][])

### Removed

* Profiling: Remove profiler support for Ruby 2.3 and 2.4 ([#3621][])
* Profiling: Remove deprecated profiler settings ([#3597][])

## [1.23.0] - 2024-05-09

### Added

* Profiling: Enable endpoint profiling for Sidekiq and similar background job processors ([#3619][])

### Fixed

* Fix no such file or directory issue when using single step instrumentation ([#3623][])
* Fix error during telemetry debug logging attempt ([#3618][])

## [2.0.0.beta2] - 2024-04-18

### Added

* Add Agent configuration option: `timeout_seconds`, `uds_path`, and `use_ssl` ([#3350][])
* Tracing: Add lightweight log correlation generation ([#3486][])
* Tracing: Add span links ([#3546][])
* Tracing: Add `span_remote` field to `TraceDigest` ([#3516][])
* Tracing: Add `_dd.parent_id` to `tracestate` ([#3488][])
* Tracing: Allow `RateSampler` with zero sampling rate ([#3295][])
* Grape: Add `on_error` settings ([#3370][])

### Changed

* Rename gem from `ddtrace` to `datadog` ([#3490][])
* Require Ruby `>= 2.5` ([#3291][])
* Frozen string literals ([#3392][])
* Startup logs emit when reconfigures ([#3441][])
* Enhance validation for configuration ([#3332][], [#3326][])
* Tracing: Propagation style configuration becomes case-insensitive ([#3299][])
* Tracing: Return string for `#trace_id` and `#span_id` from `Correlation::Identifier` ([#3322][])
* `Elasticsearch`: Replace instance configuration from `client` to `transport` instance ([#3399][])
* `Grape`: Change `error_statuses` settings to `error_status_codes` ([#3370][])
* `GraphQL`: Instrument with `GraphQL::Tracing::DataDogTrace` and more ([#3409][], [#3417][], [#3388][])
* `Rack`: Change http proxy span pattern ([#3369][])
* `Sidekiq`: Remove `tag_args` option and worker specific configuration ([#3396][], [#3402][])
* Integrations: Rename `error_handler` settings to `on_error` ([#3341][])
*
### Fixed

* Tracing: Fix `error_status_codes` options ([#3344][])

### Removed

* Profiling: Remove `bin/ddtracerb` ([#3506][])
* Ci-app: Remove `datadog-ci` gem dependency ([#3288][])
* Tracing: Remove `SpanOperation` aliases ([#3330][])
* Tracing: Remove `b3` style from default propagation ([#3293][])
* Tracing: Minimize sampling API ([#3423][])
* Tracing: Remove `client_ip` disabled env ([#3404][])
* Tracing: Remove `use` alias for `instrument` ([#3403][])
* Tracing: `OpenTracing`, `qless` removed ([#3398][], [#3443][])
* `Net/Http`: Remove `Datadog::Tracing::Contrib::HTTP::Instrumentation.after_request` ([#3367][])
* `Rails`: Drop support for Rails 3 ([#3324][])
* `Rails`: Remove `exception_controller` option ([#3243][])
* Remove constants, methods and more ([#3401][], [#3336][], [#3454][], [#3338][], [#3335][], [#3298][], [#3297][], [#3309][], [#3294][], [#3325][], [#3300][])

## [1.22.0] - 2024-04-16

### Added

* Tracing: Add sampling rules by trace resouce and tags ([#3587][], [#3585][])
* Appsec: Add WAF vendor header support ([#3528][])

### Changed

* Upgrade `Telemetry` to V2 ([#3551][])
* Upgrade to libdatadog 7 ([#3536][])
* Profiling: Enable Garbage Collection profiling by default ([#3558][])
* Profiling: Skip heap samples with age 0 ([#3573][])
* Profiling: Support falling back into extension directory when loading profiler ([#3582][])

### Fixed

* Appsec: Fix MIME-style newlines with strict base64 encoding ([#3565][])

## [2.0.0.beta1] - 2024-03-22

Release notes: https://github.com/DataDog/dd-trace-rb/releases/tag/v2.0.0.beta1

Git diff: https://github.com/DataDog/dd-trace-rb/compare/v1.21.1...v2.0.0.beta1

See https://github.com/DataDog/dd-trace-rb/blob/v2.0.0.beta1/docs/UpgradeGuide2.md.

## [1.21.1] - 2024-03-20

### Added

* Backports auto instrument shim with `datadog/auto_instrument` ([#3535][])

### Fixed

* Fix ActiveRecord resolving invalid string ([#3523][])
* Revert `http.route` tagging to fix instrumentation failure for Rails 7.1 apps ([#3539][])
* Fix wrong permissions on released gem files ([#3531][])

## [1.21.0] - 2024-03-14

### Highlights
Allocation profiling is now in beta, and timeline profiling is enabled by default.
For more details, check the [release notes](https://github.com/DataDog/dd-trace-rb/releases/tag/v1.21.0)

### Added

* APM source code integration ([#3463][])
* Core: Reduce startup logs verbosity ([#3468][])
* Tracing: Add Concurrent::Async instrumentation ([#3427][])
* Profiling: System info support ([#3357][])
* Profiling: Add bin/ddprofrb ([#3501][])

### Changed

* Bump datadog-ci dependency to 0.8.1 ([#3518][])
* Upgrade to libdatadog 6 ([#3455][])
* Core: Allow suppressing error logs for Core::Remote::Negotiation ([#3495][])
* Tracing: Add `http.route` tag to rack ([#3345][])
* Tracing: Logs deprecation warning for `use` removal ([#3438][])
* Profiling: Allocation sampling overhead improvements ([#3434][], [#3440][])
* Profiling: Enable timeline by default ([#3428][])
* Profiling: Rename Profiling files to reflect "datadog" instead of "ddtrace" ([#3502][])
* Profiling: Replace `profiling.advanced.experimental_allocation_enabled` with `profiling.allocation_enabled` and remove experimental warning ([#3520][])

### Fixed

* Core: Fix rare remote configuration worker thread leak ([#3519][])
* Tracing: Fix `Datadog::Tracing.reject!` with correct metrics ([#3491][])
* Tracing: Guard PG result with `nil` check ([#3511][])
* Profiling: Add workaround for Ruby VM bug causing crash in gc_finalize_deferred ([#3473][])
* Profiling: Fix missing profiling code hotspots when using ddtrace+otel ([#3466][])
* Profiling: Stop worker on clock failure ([#3439][])
* Profiling: Upgrade libdatadog to fix incorrect platform detection for x86_64-linux-gnu/aarch64-linux-gnu ([#3503][])

## [1.20.0] - 2024-02-05

### Added

* Tracing: Add `Trilogy` instrumentation ([#3274][])
* Rack: Add remote configuration boot tags ([#3315][])
* Faraday: Add `on_error` option ([#3431][])
* Profiling: Add dynamic allocation sampling ([#3395][])

### Changed

* Bump `datadog-ci` dependency to 0.7.0 ([#3408][])
* Improve performance of gathering ClassCount metric ([#3386][])

### Fixed

* OpenTelemetry: Fix internal loading ([#3400][])
* Core: Fix logger deadlock ([#3426][])
* Rack: Fix missing active trace ([#3420][])
* Redis: Fix instance configuration ([#3278][])

## [1.19.0] - 2024-01-10

### Highlights
Alpha support for memory profiling has been added. For more details, check the [release notes](https://github.com/DataDog/dd-trace-rb/releases/tag/v1.19.0)

### Added
* Tracing: Add `on_error` settings for `mysql2` ([#3316][])
* Core: Add install_signature to app-started telemetry event ([#3349][])
* Profiling: Heap Profiling ([#3281][]) ([#3287][]) ([#3328][]) ([#3329][]) ([#3333][]) ([#3360][])
* Profiling: Redesign GC profiling to add timeline support and reduce overhead ([#3313][])
* Core: Use Ruby 3.3 stable for CI testing ([#3354][])

### Changed
* Core: Bump `datadog-ci` dependency to 0.6.0 ([#3361][])
* Core: Bump debase-ruby_core_source dependency to 3.3.1 ([#3373][])
* Docs: Backport "List Ruby 3.3 as supported in the docs" to master branch ([#3374][])
* Profiling: Import upstream `rb_profile_frames` fix ([#3352][])
* Profiling: Allow the dynamic sampling rate overhead target to be set ([#3310][])
* Profiling: Split profiling tests into ractor and non-ractor suites. ([#3320][])

### Fixed
* Docs: Fix `pg` doc markdown format ([#3317][])
* Tracing: Fix recursive `require` in Railtie ([#3365][])
* Profiling: Fix issues stemming from rb_gc_force_recycle ([#3366][])
* Profiling: Fix Ruby 3.3 CI being broken in master due to profiler ([#3356][])
* Profiling: Fix "no signals" workaround detection when mariadb is in use ([#3362][])

## [1.18.0] - 2023-12-07

### Added

* Tracing: Support lib injection for ARM64 architecture ([#3307][])
* Tracing: Add `error_handler` for `pg` instrumentation ([#3303][])
* Appsec: Enable "Trusted IPs", a.k.a passlist with optional monitoring ([#3229][])

### Changed

* Mark ddtrace threads as fork-safe ([#3279][])
* Bump `datadog-ci` dependency to 0.5.0 ([#3308][])
* Bump `debase-ruby_core_source` dependency to 3.2.3 ([#3284][])
* Profiling: Disable profiler on Ruby 3.3 when running with RUBY_MN_THREADS=1 ([#3259][])
* Profiling: Run without "no signals" workaround on passenger 6.0.19+ ([#3280][])

### Fixed

* Tracing: Fix `pg` instrumentation `enabled` settings ([#3271][])
* Profiling: Fix potential crash by importing upstream `rb_profile_frames` fix ([#3289][])
* Appsec: Call `devise` RegistrationsController block ([#3286][])

## [1.17.0] - 2023-11-22

For W3C Trace Context, this release adds [`tracecontext`](https://www.w3.org/TR/trace-context/) to the default trace propagation extraction and injection styles. The new defaults are:
* Extraction: `Datadog,b3multi,b3,tracecontext`
* Injection: `Datadog,tracecontext`

And to increase interoperability with `tracecontext`, 128-bit Trace ID generation is now the default.

For OpenTelemetry, this release adds support for converting [OpenTelemetry Trace Semantic Conventions](https://opentelemetry.io/docs/specs/semconv/general/trace/) into equivalent Datadog trace semantics. Also, it's now possible to configure top-level Datadog span fields using OpenTelemetry span attributes (https://github.com/DataDog/dd-trace-rb/pull/3262).

For CI Visibility, you can now manually create CI traces and spans with the [newly released API](https://github.com/DataDog/datadog-ci-rb/releases/tag/v0.4.0).

### Added

* OpenTelemetry: Parse OpenTelemetry semantic conventions to Datadog's ([#3273][])
* OpenTelemetry: Support span reserved attribute overrides ([#3262][])
* Tracing: Ensure W3C `tracestate` is always propagated ([#3255][])

### Changed

* Tracing: Set 128-bit trace_id to true by default ([#3266][])
* Tracing: Default trace propagation styles to `Datadog,b3multi,b3,tracecontext` ([#3248][],[#3267][])
* Ci-App: Upgraded `datadog-ci` dependency to 0.4 ([#3270][])

## [1.16.2] - 2023-11-10

This release reverts a change to appsec response body parsing that was introduced in [1.16.0 ](https://github.com/DataDog/dd-trace-rb/releases/tag/v1.16.0) that may cause memory leaks.

### Fixed
*  Appsec: [Revert parse response body fix introduced in 1.16.0](https://github.com/DataDog/dd-trace-rb/pull/3153) ([#3252][])

## [1.16.1] - 2023-11-08

### Fixed

* Tracing: Fix `concurrent-ruby` future propagation without `active_trace` ([#3242][])
* Tracing: Fix host injection error handling  ([#3240][])

## [1.16.0] - 2023-11-03

**This release includes a security change for the Tracing Redis integration:**

Currently, the Datadog Agent removes command arguments from the resource name. However there are cases, like Redis compressed keys, where this obfuscation cannot correctly remove command arguments. To safeguard that situation, the resource name set by the tracer will only be the command (e.g. `SET`) with no arguments. To retain the previous behavior and keep arguments in the span resource, with the potential risk of some command arguments not being fully obfuscated, set ``DD_REDIS_COMMAND_ARGS=true`` or set the option `c.instrument :redis, command_args: true`.

### Added

* Tracing: Propagate trace through `Concurrent::Promises.future` ([#1522][])
* Core: Name `Datadog::Core::Remote::Worker` thread ([#3207][])

### Changed

* Tracing: Redis - Omit command arguments from span.resource by default ([#3235][])
* Ci-app: Bump `datadog-ci` dependency from 0.2.0 to 0.3.0 ([#3223][])

### Fixed

* Appsec: ASM parse response body  ([#3153][])
* Appsec: ASM make sure to append content type and length information ([#3204][])
* Appsec: Make sure function that checks content-type header value accepts nil content-type header value ([#3234][])
* Profiling: Shut down profiler if any components failed ([#3197][])
* Tracing: Fix `ActiveSupport` instrumentation of custom cache stores ([#3206][])

## [1.15.0] - 2023-10-09

### Highlights

* Timeline view for Profiler beta
* Configure AppSec blocking responses via configuration or Remote Configuration
* CI visibility to configure with agentless mode

For more details, check the [release notes](https://github.com/DataDog/dd-trace-rb/releases/tag/v1.15.0)

### Added

* Enable allocation counting feature by default for some Ruby 3 versions ([#3176][])
* Detect `WebMock` `Cucumber` and `Rails.env` to disable telemetry and remote configuration for development environment ([#3065][], [#3062][], [#3145][])
* Profiling: Import java-profiler PID controller and port it to C ([#3190][])
* Profiling: Record allocation type when sampling objects ([#3096][])
* Profiling: Include `ruby vm type` in profiler allocation samples ([#3074][])
* Tracing: Support `Rack` 3 ([#3132][])
* Tracing: Support `Opensearch` 3 ([#3189][])
* Tracing: `grpc` adds `client_error_handler` option ([#3095][])
* Tracing: Add `async` option for `test_mode` configuration ([#3158][])
* Tracing: Implements `_dd.base_service` tag ([#3018][])
* Appsec: Allow blocking response template configuration via ENV variables  ([#2975][])
* Appsec: ASM API security. Schema extraction ([#3131][], [#3166][], [#3177][])
* Appsec: Enable configuring blocking response via Remote Configuration  ([#3099][])
* Ci-app: Validate git tags ([#3100][])
* Ci-app: Add agentless mode ([#3186][])

### Changed

* Appsec: Skip passing waf addresses when the value is empty ([#3188][])
* Profiling: Restore support for Ruby 3.3 ([#3167][])
* Profiling: Add approximate thread state categorization for timeline ([#3162][])
* Profiling: Wire up allocation sampling into `CpuAndWallTimeWorker` ([#3103][])
* Tracing: `dalli` disable memcached command tag by default ([#3171][])
* Tracing: Use first valid extracted style for distributed tracing ([#2879][])
* Tracing: Rename configuration option `on_set` to `after_set` ([#3107][])
* Tracing: Rename `experimental_default_proc` to `default_proc` ([#3091][])
* Tracing: Use `peer.service` for sql comment propagation ([#3127][])
* Ci-app: Fix `Datadog::CI::Environment` to support the new CI specs ([#3080][])
* Bump `datadog-ci` dependency to 0.2 ([#3186][])
* Bump `debase-ruby_core_source` dependency to 3.2.2 ([#3163][])
* Upgrade `libdatadog` 5 ([#3169][], [#3104][])
* Upgrade `libddwaf-rb` 1.11.0 ([#3087][])
* Update AppSec rules to 1.8.0 ([#3140][], [#3139][])

### Fixed

* Profiling: Add workaround for incorrect invoke location when logging gem is in use ([#3183][])
* Profiling: Fix missing endpoint profiling when `request_queuing` is enabled in `rack` instrumentation ([#3109][])
* Appsec: Span tags reporting the number of WAF failed loaded rules ([#3106][])
* Tracing: Fix tagging with empty data ([#3102][])
* Tracing: Fix `rails.cache.backend` span tag with multiple stores ([#3060][])

### Removed

* Profiling: Remove legacy profiler codepath ([#3172][])
* Ci-app: Remove CI module and add a dependency on [`datadog-ci` gem](https://github.com/DataDog/datadog-ci-rb) ([#3128][])
* Tracing: Remove `depends_on` option from configuration DSL ([#3085][])
* Tracing: Remove `delegate_to` option from configuration DSL ([#3086][])

## [1.14.0] - 2023-08-24

### Added

* Cucumber 8.0.0 support, test CI visibility with cucumber versions 6-8 ([#3061][])
* Tracing: Add `ddsource` to #to_log_format ([#3025][])
* Core: include peer service configurations in telemetry payload ([#3056][])
* Tracing: Improve quantization ([#3041][])

### Changed

* Profiling: Disable profiler on Ruby 3.3 due to incompatibility ([#3054][])
* Core: EnvironmentLogger adjustments ([#3020][], [#3057][])

### Fixed

* Appsec: Fix ASM setting for automated user events. ([#3070][])
* Tracing: Fix ActiveRecord adapter name for Rails 7 ([#3051][])

## [1.13.1] - 2023-08-14

### Fixed

* Tracing: `net/http` instrumentation excludes query string for `http.url` tag ([#3045][])
* Tracing: Remove `log_tags` warning when given hash for log injection ([#3022][])
* Tracing: Fix OpenSearch integration loading ([#3019][])
* Core: Fix default hostname/port when mixing http and uds configuration ([#3037][])
* Core: Disable Telemetry and Remote Configuration in development environments ([#3039][])
* Profiling: Improve `Datadog::Profiling::HttpTransport` error logging ([#3038][])
* Docs: Document known issues with hanging Resque workers ([#3033][])

## [1.13.0] - 2023-07-31

### Added

* Core: Add support for `Option` precedence ([#2915][])
* Core: Add support for unsetting options ([#2972][])
* Core: Gauge primitive `RubyVM::YJIT.runtime_stats`, if `YJIT` is enabled ([#2711][], [#2959][])([@HeyNonster][])
* Core: Add Telemetry `app-client-configuration-change` event ([#2977][])
* Core: Improve our `SafeDup` module ([#2960][])
* Tracing: Add `OpenSearch` Integration ([#2940][])
* Tracing: Implement `peer.service` tag to integrations ([#2982][])
* Tracing: Add mandatory rpc and grpc tags for `grpc` integration ([#2620][], [#2962][])
* Tracing: Include `_dd.profiling.enabled` tag ([#2913][])
* Tracing: Support host injection ([#2941][], [#3007][])
* Tracing: Implement Dynamic Configuration for tracing ([#2848][], [#2973][])
* Tracing: Add for dynamic log injection configuration ([#2992][])
* Tracing: Add sampling configuration with `DD_TRACE_SAMPLING_RULES` ([#2968][])
* Tracing: Add HTTP header tagging with `DD_TRACE_HEADER_TAGS` for clients and servers ([#2946][], [#2935][])
* Profiling: Add fallback name/invoke location for unnamed threads started in native code ([#2993][])
* Profiling: Use invoke location as a fallback for nameless threads in the profiler ([#2950][])
* Profiling: Add fallback name for main thread in profiling data ([#2939][])
* Ci-app: Add `Minitest` CI integration ([#2932][]) ([@bravehager][])
* Appsec: `Devise` integration and automatic user events  ([#2877][])
* Appsec: Handle disabled tracing and appsec events ([#2572][])
* Appsec: Automate user events check for UUID in safe mode ([#2952][])
* Docs: Add Ruby 3.2 support to compatibility matrix ([#2971][])

### Changed

* Core: Set maximum supported Ruby version ([#2497][])
* Core: Prevent telemetry requests from being traced ([#2961][])
* Core: Add `env` and `type` to Core configuration option ([#2983][], [#2988][], [#2994][])
* Core: Remove `lazy` from Core configuration option ([#2931][], [#2999][])
* Profiling: Bump `libdatadog` dependency to version 3 ([#2948][])
* Profiling: Improve error message when `ddtrace_profiling_loader` fails to load ([#2957][])
* Tracing: Improve log injection runtime conditionals ([#2926][], [#2882][])

### Fixed

* Core: Fix polynomial-time regular expressions ([#2814][])
* Core: Fix environment variable for dynamic configuration polling interval ([#2967][])
* Core: Reduce remote configuration error logging noise ([#3011][])
* Tracing: Fix manual log injection for 128 bit trace_id ([#2974][])
* Tracing: Ensure the GRPC client interceptor return the response ([#2928][]) ([@KJTsanaktsidis][])
* Tracing: Remove dynamic input used in regular expression ([#2867][])
* Tracing: Fix distributed tracing header formats ([#3005][] )
* Profiling: Fix profiler `libmysqlclient` version detection with `mysql2-aurora` gem ([#2956][])
* Profiling: Automatically enable profiler "no signals" workaround for `passenger` web server ([#2978][])

## [1.12.1] - 2023-06-14

### Added
* Appsec: Add `appsec.blocked` tag to span ([#2895][])
* Profiling:  Add workaround for legacy profiler incompatibility with ruby-cloud-profiler gem ([#2891][])
* Core: Allow setting remote configuration service name ([#2853][])

### Changed
* Appsec: Change the value format for the WAF address `server.request.query` ([#2903][])
* Profiling: Log pkg-config command when building profiling native extension

### Fixed
* Appsec: Update blocked response content_type resolution ([#2900][])
* Appsec: Ensure to use service entry span. ([#2898][])
* Tracing: Fix AWS integration constant loading ([#2896][])

## [1.12.0] - 2023-06-02

### Added
* Profiling: Add support for profiling Ruby 3.3.0-preview1 ([#2860][])
* Appsec: Appsec support nested apps ([#2836][])
* Appsec: Appsec add support for custom rules ([#2856][])
* Appsec: Update appsec static rules to 1.7.0 version ([#2869][])
* Appsec: Tag AppSec on Rack top-level span ([#2858][])
* Profiling: Implement "no signals" workaround and enable CPU Profiling 2.0 for all customers ([#2873][])
* Ci: Update CI Visibility spec ([#2874][])
* Appsec: Added missing waf addresses to request operation ([#2883][])

### Changed

* Tracing: Consistent APM Span tags for AWS SDK Requests ([#2730][])
* Tracing: Change default `service_name` values Part 2 ([#2765][])
* Profiling: Bump debase-ruby_core_source dependency to 3.2.1 ([#2875][])

### Fixed
* Telemetry: Disable for non-HTTP agent connection ([#2815][])
* Tracing: Fix circular requires ([#2826][])
* Tracing: Update comment about Datadog::Tracing::Distributed::Ext to correct modules ([#2840][])
* Appsec: Check if `:appsec` setting is present before accessing it in remote component ([#2854][])
* Telemetry: Do not send Dependency `hash` when `version` is present ([#2855][])
* Core: Fix symbol configuration for `env` and `service` ([#2864][])
* Tracing: Fix sql comment propagation `full` mode when tracing is disabled ([#2866][])
* Appsec: Use relative URI for server.request.uri.raw ([#2890][])

## [1.11.1] - 2023-05-03

### Fixed

* Appsec: Remove misreported `ASM_CUSTOM_RULES` capability ([#2829][])
* Appsec: Fix block response content negotiation ([#2824][])
* Appsec: Fix incorrect remote configuration payload key handling  ([#2822][])

## [1.11.0] - 2023-04-27

### Highlights

As of ddtrace 1.11.0, these features are GA and emabled by default:

- CPU Profiling 2.0
- Remote Configuration
- Telemetry

For more details, check the release notes.

### Added

* Add remote configuration, enabled by default ([#2674][], [#2678][], [#2686][], [#2687][], [#2688][], [#2689][], [#2696][], [#2705][], [#2731][], [#2732][], [#2733][], [#2739][], [#2756][], [#2769][], [#2771][], [#2773][], [#2789][], [#2805][], [#2794][])
* AppSec: Add response headers passing to WAF ([#2701][])
* Tracing: Distributed tracing for Sidekiq ([#2513][])
* Tracing: Add Roda integration ([#2368][])
* Profiling: Support disabling endpoint names collection in new profiler ([#2698][])
* Tracing: Support Sidekiq 7 ([#2810][])
* Core: Add support for Unix Domain Socket (UDS) configuration via `DD_TRACE_AGENT_URL` ([#2806][])
* Core: Enable Telemetry by default ([#2762][])

### Changed

* Core: Allow `1` as true value in environment variables ([#2710][])
* Profiling: Enable CPU Profiling 2.0 by default ([#2702][])
* Tracing: Improve controller instrumentation and deprecate option `exception_controller` ([#2726][])
* Tracing: Implement Span Attribute Schema Environment Variable ([#2727][])
* Tracing: Change default `service_name` values (gated by feature flag) ([#2760][])

### Fixed

* Bug: Tracing: Fix w3c propagation special character handling ([#2720][])
* Performance: Tracing: Use `+@` instead of `dup` for duplicating strings ([#2704][])
* Profiling: Avoid triggering allocation sampling during sampling ([#2690][])
* Integrations: Tracing: Fix Rails < 3 conditional check in Utils#railtie_supported? ([#2695][])
* Profiling: Do not auto-enable new profiler when rugged gem is detected ([#2741][])
* Tracing: Fix using SemanticLogger#log(severity, message, progname) ([#2748][]) ([@rqz13][])
* Profiling: Improve detection of mysql2 gem incompatibilities with profiler ([#2770][])
* AppSec: Remove check for `::Rack::Request.instance_methods.include?(:each_header)` at load time ([#2778][])
* Tracing: Fix quadratic backtracking on invalid URI ([#2788][])
* Community: Correctly set mutex ([#2757][]) ([@ixti][])

Read the [full changeset](https://github.com/DataDog/dd-trace-rb/compare/v1.10.1...v1.11.0.beta1) and the release [milestone](https://github.com/DataDog/dd-trace-rb/milestone/121?closed=1).

## [1.11.0.beta1] - 2023-04-14

As of ddtrace 1.11.0.beta1, CPU Profiling 2.0 is now GA and enabled by default. For more details, check the release notes.

As of ddtrace 1.11.0.beta1, Remote Configuration is now public beta and disabled by default. For more details, check the release notes.

### Added

* Add remote configuration beta, disabled by default ([#2674][], [#2678][], [#2686][], [#2687][], [#2688][], [#2689][], [#2696][], [#2705][], [#2731][], [#2732][], [#2733][], [#2739][], [#2756][], [#2769][], [#2771][], [#2773][], [#2789][])
* AppSec: Add response headers passing to WAF ([#2701][])
* Tracing: Distributed tracing for Sidekiq ([#2513][])
* Tracing: Add Roda integration ([#2368][])
* Profiling: [PROF-6555] Support disabling endpoint names collection in new profiler ([#2698][])

### Changed

* Core: Allow `1` as true value in environment variables ([#2710][])
* Profiling: [PROF-7360] Enable CPU Profiling 2.0 by default ([#2702][])
* Tracing: Improve controller instrumentation and deprecate option `exception_controller` ([#2726][])
* Tracing: Implement Span Attribute Schema Environment Variable ([#2727][])

### Fixed

* Bug: Tracing: Fix w3c propagation special character handling ([#2720][])
* Performance: Tracing: Use `+@` instead of `dup` for duplicating strings ([#2704][])
* Profiling: [PROF-7307] Avoid triggering allocation sampling during sampling ([#2690][])
* Integrations: Tracing: Fix Rails < 3 conditional check in Utils#railtie_supported? ([#2695][])
* Profiling: [PROF-7409] Do not auto-enable new profiler when rugged gem is detected ([#2741][])
* Tracing: Fix using SemanticLogger#log(severity, message, progname) ([#2748][]) ([@rqz13][])
* Profiling: [PROF-6447] Improve detection of mysql2 gem incompatibilities with profiler ([#2770][])
* AppSec: Remove check for `::Rack::Request.instance_methods.include?(:each_header)` at load time ([#2778][])
* Tracing: Fix quadratic backtracking on invalid URI ([#2788][])

## [1.10.1] - 2023-03-10

### Fixed

* CI: Update TeamCity environment variable support ([#2668][])
* Core: Fix spurious dependency on AppSec when loading CI with `require 'datadog/ci'` ([#2679][])
* Core: Allow multiple headers and multiple IPs per header for client IP ([#2665][])
* AppSec: prevent side-effect on AppSec login event tracking method arguments ([#2663][]) ([@coneill-enhance][])

## [1.10.0] - 2023-03-06

### Added

* Support Ruby 3.2 ([#2601][])
* Publish init container image (beta) for `dd-trace-rb` injection through K8s admission controller ([#2606][])
* Tracing: Support 128 bits trace id  ([#2543][])
* Tracing: Add tags to integrations (`que` / `racecar` / `resque`/ `shoryken` / `sneakers` / `qless` / `delayed_job` / `kafka` / `sidekiq` / `dalli` / `presto` / `elasticsearch`) ([#2619][],  [#2613][] , [#2608][], [#2590][])
* Appsec: Introduce `AppSec::Instrumentation::Gateway::Argument` ([#2648][])
* Appsec: Block request when user ID matches rules  ([#2642][])
* Appsec: Block request base on response addresses matches ([#2605][])
* Appsec: Allow to set user id denylist ([#2612][])
* Profiling: Show profiler overhead in flamegraph for CPU Profiling 2.0 ([#2607][])
* Profiling: Add support for allocation samples to `ThreadContext` ([#2657][])
* Profiling: Exclude disabled profiling sample value types from output ([#2634][])
* Profiling: Extend stack collector to record the alloc-samples metric ([#2618][])
* Profiling: Add `Profiling.allocation_count` API for new profiler ([#2635][])

### Changed

* Tracing: `rack` instrumentation counts time spent in queue as part of the `http_server.queue` span ([#2591][]) ([@agrobbin][])
* Appsec: Update ruleset to 1.5.2 ([#2662][], [#2659][], [#2598][])
* Appsec: Update `libddwaf` version to 1.6.2.0.0 ([#2614][])
* Profiling: Upgrade profiler to use `libdatadog` v2.0.0 ([#2599][])
* Profiling: Remove support for profiling Ruby 2.2 ([#2592][])

### Fixed

* Fix broken Ruby VM statistics for Ruby 3.2 ([#2600][])
* Tracing: Fix 'uninitialized constant GRPC::Interceptor' error with 'gapic-common' gem ([#2649][])
* Profiling: Fix profiler not adding the "In native code" placeholder ([#2594][])
* Fix profiler detection for google-protobuf installation ([#2595][])

## [1.9.0] - 2023-01-30

As of ddtrace 1.9.0, CPU Profiling 2.0 is now in opt-in (that is, disabled by default) public beta. For more details, check the release notes.

Release notes: https://github.com/DataDog/dd-trace-rb/releases/tag/v1.9.0

### Added

* Tracing: Add `Stripe` instrumentation ([#2557][])
* Tracing: Add configurable response codes considered as errors for `Net/HTTP`, `httprb` and `httpclient` ([#2501][], [#2576][])([@caramcc][])
* Tracing: Flexible header matching for HTTP propagator ([#2504][])
* Tracing: `OpenTelemetry` Traces support ([#2496][])
* Tracing: W3C: Propagate unknown values as-is ([#2485][])
* Appsec: Add event kit API ([#2512][])
* Profiling: Allow profiler development on arm64 macOS ([#2573][])
* Core: Add `profiling_enabled` state to environment logger output ([#2541][])
* Core: Add 'type' to `OptionDefinition` ([#2493][])
* Allow `debase-ruby_core_source` 3.2.0 to be used ([#2526][])

### Changed

* Profiling: Upgrade to `libdatadog` to `1.0.1.1.0` ([#2530][])
* Appsec: Update appsec rules `1.4.3` ([#2580][])
* Ci: Update CI Visibility metadata extraction ([#2586][])

### Fixed

* Profiling: Fix wrong `libdatadog` version being picked during profiler build ([#2531][])
* Tracing: Support `PG` calls with a block ([#2522][])
* Ci: Fix error in `teamcity` env vars ([#2562][])

## [1.8.0] - 2022-12-14

Release notes: https://github.com/DataDog/dd-trace-rb/releases/tag/v1.8.0

As of ddtrace 1.8.0, CPU Profiling 2.0 is now in opt-in (that is, disabled by default) public beta. For more details,
check the release notes.

### Added

* Core: Profiling: [PROF-6559] Mark Ruby CPU Profiling 2.0 as being in beta ([#2489][])
* Tracing: Attempt to parse future version of TraceContext ([#2473][])
* Tracing: Add DD_TRACE_PROPAGATION_STYLE option ([#2466][])
* Integrations: Tracing: SQL comment propagation full mode with traceparent ([#2464][])
* Integrations: Tracing: Wire W3C propagator to HTTP & gRPC propagation ([#2458][])
* Integrations: Tracing: Auto-instrumentation with service_name from environmental variable ([#2455][])
* Core: Integrations: Tracing: Deprecation notice for B3 propagation configuration ([#2454][])
* Tracing: Add W3C Trace Context propagator ([#2451][])
* Integrations: Tracing: Redis 5 Instrumentation ([#2428][])

### Changed

* Tracing: Changes `error.msg` to `error.message` for UNC ([#2469][])
* Tracing: Semicolons not allowed in 'origin' ([#2461][])
* Core: Dev/refactor: Tracing: Dev/internal: Move Utils#next_id and constants to Tracing::Utils ([#2463][])
* Core: Dev/refactor: Tracing: Dev/internal: Move Tracing config settings from Core to Tracing ([#2459][])
* Core: Dev/refactor: Tracing: Dev/internal: Move Tracing diagnostic code from Core to Tracing ([#2453][])

### Fixed

* Integrations: Tracing: Improve redis integration patching ([#2470][])
* Tracing: Extra testing from W3C spec ([#2460][])

## [1.7.0] - 2022-11-29

### Added
* Integrations: Support que 2 ([#2382][]) ([@danhodge][])
* Tracing: Unified tagging `span.kind` as `server` and `client` ([#2365][])
* Tracing: Adds `span.kind` tag for `kafka`, `sidekiq`, `racecar`,  `que`, `shoryuken`, `sneakers`, and `resque` ([#2420][], [#2419][], [#2413][], [#2394][])
* Tracing: Adds `span.kind` with values `producer` and `consumer` for `delayed_job` ([#2393][])
* Tracing: Adds `span.kind` as `client` for `redis` ([#2392][])
* Appsec: Pass HTTP client IP to WAF ([#2316][])
* Unified tagging `process_id` ([#2276][])

### Changed
* Allow `debase-ruby_core_source` 0.10.18 to be used ([#2435][])
* Update AppSec ruleset to v1.4.2 ([#2390][])
* Refactored clearing of profile data after Ruby app forks ([#2362][], [#2367][])
* Tracing: Move distributed propagation to Contrib ([#2352][])

### Fixed
* Fix ddtrace installation issue when users have CI=true ([#2378][])

## [1.6.1] - 2022-11-16

### Changed

* Limit `redis` version support to less than 5

### Fixed

* [redis]: Fix frozen input for `Redis.new(...)`

## [1.6.0] - 2022-11-15

### Added

* Trace level tags propagation in distributed tracing  ([#2260][])
* [hanami]: Hanami 1.x instrumentation ([#2230][])
* [pg, mysql2]: option `comment_propagation` for SQL comment propagation, default is `disabled` ([#2339][])([#2324][])

### Changed

* [rack, sinatra]: Squash nested spans and improve patching mechanism.<br> No need to `register Datadog::Tracing::Contrib::Sinatra::Tracer`([#2217][])
* [rails, rack]: Fix Non-GET request method with rails exception controller ([#2317][])
* Upgrade to libdatadog 0.9.0.1.0 ([#2302][])
* Remove legacy profiling transport ([#2062][])

### Fixed

* [redis]: Fix redis instance configuration, not on `client` ([#2363][])
```
# Change your code from
Datadog.configure_onto(redis.client, service_name: '...')
# to
Datadog.configure_onto(redis, service_name: '...')
```
* Allow `DD_TAGS` values to have the colon character ([#2292][])
* Ensure that `TraceSegment` can be reported correctly when they are dropped ([#2335][])
* Docs: Fixes upgrade guide on configure_onto ([#2307][])
* Fix environment logger with IO transport ([#2313][])

## [1.5.2] - 2022-10-27

### Deprecation notice

- `DD_TRACE_CLIENT_IP_HEADER_DISABLED` was changed to `DD_TRACE_CLIENT_IP_ENABLED`. Although the former still works we encourage usage of the latter instead.

### Changed

- `http.client_ip` tag collection is made opt-in for APM. Note that `http.client_ip` is always collected when ASM is enabled as part of the security service provided ([#2321][], [#2331][])

### Fixed

- Handle REQUEST_URI with base url ([#2328][], [#2330][])

## [1.5.1] - 2022-10-19

### Changed

* Update libddwaf to 1.5.1 ([#2306][])
* Improve libddwaf extension memory management ([#2306][])

### Fixed

* Fix `URI::InvalidURIError` ([#2310][], [#2318][]) ([@yujideveloper][])
* Handle URLs with invalid characters ([#2311][], [#2319][])
* Fix missing appsec.event tag ([#2306][])
* Fix missing Rack and Rails request body parsing for AppSec analysis ([#2306][])
* Fix unneeded AppSec call in a Rack context when AppSec is disabled ([#2306][])
* Fix spurious AppSec instrumentation ([#2306][])

## [1.5.0] - 2022-09-29

### Deprecation notice

* `c.tracing.instrument :rack, { quantize: { base: ... } }` will change its default from `:exclude` to `:show` in a future version. Voluntarily moving to `:show` is recommended.
* `c.tracing.instrument :rack, { quantize: { query: { show: ... } }` will change its default to `:all` in a future version, together with `quantize.query.obfuscate` changing to `:internal`. Voluntarily moving to these future values is recommended.

### Added

* Feature: Single Span Sampling ([#2128][])
* Add query string automatic redaction ([#2283][])
* Use full URL in `http.url` tag ([#2265][])
* Add `http.useragent` tag ([#2252][])
* Add `http.client_ip` tag for Rack-based frameworks ([#2248][])
* Ci-app: CI: Fetch committer and author in Bitrise ([#2258][])

### Changed

* Bump allowed version of debase-ruby_core_source to include v0.10.17 ([#2267][])

### Fixed

* Bug: Fix `service_nam` typo to `service_name` ([#2296][])
* Bug: Check AppSec Rails for railties instead of rails meta gem ([#2293][]) ([@seuros][])
* Ci-app: Correctly extract commit message from AppVeyor ([#2257][])

## [1.4.2] - 2022-09-27

### Fixed

OpenTracing context propagation ([#2191][], [#2289][])

## [1.4.1] - 2022-09-15

### Fixed

* Missing distributed traces when trace is dropped by priority sampling ([#2101][], [#2279][])
* Profiling support when Ruby is compiled without a shared library ([#2250][])

## [1.4.0] - 2022-08-25

Release notes: https://github.com/DataDog/dd-trace-rb/releases/tag/v1.4.0

Git diff: https://github.com/DataDog/dd-trace-rb/compare/v1.3.0...v1.4.0

### Added

* gRPC: tag `grpc.client.deadline` ([#2200][])
* Implement telemetry, disable by default ([#2153][])

### Changed

* Bump `libdatadog` dependency version ([#2229][])

### Fixed

* Fix CI instrumentation configuration ([#2219][])

## [1.3.0] - 2022-08-04

Release notes: https://github.com/DataDog/dd-trace-rb/releases/tag/v1.3.0

Git diff: https://github.com/DataDog/dd-trace-rb/compare/v1.2.0...v1.3.0

### Added

* Top-level span being tagged to avoid duplicate computation ([#2138][])

### Changed

* ActiveSupport: Optionally disable tracing with Rails ([@marcotc][])
* Rack: Resource overwritten by nested application ([#2180][])
* Rake: Explicit task instrumentation to prevent memory bloat ([#2174][])
* Sidekiq and DelayedJob: Add spans to improve tracing ([#2170][])
* Drop Profiling support for Ruby 2.1 ([#2140][])
* Migrate `libddprof` dependency to `libdatadog` ([#2061][])

### Fixed

* Fix OpenTracing propagation with TraceDigest ([#2201][])
* Fix SpanFilter dropping descendant spans ([#2074][])
* Redis: Fix Empty pipelined span being dropped ([#757][]) ([@sponomarev][])
* Fix profiler not restarting on `Process.daemon` ([#2150][])
* Fix setting service from Rails configuration ([#2118][]) ([@agrobbin][])
* Some document and development improvement ([@marocchino][]) ([@yukimurasawa][])

## [1.2.0] - 2022-07-11

Release notes: https://github.com/DataDog/dd-trace-rb/releases/tag/v1.2.0

Git diff: https://github.com/DataDog/dd-trace-rb/compare/v1.1.0...v1.2.0

Special thanks go to [@miketheman][] for gifting Datadog access to the `datadog` gem a few days ago.

### Added

* Add Postgres (`pg` gem) instrumentation ([#2054][]) ([@jennchenn][])
* Add env var for debugging profiling native extension compilation issues ([#2069][])
* Teach Rest Client integration the `:split_by_domain` option ([#2079][]) ([@agrobbin][])
* Allow passing request_queuing option to Rack through Rails tracer ([#2082][]) ([@KieranP][])
* Add Utility to Collect Platform Information ([#2097][]) ([@jennchenn][])
* Add convenient interface for getting and setting tags using `[]` and `[]=` respectively ([#2076][]) ([@ioquatix][])
* Add b3 metadata in grpc ([#2110][]) ([@henrich-m][])

### Changed

* Profiler now reports profiling data using the libddprof gem ([#2059][])
* Rename `Kernel#at_fork_blocks` monkey patch to `Kernel#ddtrace_at_fork_blocks` ([#2070][])
* Improved error message for enabling profiling when `pkg-config` system tool is not installed ([#2134][])

### Fixed

* Prevent errors in `action_controller` integration when tracing is disabled ([#2027][]) ([@ahorner][])
* Fix profiler not building on ruby-head (3.2) due to VM refactoring ([#2066][])
* Span and trace IDs should not be zero ([#2113][]) ([@albertvaka][])
* Fix object_id usage as thread local key ([#2096][])
* Fix profiling not working on Heroku and AWS Elastic Beanstalk due to linking issues ([#2125][])

## [1.1.0] - 2022-05-25

Release notes: https://github.com/DataDog/dd-trace-rb/releases/tag/v1.1.0

Git diff: https://github.com/DataDog/dd-trace-rb/compare/v1.0.0...v1.1.0

### Added

* [Application Security Monitoring](https://docs.datadoghq.com/security_platform/application_security/)
* Elasticsearch: v8.0 support ([#1985][])
* Sidekiq: Quantize args ([#1972][]) ([@dudo][])
* Profiling: Add libddprof dependency to power the new Ruby profiler ([#2028][])
* Helper to easily enable core dumps ([#2010][])

### Changed

* Support spaces in environment variable DD_TAGS ([#2011][])

### Fixed

* Fix "circular require considered harmful" warnings ([#1998][])
* Logging: Change ddsource to a scalar value ([#2022][])
* Improve exception logging ([#1992][])

## [1.0.0] - 2022-04-28

Release notes: https://github.com/DataDog/dd-trace-rb/releases/tag/v1.0.0

Git diff: https://github.com/DataDog/dd-trace-rb/compare/v1.0.0.beta2...v1.0.0

Diff since last stable release: https://github.com/DataDog/dd-trace-rb/compare/v0.54.2...v1.0.0

### Added

- GraphQL 2.0 support ([#1982][])

### Changed

- AppSec: Update libddwaf to 1.3.0 ([#1981][])

### Fixed

- Rails log correlation ([#1989][]) ([@cwoodcox][])
- Resource not inherited from lazily annotated spans ([#1983][])
- AppSec: Query address for libddwaf ([#1990][])

### Refactored

- Docs: Add undocumented Rake option ([#1980][]) ([@ecdemis123][])
- Improvements to test suite & CI ([#1970][], [#1974][], [#1991][])
- Improvements to documentation ([#1984][])

## [1.0.0.beta2] - 2022-04-14

Release notes: https://github.com/DataDog/dd-trace-rb/releases/tag/v1.0.0.beta2

Git diff: https://github.com/DataDog/dd-trace-rb/compare/v1.0.0.beta1...v1.0.0.beta2

### Added

- Ruby 3.1 & 3.2 support ([#1975][], [#1955][])
- Trace tag API ([#1959][])

### Changed

- Access to configuration settings is namespaced ([#1922][])
- AWS provides metrics by default ([#1976][]) ([@dudo][])
- Update `debase-ruby_core_source` version ([#1964][])
- Profiling: Hide symbols/functions in native extension ([#1968][])
- Profiling: Renamed code_provenance.json to code-provenance.json ([#1919][])
- AppSec: Update libddwaf to v1.2.1 ([#1942][])
- AppSec: Update rulesets to v1.3.1 ([#1965][], [#1961][], [#1937][])
- AppSec: Avoid exception on missing ruleset file ([#1948][])
- AppSec: Env var consistency ([#1938][])

### Fixed

- Rake instrumenting while disabled ([#1940][], [#1945][])
- Grape instrumenting while disabled ([#1940][], [#1943][])
- CI: require 'datadog/ci' not loading dependencies ([#1911][])
- CI: RSpec shared example file names ([#1816][]) ([@Drowze][])
- General documentation improvements ([#1958][], [#1933][], [#1927][])
- Documentation fixes & improvements to 1.0 upgrade guide ([#1956][], [#1973][], [#1939][], [#1914][])

### Removed

- OpenTelemetry extensions (Use [OTLP](https://docs.datadoghq.com/tracing/setup_overview/open_standards/#otlp-ingest-in-datadog-agent) instead) ([#1917][])

### Refactored

- Agent settings resolver logic ([#1930][], [#1931][], [#1932][])

## [1.0.0.beta1] - 2022-02-15

Release notes: https://github.com/DataDog/dd-trace-rb/releases/tag/v1.0.0.beta1

Git diff: https://github.com/DataDog/dd-trace-rb/compare/v0.54.2...v1.0.0.beta1

See https://github.com/DataDog/dd-trace-rb/blob/v1.0.0.beta1/docs/UpgradeGuide.md.

## [0.54.2] - 2022-01-18

Release notes: https://github.com/DataDog/dd-trace-rb/releases/tag/v0.54.2

Git diff: https://github.com/DataDog/dd-trace-rb/compare/v0.54.1...v0.54.2

### Changed

- Bump `debase-ruby_core_source` dependency version; also allow older versions to be used ([#1798][], [#1829][])
- Profiler: Reduce impact of reporting data in multi-process applications ([#1807][])
- Profiler: Update API used to report data to backend ([#1820][])

### Fixed

- Gracefully handle installation on environments where Ruby JIT seems to be available but is actually broken ([#1801][])

## [0.54.1] - 2021-11-30

Release notes: https://github.com/DataDog/dd-trace-rb/releases/tag/v0.54.1

Git diff: https://github.com/DataDog/dd-trace-rb/compare/v0.54.0...v0.54.1

### Fixed

- Skip building profiling native extension when Ruby has been compiled without JIT ([#1774][], [#1776][])

## [0.54.0] - 2021-11-17

Release notes: https://github.com/DataDog/dd-trace-rb/releases/tag/v0.54.0

Git diff: https://github.com/DataDog/dd-trace-rb/compare/v0.53.0...v0.54.0

### Added

- MongoDB service name resolver when using multi cluster ([#1423][]) ([@skcc321][])
- Service name override for ActiveJob in Rails configuration ([#1703][], [#1770][]) ([@hatstand][])
- Profiler: Expose profile duration and start to the UI ([#1709][])
- Profiler: Gather CPU time without monkey patching Thread ([#1735][], [#1740][])
- Profiler: Link profiler samples to individual web requests ([#1688][])
- Profiler: Capture threads with empty backtrace ([#1719][])
- CI-App: Memoize environment tags to improve performance ([#1762][])
- CI-App: `test.framework_version` tag for rspec and cucumber ([#1713][])

### Changed

- Set minimum version of dogstatsd-ruby 5 series to 5.3 ([#1717][])
- Use USER_KEEP/USER_REJECT for RuleSampler decisions ([#1769][])

### Fixed

- "private method `ruby2_keywords' called" errors ([#1712][], [#1714][])
- Configuration warning when Agent port is a String ([#1720][])
- Ensure internal trace buffer respects its maximum size ([#1715][])
- Remove erroneous maximum resque version support ([#1761][])
- CI-App: Environment variables parsing precedence ([#1745][], [#1763][])
- CI-App: GitHub Metadata Extraction ([#1771][])
- Profiler: Missing thread id for natively created threads ([#1718][])
- Docs: Active Job integration example code ([#1721][]) ([@y-yagi][])

### Refactored

- Redis client patch to use prepend ([#1743][]) ([@justinhoward][])

## [0.53.0] - 2021-10-06

Release notes: https://github.com/DataDog/dd-trace-rb/releases/tag/v0.53.0

Git diff: https://github.com/DataDog/dd-trace-rb/compare/v0.52.0...v0.53.0

### Added

- ActiveJob integration ([#1639][]) ([@bensheldon][])
- Instrument Action Cable subscribe/unsubscribe hooks ([#1674][]) ([@agrobbin][])
- Instrument Sidekiq server internal events (heartbeat, job fetch, and scheduled push) ([#1685][]) ([@agrobbin][])
- Correlate Active Job logs to the active DataDog trace ([#1694][]) ([@agrobbin][])
- Runtime Metrics: Global VM cache statistics ([#1680][])
- Automatically send traces to agent Unix socket if present ([#1700][])
- CI-App: User Provided Git Metadata ([#1662][])
- ActionMailer integration ([#1280][])

### Changed

- Profiler: Set Sinatra resource setting at beginning of request and delay setting fallback resource ([#1628][])
- Profiler: Use most recent event for trace resource name ([#1695][])
- Profiler: Limit number of threads per sample ([#1699][])
- Profiler: Rename `extract_trace_resource` to `endpoint.collection.enabled` ([#1702][])

### Fixed

- Capture Rails exception before default error page is rendered ([#1684][])
- `NoMethodError` in sinatra integration when Tracer middleware is missing ([#1643][], [#1644][]) ([@mscrivo][])
- CI-App: Require `rspec-core` for RSpec integration ([#1654][]) ([@elliterate][])
- CI-App: Use the merge request branch on merge requests ([#1687][]) ([@carlallen][])
- Remove circular dependencies. ([#1668][]) ([@saturnflyer][])
- Links in the Table of Contents ([#1661][]) ([@chychkan][])
- CI-App: Fix CI Visibility Spec Tests ([#1706][])

### Refactored

- Profiler: pprof encoding benchmark and improvements ([#1511][])

## [0.52.0] - 2021-08-09

Release notes: https://github.com/DataDog/dd-trace-rb/releases/tag/v0.52.0

Git diff: https://github.com/DataDog/dd-trace-rb/compare/v0.51.1...v0.52.0

### Added

- Add Sorbet typechecker to dd-trace-rb ([#1607][])

  Note that no inline type signatures were added, to avoid a hard dependency on sorbet.

- Profiler: Add support for annotating profiler stacks with the resource of the active web trace, if any ([#1623][])

  Note that this data is not yet visible on the profiling interface.

- Add error_handler option to GRPC tracer configuration ([#1583][]) ([@fteem][])
- User-friendly handling of slow submissions on shutdown ([#1601][])
- Profiler: Add experimental toggle to disable the profiling native extension ([#1594][])
- Profiler: Bootstrap profiling native extension ([#1584][])

### Changed

- Profiler: Profiling data is no longer reported when there's less than 1 second of data to report ([#1630][])
- Move Grape span resource setting to beginning of request ([#1629][])
- Set resource in Sinatra spans at the beginning of requests, and delay setting fallback resource to end of requests ([#1628][])
- Move Rails span resource setting to beginning of request ([#1626][])
- Make registry a global constant repository ([#1572][])
- Profiler: Remove automatic agentless support ([#1590][])

### Fixed

- Profiler: Fix CPU-time accounting in Profiling when fibers are used ([#1636][])
- Don't set peer.service tag on grpc.server spans ([#1632][])
- CI-App: Fix GitHub actions environment variable extraction ([#1622][])
- Additional Faraday 1.4+ cgroup parsing formats ([#1595][])
- Avoid shipping development cruft files in gem releases ([#1585][])

## [0.51.1] - 2021-07-13

Release notes: https://github.com/DataDog/dd-trace-rb/releases/tag/v0.51.1

Git diff: https://github.com/DataDog/dd-trace-rb/compare/v0.51.0...v0.51.1

### Fixed

- AWS-SDK instrumentation without `aws-sdk-s3` ([#1592][])

## [0.51.0] - 2021-07-12

Release notes: https://github.com/DataDog/dd-trace-rb/releases/tag/v0.51.0

Git diff: https://github.com/DataDog/dd-trace-rb/compare/v0.50.0...v0.51.0

### Added

- Semantic Logger trace correlation injection ([#1566][])
- New and improved Lograge trace correlation injection ([#1555][])
- Profiler: Start profiler on `ddtrace/auto_instrument`
- CI-App: Add runtime and OS information ([#1587][])
- CI-App: Read metadata from local git repository ([#1561][])

### Changed

- Rename `Datadog::Runtime` to `Datadog::Core::Environment` ([#1570][])

  As we prepare the `Datadog` Ruby namespace to better accommodate new products, we are moving a few internal modules to a different location to avoid conflicts.

  None of the affected files are exposed publicly in our documentation, and they are only expected to be used internally and may change at any time, even between patch releases.

  * The following modules have been moved:
  ```ruby
  Datadog::Runtime::Cgroup -> Datadog::Core::Environment::Cgroup
  Datadog::Runtime::ClassCount -> Datadog::Core::Environment::ClassCount
  Datadog::Runtime::Container -> Datadog::Core::Environment::Container
  Datadog::Runtime::GC -> Datadog::Core::Environment::GC
  Datadog::Runtime::Identity -> Datadog::Core::Environment::Identity
  Datadog::Runtime::ObjectSpace -> Datadog::Core::Environment::ObjectSpace
  Datadog::Runtime::Socket -> Datadog::Core::Environment::Socket
  Datadog::Runtime::ThreadCount -> Datadog::Core::Environment::ThreadCount
  ```
  * Most constants from `Datadog::Ext::Runtime` have been moved to a new module: `Datadog::Core::Environment::Ext`.
- Skip CPU time instrumentation if logging gem is detected ([#1557][])

### Fixed

- Initialize `dogstatsd-ruby` in single threaded mode ([#1576][])

  This should alleviate any existing issues with `dogstatsd-ruby` resource leaks.

- Do not use configured `dogstatsd-ruby` instance when it's an incompatible version ([#1560][])
- Ensure tags with special Datadog processing are consistently serialized ([#1556][])
- Profiler: NameError during initialization ([#1552][])

### Refactored
- Improvements to test suite & CI ([#1586][])
- Improvements to documentation ([#1397][])

## [0.50.0] - 2021-06-07

Release notes: https://github.com/DataDog/dd-trace-rb/releases/tag/v0.50.0

Git diff: https://github.com/DataDog/dd-trace-rb/compare/v0.49.0...v0.50.0

### Added

- Add warning, update documentation, for incompatible dogstastd-ruby version ([#1544][][#1533][])
- Add CI mode and Test mode feature ([#1504][])
- Add Gem.loaded_specs fallback behavior if protobuf or dogstatsd-ruby already loaded([#1506][][#1510][])

### Changed

- Declare EOL for Ruby 2.0 support ([#1534][])
- Rename Thread#native_thread_id to #pthread_thread_id to avoid conflict with Ruby 3.1 ([#1537][])

### Fixed

- Fix tracer ignoring value for service tag (service.name) in DD_TAGS ([#1543][])
- Fix nested error reporting to correctly walk clause chain ([#1535][])
- Fix AWS integration to prevent S3 URL presigning from generating a remote request span ([#1494][])
- Fix backtrace handling of exception classes that return nil message ([#1500][]) ([@masato-hi][])

### Refactored

- Cleanup Ruby 2.0 Code (dropping Ruby 2.0 support) ([#1529][][#1523][][#1524][][#1509][][#1507][][#1503][][#1502][])

## [0.49.0] - 2021-05-12

Release notes: https://github.com/DataDog/dd-trace-rb/releases/tag/v0.49.0

Git diff: https://github.com/DataDog/dd-trace-rb/compare/v0.48.0...v0.49.0

### Added

- Add cause to error stack trace ([#1472][])

### Changed

### Fixed

- Prevent double initialization when auto instrumenting non-Rails applications ([#1497][])
- Support kwargs in Ruby 3.0 for sucker_punch ([#1495][]) ([@lloeki][])
- Fargate fixes and Container parsing for CGroups ([#1487][][#1480][][#1475][])
- Fix ActionPack instrumentation `#starts_with?` error([#1489][])
- Doc fixes ([#1473][]) ([@kexoth][])

### Refactored

## [0.48.0] - 2021-04-19

Release notes: https://github.com/DataDog/dd-trace-rb/releases/tag/v0.48.0

Git diff: https://github.com/DataDog/dd-trace-rb/compare/v0.47.0...v0.48.0

### Added

- Makara support with ActiveRecord ([#1447][])
- `tag_body` configuration for Shoryuken ([#1449][]) ([@gkampjes][])

### Changed

- Add deprecation warning for Ruby 2.0 support ([#1441][])

  Support for Ruby 2.0 will be available up to release `0.49.x`, and dropped from release `0.50.0` and greater.
  Users are welcome to continue using version `< 0.50.0` for their Ruby 2.0 deployments going forward.

- Auto instrument Resque workers by default ([#1400][])

### Fixed

- Ensure DD_TRACE_SAMPLE_RATE enables full RuleSampler ([#1416][])
- Fix Fargate 1.4 container ID not being read ([#1457][])
- Correctly close all StatsD clients ([#1429][])

### Refactored
- Improvements to test suite & CI ([#1421][], [#1435][], [#1445][], [#1453][], [#1456][], [#1461][])
- Improvements to documentation ([#1455][])

## [0.47.0] - 2021-03-29

Release notes: https://github.com/DataDog/dd-trace-rb/releases/tag/v0.47.0

Git diff: https://github.com/DataDog/dd-trace-rb/compare/v0.46.0...v0.47.0

### Added

- Document support for httpx integration ([#1396][]) ([@HoneyryderChuck][])
- Schemas to list of supported AWS services ([#1415][]) ([@tomgi][])
- Branch test coverage report ([#1343][])

### Changed

- **BREAKING** Separate Resolver configuration and resolution steps ([#1319][])

  ### ActiveRecord `describes` configuration now supports partial matching

  Partial matching of connection fields (adapter, username, host, port, database) is now allowed. Previously, only an exact match of connections fields would be considered matching. This should help greatly simplify database configuration matching, as you will only need to provide enough fields to correctly separate your distinct database connections.

  If you have a `c.use active_record, describe:` statement in your application that is currently not matching any connections, you might start seeing them match after this release.

  `c.use active_record, describe:` statements that are currently matching a connection will continue to match that same connection.

  You can refer to the [expanded ActiveSupport documentation for details on how to use the new partial matchers and configuration code examples](https://github.com/DataDog/dd-trace-rb/blob/0794be4cd455caf32e7a9c8f79d80a4b77c4087a/docs/GettingStarted.md#active-record).

  ### `Datadog::Contrib::Configuration::Resolver` interface changed

  The interface for `Datadog::Contrib::Configuration::Resolver` has changed: custom configuration resolvers that inherit from ``Datadog::Contrib::Configuration::Resolver`` will need be changed to fulfill the new interface. See [code documentation for `Datadog::Contrib::Configuration::Resolver` for specific API requirements](https://github.com/DataDog/dd-trace-rb/blob/0794be4cd455caf32e7a9c8f79d80a4b77c4087a/lib/ddtrace/contrib/configuration/resolver.rb).


- Remove type check from ThreadLocalContext#local. ([#1399][]) ([@orekyuu][])

### Fixed

- Support for JRuby 9.2.0.0 ([#1409][])
- Failed integration message ([#1394][]) ([@e1senh0rn][])
- Addressed "warning: instance variable [@components][] not initialized" ([#1419][])
- Close /proc/self/cgroup file after reading ([#1414][])
- Improve internal "only once" behavior across the tracer ([#1398][])
- Increase thread-safety during tracer initialization ([#1418][])

### Refactored

- Use MINIMUM_VERSION in resque compatible? check ([#1426][]) ([@mriddle][])
- Lint fixes for Rubocop 1.12.0 release ([#1430][])
- Internal tracer improvements ([#1403][])
- Improvements to test suite & CI ([#1334][], [#1379][], [#1393][], [#1406][], [#1408][], [#1412][], [#1417][], [#1420][], [#1422][], [#1427][], [#1428][], [#1431][], [#1432][])

## [0.46.0] - 2021-03-03

Release notes: https://github.com/DataDog/dd-trace-rb/releases/tag/v0.46.0

Git diff: https://github.com/DataDog/dd-trace-rb/compare/v0.45.0...v0.46.0

### Added

- Add EventBridge to supported AWS services ([#1368][]) ([@tomgi][])
- Add `time_now_provider` configuration option ([#1224][])
  - This new option allows the span `start_time` and `end_time` to be configured in environments that change the default time provider, like with *Timecop*. More information in the [official documentation](https://docs.datadoghq.com/tracing/setup_overview/setup/ruby/#tracer-settings).
- Add name to background threads created by ddtrace ([#1366][])

### Changed

- Rework RSpec instrumentation as separate traces for each test ([#1381][])

### Fixed

- ArgumentError: wrong number of arguments (given 2, expected 0) due to concurrent `require` ([#1306][], [#1354][]) ([@EvNomad][])
- Fix Rails' deprecation warnings ([#1352][])
- Fully populate Rake span fields on exceptions ([#1377][])
- Fix a typo in `httpclient` integration ([#1365][]) ([@y-yagi][])
- Add missing license files for vendor'd code ([#1346][])

### Refactored

- Improvements to test suite & CI ([#1277][], [#1305][], [#1336][], [#1350][], [#1353][], [#1357][], [#1367][], [#1369][], [#1370][], [#1371][], [#1374][], [#1380][])
- Improvements to documentation ([#1332][])

### Removed

- Remove deprecated Datadog::Monkey ([#1341][])
- Remove deprecated Datadog::DeprecatedPin ([#1342][])
- Remove unused Shim/MethodWrapper/MethodWrapping ([#1347][])
- Remove APP_ANALYTICS from tests instrumentation ([#1378][]) ([@AdrianLC][])

## [0.45.0] - 2021-01-26

Release notes: https://github.com/DataDog/dd-trace-rb/releases/tag/v0.45.0

Git diff: https://github.com/DataDog/dd-trace-rb/compare/v0.44.0...v0.45.0

### Added

- Option to auto enable all instrumentations ([#1260][])
- httpclient support ([#1311][]) ([@agrobbin][])

### Changed

- Promote request_queuing out of experimental ([#1320][])
- Safeguards around distributed HTTP propagator ([#1304][])
- Improvements to test integrations ([#1291][], [#1303][], [#1307][])

### Refactored

- Direct object_id lookup for ActiveRecord connections ([#1317][])
- Avoid multiple parsing of Ethon URIs ([#1302][]) ([@callumj][])
- Improvements to test suite & CI ([#1309][], [#1318][], [#1321][], [#1323][], [#1325][], [#1331][])
- Improvements to documentation ([#1326][])

## [0.44.0] - 2021-01-06

Release notes: https://github.com/DataDog/dd-trace-rb/releases/tag/v0.44.0

Git diff: https://github.com/DataDog/dd-trace-rb/compare/v0.43.0...v0.44.0

### Added

- Ruby 3.0 support ([#1281][], [#1296][], [#1298][])
- Rails 6.1 support ([#1295][])
- Qless integration ([#1237][]) ([@sco11morgan][])
- AWS Textract service to AWS integration ([#1270][]) ([@Sticksword][])
- Ability to disable Redis argument capture ([#1276][]) ([@callumj][])
- Upload coverage report to Codecov ([#1289][])

### Changed

- Reduce Runtime Metrics frequency to every 10 seconds ([#1269][])

### Fixed

- Disambiguate resource names for Grape endpoints with shared paths ([#1279][]) ([@pzaich][])
- Remove invalid Jenkins URL from CI integration ([#1283][])

### Refactored

- Reduce memory allocation when unnecessary ([#1273][], [#1275][]) ([@callumj][])
- Improvements to test suite & CI ([#847][], [#1256][], [#1257][], [#1266][], [#1272][], [#1277][], [#1278][], [#1284][], [#1286][], [#1287][], [#1293][], [#1299][])
- Improvements to documentation ([#1262][], [#1263][], [#1264][], [#1267][], [#1268][], [#1297][])

## [0.43.0] - 2020-11-18

Release notes: https://github.com/DataDog/dd-trace-rb/releases/tag/v0.43.0

Git diff: https://github.com/DataDog/dd-trace-rb/compare/v0.42.0...v0.43.0

### Added

- Background job custom error handlers ([#1212][]) ([@norbertnytko][])
- Add "multi" methods instrumentation for Rails cache ([#1217][]) ([@michaelkl][])
- Support custom error status codes for Grape ([#1238][])
- Cucumber integration ([#1216][])
- RSpec integration ([#1234][])
- Validation to `:on_error` argument on `Datadog::Tracer#trace` ([#1220][])

### Changed

- Update `TokenBucket#effective_rate` calculation ([#1236][])

### Fixed

- Avoid writer reinitialization during shutdown ([#1235][], [#1248][])
- Fix configuration multiplexing ([#1204][], [#1227][])
- Fix misnamed B3 distributed headers ([#1226][], [#1229][])
- Correct span type for AWS SDK ([#1233][])
- Correct span type for internal Pin on HTTP clients ([#1239][])
- Reset trace context after fork ([#1225][])

### Refactored

- Improvements to test suite ([#1232][], [#1244][])
- Improvements to documentation ([#1243][], [#1218][]) ([@cjford][])

### Removed

## [0.42.0] - 2020-10-21

Release notes: https://github.com/DataDog/dd-trace-rb/releases/tag/v0.42.0

Git diff: https://github.com/DataDog/dd-trace-rb/compare/v0.41.0...v0.42.0

### Added

- Increase Resque support to include 2.0  ([#1213][]) ([@erict-square][])

- Improve gRPC Propagator to support metadata array values ([#1203][]) ([@mdehoog][])

- Add CPU benchmarks, diagnostics to tests ([#1188][], [#1198][])

- Access active correlation by Thread ([#1200][])

- Improve delayed_job instrumentation ([#1187][]) ([@norbertnytko][])

### Changed

### Fixed

- Improve Rails `log_injection` option to support more Lograge formats ([#1210][]) ([@Supy][])

- Fix Changelog ([#1199][]) ([@y-yagi][])

### Refactored

- Refactor Trace buffer into multiple components ([#1195][])

## [0.41.0] - 2020-09-30

Release notes: https://github.com/DataDog/dd-trace-rb/releases/tag/v0.41.0

Git diff: https://github.com/DataDog/dd-trace-rb/compare/v0.40.0...v0.41.0

### Added

- Improve duration counting using monotonic clock ([#424][], [#1173][]) ([@soulcutter][])

### Changed

- Add peer.service tag to external services and skip tagging external services with language tag for runtime metrics ([#934][], [#935][], [#1180][])
  - This helps support the way runtime metrics are associated with spans in the UI.
- Faster TraceBuffer for CRuby ([#1172][])
- Reduce memory usage during gem startup ([#1090][])
- Reduce memory usage of the HTTP transport ([#1165][])

### Fixed

- Improved prepared statement support for Sequel  integrations ([#1186][])
- Fix Sequel instrumentation when executing literal strings ([#1185][]) ([@matchbookmac][])
- Remove explicit `Logger` class verification ([#1181][]) ([@bartekbsh][])
  - This allows users to pass in a custom logger that does not inherit from `Logger` class.
- Correct tracer buffer metric counting ([#1182][])
- Fix Span#pretty_print for empty duration ([#1183][])

### Refactored

- Improvements to test suite & CI ([#1179][], [#1184][], [#1177][], [#1178][], [#1176][])
- Reduce generated Span ID range to fit in Fixnum ([#1189][])

## [0.40.0] - 2020-09-08

Release notes: https://github.com/DataDog/dd-trace-rb/releases/tag/v0.40.0

Git diff: https://github.com/DataDog/dd-trace-rb/compare/v0.39.0...v0.40.0

### Added

- Rails `log_injection` option to auto enable log correlation ([#1157][])
- Que integration ([#1141][], [#1146][]) ([@hs-bguven][])
- `Components#startup!` hook ([#1151][])
- Code coverage report ([#1159][])
  - Every commit now has a `coverage` CI step that contains the code coverage report. This report can be found in the `Artifacts` tab of that CI step, under `coverage/index.html`.

### Changed

- Use a single top level span for Racecar consumers ([#1150][]) ([@dasch][])

### Fixed

- Sinatra nested modular applications possibly leaking spans ([#1035][], [#1145][])

  * **BREAKING** for nested modular Sinatra applications only:
    ```ruby
    class Nested < Sinatra::Base
    end

    class TopLevel < Sinatra::Base
      use Nested # Nesting happens here
    end
    ```
  * Non-breaking for classic applications nor modular non-nested applications.

  Fixes issues introduced by [#1015][] (in 0.35.0), when we first introduced Sinatra support for modular applications.

  The main issue we had to solve for modular support is how to handle nested applications, as only one application is actually responsible for handling the route. A naive implementation would cause the creation of nested `sinatra.request` spans, even for applications that did not handle the request. This is technically correct, as Sinatra is traversing that middleware, accruing overhead, but that does not aligned with our existing behavior of having a single `sinatra.request` span.

  While trying to achieve backwards-compatibility, we had to resort to a solution that turned out brittle: `sinatra.request` spans had to start in one middleware level and finished it in another. This allowed us to only capture the `sinatra.request` for the matching route, and skip the non-matching one. This caused unexpected issues on some user setups, specially around Sinatra middleware that created spans in between the initialization and closure of `sinatra.request` spans.

  This change now address these implementation issues by creating multiple `sinatra.request`, one for each traversed Sinatra application, even non-matching ones. This instrumentation is more correct, but at the cost of being a breaking change for nested modular applications.

  Please see [#1145][] for more information, and example screenshots on how traces for affected applications will look like.

- Rack/Rails span error propagation with `rescue_from` ([#1155][], [#1162][])
- Prevent logger recursion during startup ([#1158][])
- Race condition on new worker classes ([#1154][])
  - These classes represent future work, and not being used at the moment.

### Refactored

- Run CI tests in parallel ([#1156][])
- Migrate minitest tests to RSpec ([#1127][], [#1128][], [#1133][], [#1149][], [#1152][], [#1153][])
- Improvements to test suite ([#1134][], [#1148][], [#1163][])
- Improvements to documentation ([#1138][])

### Removed

- **Ruby 1.9 support ended, as it transitions from Maintenance to End-Of-Life ([#1137][])**
- GitLab status check when not applicable ([#1160][])
  - Allows for PRs pass all status checks once again. Before this change, a `dd-gitlab/copy_to_s3` check would never leave the "Pending" status. This check tracks the deployment of a commit to an internal testing platform, which currently only happens on `master` branch or when manually triggered internally.

## [0.39.0] - 2020-08-05

Release notes: https://github.com/DataDog/dd-trace-rb/releases/tag/v0.39.0

Git diff: https://github.com/DataDog/dd-trace-rb/compare/v0.38.0...v0.39.0

### Added

- JRuby 9.2 support ([#1126][])
- Sneakers integration ([#1121][]) ([@janz93][])

### Changed

- Consistent environment variables across languages ([#1115][])
- Default logger level from WARN to INFO ([#1120][]) ([@gingerlime][])
  - This change also reduces the startup environment log message to INFO level ([#1104][])

### Fixed

- HTTP::StateError on error responses for http.rb ([#1116][], [#1122][]) ([@evan-waters][])
- Startup log error when using the test adapter ([#1125][], [#1131][]) ([@benhutton][])
- Warning message for Faraday < 1.0 ([#1129][]) ([@fledman][], [@tjwp][])
- Propagate Rails error message to Rack span ([#1124][])

### Refactored

- Improved ActiveRecord documentation ([#1119][])
- Improvements to test suite ([#1105][], [#1118][])

## [0.38.0] - 2020-07-13

Release notes: https://github.com/DataDog/dd-trace-rb/releases/tag/v0.38.0

Git diff: https://github.com/DataDog/dd-trace-rb/compare/v0.37.0...v0.38.0

### Added

- http.rb integration ([#529][], [#853][])
- Kafka integration ([#1070][]) ([@tjwp][])
- Span#set_tags ([#1081][]) ([@DocX][])
- retry_count tag for Sidekiq jobs ([#1089][]) ([@elyalvarado][])
- Startup environment log ([#1104][], [#1109][])
- DD_SITE and DD_API_KEY configuration ([#1107][])

### Changed

- Auto instrument Faraday default connection ([#1057][])
- Sidekiq client middleware is now the same for client and server ([#1099][]) ([@drcapulet][])
- Single pass SpanFilter ([#1071][]) ([@tjwp][])

### Fixed

- Ensure fatal exceptions are propagated ([#1100][])
- Respect child_of: option in Tracer#trace ([#1082][]) ([@DocX][])
- Improve Writer thread safety ([#1091][]) ([@fledman][])

### Refactored

- Improvements to test suite ([#1092][], [#1103][])

## [0.37.0] - 2020-06-24

Release notes: https://github.com/DataDog/dd-trace-rb/releases/tag/v0.37.0

Git diff: https://github.com/DataDog/dd-trace-rb/compare/v0.36.0...v0.37.0

### Refactored

- Documentation improvements regarding Datadog Agent defaults ([#1074][]) ([@cswatt][])
- Improvements to test suite ([#1043][], [#1051][], [#1062][], [#1075][], [#1076][], [#1086][])

### Removed

- **DEPRECATION**: Deprecate Contrib::Configuration::Settings#tracer= ([#1072][], [#1079][])
  - The `tracer:` option is no longer supported for integration configuration. A deprecation warning will be issued when this option is used.
  - Tracer instances are dynamically created when `ddtrace` is reconfigured (through `Datadog.configure{}` calls).

    A reference to a tracer instance cannot be stored as it will be replaced by a new instance during reconfiguration.

    Retrieving the global tracer instance, by invoking `Datadog.tracer`, is the only safe mechanism to acquire the active tracer instance.

    Allowing an integration to set its tracer instance is effectively preventing that integration from dynamically retrieving the current active tracer in the future, thus causing it to record spans in a stale tracer instance. Spans recorded in a stale tracer instance will look disconnected from their parent context.

- **BREAKING**: Remove Pin#tracer= and DeprecatedPin#tracer= ([#1073][])
  - The `Pin` and `DeprecatedPin` are internal tools used to provide more granular configuration for integrations.
  - The APIs being removed are not public nor have been externally documented. The `DeprecatedPin` specifically has been considered deprecated since 0.20.0.
  - This removal is a continuation of [#1079][] above, thus carrying the same rationale.

### Migration

- Remove `tracer` argument provided to integrations (e.g. `c.use :rails, tracer: ...`).
- Remove `tracer` argument provided to `Pin` or `DeprecatedPin` initializers (e.g. `Pin.new(service, tracer: ...)`).
- If you require a custom tracer instance, use a global instance configuration:
    ```ruby
    Datadog.configure do |c|
      c.tracer.instance = custom_tracer
    end
    ```

## [0.36.0] - 2020-05-27

Release notes: https://github.com/DataDog/dd-trace-rb/releases/tag/v0.36.0

Git diff: https://github.com/DataDog/dd-trace-rb/compare/v0.35.2...v0.36.0

### Changed

- Prevent trace components from being re-initialized multiple times during setup ([#1037][])

### Fixed

- Allow Rails patching if Railties are loaded ([#993][], [#1054][]) ([@mustela][], [@bheemreddy181][], [@vramaiah][])
- Pin delegates to default tracer unless configured ([#1041][])

### Refactored

- Improvements to test suite ([#1027][], [#1031][], [#1045][], [#1046][], [#1047][])

## [0.35.2] - 2020-05-08

Release notes: https://github.com/DataDog/dd-trace-rb/releases/tag/v0.35.2

Git diff: https://github.com/DataDog/dd-trace-rb/compare/v0.35.1...v0.35.2

### Fixed

- Internal tracer HTTP requests generating traces ([#1030][], [#1033][]) ([@gingerlime][])
- `Datadog.configure` forcing all options to eager load ([#1032][], [#1034][]) ([@kelvin-acosta][])

## [0.35.1] - 2020-05-05

Release notes: https://github.com/DataDog/dd-trace-rb/releases/tag/v0.35.1

Git diff: https://github.com/DataDog/dd-trace-rb/compare/v0.35.0...v0.35.1

### Fixed

- Components#teardown! NoMethodError ([#1021][], [#1023][]) ([@bzf][])

## [0.35.0] - 2020-04-29

Release notes: https://github.com/DataDog/dd-trace-rb/releases/tag/v0.35.0

Git diff: https://github.com/DataDog/dd-trace-rb/compare/v0.34.2...v0.35.0

### Added

- Chunk large trace payloads before flushing ([#818][], [#840][])
- Support for Sinatra modular apps ([#486][], [#913][], [#1015][]) ([@jpaulgs][], [@tomasv][], [@ZimbiX][])
- active_job support for Resque ([#991][]) ([@stefanahman][], [@psycholein][])
- JRuby 9.2 to CI test matrix ([#995][])
- `TraceWriter` and `AsyncTraceWriter` workers ([#986][])
- Runtime metrics worker ([#988][])

### Changed

- Populate env, service, and version from tags ([#1008][])
- Extract components from configuration ([#996][])
- Extract logger to components ([#997][])
- Extract runtime metrics worker from `Writer` ([#1004][])
- Improvements to Faraday documentation ([#1005][])

### Fixed

- Runtime metrics not starting after #write ([#1010][])

### Refactored

- Improvements to test suite ([#842][], [#1006][], [#1009][])

## [0.34.2] - 2020-04-09

Release notes: https://github.com/DataDog/dd-trace-rb/releases/tag/v0.34.2

Git diff: https://github.com/DataDog/dd-trace-rb/compare/v0.34.1...v0.34.2

### Changed

- Revert Rails applications setting default `env` if none are configured. ([#1000][]) ([@errriclee][])

## [0.34.1] - 2020-04-02

Release notes: https://github.com/DataDog/dd-trace-rb/releases/tag/v0.34.1

Git diff: https://github.com/DataDog/dd-trace-rb/compare/v0.34.0...v0.34.1

### Changed

- Rails applications set default `service` and `env` if none are configured. ([#990][])

### Fixed

- Some configuration settings not applying ([#989][], [#990][]) ([@rahul342][])

## [0.34.0] - 2020-03-31

Release notes: https://github.com/DataDog/dd-trace-rb/releases/tag/v0.34.0

Git diff: https://github.com/DataDog/dd-trace-rb/compare/v0.33.1...v0.34.0

### Added

- `Datadog::Event` for simple pub-sub messaging ([#972][])
- `Datadog::Workers` for trace writing ([#969][], [#973][])
- `_dd.measured` tag to some integrations for more statistics ([#974][])
- `env`, `service`, `version`, `tags` configuration for auto-tagging ([#977][], [#980][], [#982][], [#983][], [#985][])
- Multiplexed configuration for Ethon, Excon, Faraday, HTTP integrations ([#882][], [#953][]) ([@stormsilver][])

### Fixed

- Runtime metrics configuration dropping with new writer ([#967][], [#968][]) ([@ericmustin][])
- Faraday "unexpected middleware" warnings on v0.x ([#965][], [#971][])
- Presto configuration ([#975][])
- Test suite issues ([#981][])

## [0.33.1] - 2020-03-09

Release notes: https://github.com/DataDog/dd-trace-rb/releases/tag/v0.33.1

Git diff: https://github.com/DataDog/dd-trace-rb/compare/v0.33.0...v0.33.1

### Fixed

- NoMethodError when activating instrumentation for non-existent library ([#964][], [#966][]) ([@roccoblues][], [@brafales][])

## [0.33.0] - 2020-03-05

Release notes: https://github.com/DataDog/dd-trace-rb/releases/tag/v0.33.0

Git diff: https://github.com/DataDog/dd-trace-rb/compare/v0.32.0...v0.33.0

### Added

- Instrumentation for [Presto](https://github.com/treasure-data/presto-client-ruby) ([#775][], [#920][], [#961][]) ([@ahammel][], [@ericmustin][])
- Sidekiq job argument tagging ([#933][]) ([@mantrala][])
- Support for multiple Redis services ([#861][], [#937][], [#940][]) ([@mberlanda][])
- Support for Sidekiq w/ Delayed extensions ([#798][], [#942][]) ([@joeyAghion][])
- Setter/reset behavior for configuration options ([#957][])
- Priority sampling rate tag ([#891][])

### Changed

- Enforced minimum version requirements for instrumentation ([#944][])
- RubyGems minimum version requirement 2.0.0 ([#954][]) ([@Joas1988][])
- Relaxed Rack minimum version to 1.1.0 ([#952][])

### Fixed

- AWS instrumentation patching when AWS is partially loaded ([#938][], [#945][]) ([@letiesperon][], [@illdelph][])
- NoMethodError for RuleSampler with priority sampling ([#949][], [#950][]) ([@BabyGroot][])
- Runtime metrics accumulating service names when disabled ([#956][])
- Sidekiq instrumentation incompatibility with Rails 6.0.2 ([#943][], [#947][]) ([@pj0tr][])
- Documentation tweaks ([#948][], [#955][]) ([@mstruve][], [@link04][])
- Various test suite issues ([#930][], [#932][], [#951][], [#960][])

## [0.32.0] - 2020-01-22

Release notes: https://github.com/DataDog/dd-trace-rb/releases/tag/v0.32.0

Git diff: https://github.com/DataDog/dd-trace-rb/compare/v0.31.1...v0.32.0

### Added

- New transport: Datadog::Transport::IO ([#910][])
- Dual License ([#893][], [#921][])

### Changed

- Improved annotation of `net/http` spans during exception ([#888][], [#907][]) ([@djmb][], [@ericmustin][])
- RuleSampler is now the default sampler; no behavior changes by default ([#917][])

### Refactored

- Improved support for multiple tracer instances ([#919][])
- Improvements to test suite ([#909][], [#928][], [#929][])

## [0.31.1] - 2020-01-15

Release notes: https://github.com/DataDog/dd-trace-rb/releases/tag/v0.31.1

Git diff: https://github.com/DataDog/dd-trace-rb/compare/v0.31.0...v0.31.1

### Fixed

- Implement SyncWriter#stop method ([#914][], [#915][]) ([@Yurokle][])
- Fix references to Datadog::Tracer.log ([#912][])
- Ensure http.status_code tag is always a string ([#927][])

### Refactored

- Improvements to test suite & CI ([#911][], [#918][])

## [0.31.0] - 2020-01-07

Release notes: https://github.com/DataDog/dd-trace-rb/releases/tag/v0.31.0

Git diff: https://github.com/DataDog/dd-trace-rb/compare/v0.30.1...v0.31.0

### Added

- Ruby 2.7 support ([#805][], [#896][])
- ActionCable integration ([#132][], [#824][]) ([@renchap][], [@ericmustin][])
- Faraday 1.0 support ([#906][])
- Set resource for Rails template spans ([#855][], [#881][]) ([@djmb][])
- at_exit hook for graceful Tracer shutdown ([#884][])
- Environment variables to configure RuleSampler defaults ([#892][])

### Changed

- Updated partial trace flushing to conform with new back-end requirements ([#845][])
- Store numeric tags as metrics ([#886][])
- Moved logging from Datadog::Tracer to Datadog::Logger ([#880][])
- Changed default RuleSampler rate limit from unlimited to 100/s ([#898][])

### Fixed

- SyncWriter incompatibility with Transport::HTTP::Client ([#903][], [#904][]) ([@Yurokle][])

### Refactored

- Improvements to test suite & CI ([#815][], [#821][], [#841][], [#846][], [#883][], [#895][])

## [0.30.1] - 2019-12-30

Release notes: https://github.com/DataDog/dd-trace-rb/releases/tag/v0.30.1

Git diff: https://github.com/DataDog/dd-trace-rb/compare/v0.30.0...v0.30.1

### Fixed

- NoMethodError when configuring tracer with SyncWriter ([#899][], [#900][]) ([@Yurokle][])
- Spans associated with runtime metrics when disabled ([#885][])

### Refactored

- Improvements to test suite & CI ([#815][], [#821][], [#846][], [#883][], [#890][], [#894][])

## [0.30.0] - 2019-12-04

Release notes: https://github.com/DataDog/dd-trace-rb/releases/tag/v0.30.0

Git diff: https://github.com/DataDog/dd-trace-rb/compare/v0.29.1...v0.30.0

### Added

- Additional tracer health metrics ([#867][])
- Integration patching instrumentation ([#871][])
- Rule-based trace sampling ([#854][])

### Fixed

- Rails template layout name error ([#872][]) ([@djmb][])

## [0.29.1] - 2019-11-26

Release notes: https://github.com/DataDog/dd-trace-rb/releases/tag/v0.29.1

Git diff: https://github.com/DataDog/dd-trace-rb/compare/v0.29.0...v0.29.1

### Fixed

- Priority sampling not activating by default ([#868][])

## [0.29.0] - 2019-11-20

Release notes: https://github.com/DataDog/dd-trace-rb/releases/tag/v0.29.0

Git diff: https://github.com/DataDog/dd-trace-rb/compare/v0.28.0...v0.29.0

### Added

- Tracer health metrics ([#838][], [#859][])

### Changed

- Default trace buffer size from 100 to 1000 ([#865][])
- Rack request start headers to accept more values ([#832][]) ([@JamesHarker][])
- Faraday to apply default instrumentation out-of-the-box ([#786][], [#843][]) ([@mdross95][])

### Fixed

- Synthetics trace context being ignored ([#856][])

### Refactored

- Tracer buffer constants ([#851][])

### Removed

- Some old Ruby 1.9 code ([#819][], [#844][])

## [0.28.0] - 2019-10-01

Release notes: https://github.com/DataDog/dd-trace-rb/releases/tag/v0.28.0

Git diff: https://github.com/DataDog/dd-trace-rb/compare/v0.27.0...v0.28.0

### Added

- Support for Rails 6.0 ([#814][])
- Multiplexing on hostname/port for Dalli ([#823][])
- Support for Redis array arguments ([#796][], [#817][]) ([@brafales][])

### Refactored

- Encapsulate span resource name in Faraday integration ([#811][]) ([@giancarlocosta][])

## [0.27.0] - 2019-09-04

Release notes: https://github.com/DataDog/dd-trace-rb/releases/tag/v0.27.0

Git diff: https://github.com/DataDog/dd-trace-rb/compare/v0.26.0...v0.27.0

Support for Ruby < 2.0 is *removed*. Plan for timeline is as follows:

 - 0.25.0: Support for Ruby < 2.0 is deprecated; retains full feature support.
 - 0.26.0: Last version to support Ruby < 2.0; any new features will not support 1.9.
 - 0.27.0: Support for Ruby < 2.0 is removed.

Version 0.26.x will receive only critical bugfixes for 1 year following the release of 0.26.0 (August 6th, 2020.)

### Added

- Support for Ruby 2.5 & 2.6 ([#800][], [#802][])
- Ethon integration ([#527][], [#778][]) ([@al-kudryavtsev][])

### Refactored

- Rails integration into smaller integrations per component ([#747][], [#762][], [#795][])

### Removed

- Support for Ruby 1.9 ([#791][])

## [0.26.0] - 2019-08-06

Release notes: https://github.com/DataDog/dd-trace-rb/releases/tag/v0.26.0

Git diff: https://github.com/DataDog/dd-trace-rb/compare/v0.25.1...v0.26.0

Support for Ruby < 2.0 is *deprecated*. Plan for timeline is as follows:

 - 0.25.0: Support for Ruby < 2.0 is deprecated; retains full feature support.
 - 0.26.0: Last version to support Ruby < 2.0; any new features will not support 1.9.
 - 0.27.0: Support for Ruby < 2.0 is removed.

Version 0.26.x will receive only critical bugfixes for 1 year following the release of 0.26.0 (August 6th, 2020.)

### Added

- Container ID tagging for containerized environments ([#784][])

### Refactored

- Datadog::Metrics constants ([#789][])

### Removed

- Datadog::HTTPTransport and related components ([#782][])

## [0.25.1] - 2019-07-16

Release notes: https://github.com/DataDog/dd-trace-rb/releases/tag/v0.25.1

Git diff: https://github.com/DataDog/dd-trace-rb/compare/v0.25.0...v0.25.1

### Fixed

- Redis integration not quantizing AUTH command ([#776][])

## [0.25.0] - 2019-06-27

Release notes: https://github.com/DataDog/dd-trace-rb/releases/tag/v0.25.0

Git diff: https://github.com/DataDog/dd-trace-rb/compare/v0.24.0...v0.25.0

Support for Ruby < 2.0 is *deprecated*. Plan for timeline is as follows:

 - 0.25.0: Support for Ruby < 2.0 is deprecated; retains full feature support.
 - 0.26.0: Last version to support Ruby < 2.0; any new features will not support 1.9.
 - 0.27.0: Support for Ruby < 2.0 is removed.

Version 0.26.x will receive only critical bugfixes for 1 year following the release of 0.26.0.

### Added

- Unix socket support for transport layer ([#770][])

### Changed

- Renamed 'ForcedTracing' to 'ManualTracing' ([#765][])

### Fixed

- HTTP headers for distributed tracing sometimes appearing in duplicate ([#768][])

### Refactored

- Transport layer ([#628][])

### Deprecated

- Ruby < 2.0 support ([#771][])
- Use of `Datadog::HTTPTransport` ([#628][])
- Use of `Datadog::Ext::ForcedTracing` ([#765][])

## [0.24.0] - 2019-05-21

Release notes: https://github.com/DataDog/dd-trace-rb/releases/tag/v0.24.0

Git diff: https://github.com/DataDog/dd-trace-rb/compare/v0.23.3...v0.24.0

### Added

- B3 header support ([#753][])
- Hostname tagging option ([#760][])
- Contribution and development guides ([#754][])

## [0.23.3] - 2019-05-16

Release notes: https://github.com/DataDog/dd-trace-rb/releases/tag/v0.23.3

Git diff: https://github.com/DataDog/dd-trace-rb/compare/v0.23.2...v0.23.3

### Fixed

- Integrations initializing tracer at load time ([#756][])

## [0.23.2] - 2019-05-10

Release notes: https://github.com/DataDog/dd-trace-rb/releases/tag/v0.23.2

Git diff: https://github.com/DataDog/dd-trace-rb/compare/v0.23.1...v0.23.2

### Fixed

- Span types for HTTP, web, and some datastore integrations ([#751][])
- AWS integration not patching service-level gems ([#707][], [#752][]) ([@alksl][], [@tonypinder][])
- Rails 6 warning for `parent_name` ([#750][]) ([@sinsoku][])

## [0.23.1] - 2019-05-02

Release notes: https://github.com/DataDog/dd-trace-rb/releases/tag/v0.23.1

Git diff: https://github.com/DataDog/dd-trace-rb/compare/v0.23.0...v0.23.1

### Fixed

- NoMethodError runtime_metrics for SyncWriter ([#748][])

## [0.23.0] - 2019-04-30

Release notes: https://github.com/DataDog/dd-trace-rb/releases/tag/v0.23.0

Git diff: https://github.com/DataDog/dd-trace-rb/compare/v0.22.0...v0.23.0

### Added

- Error status support via tags for OpenTracing ([#739][])
- Forced sampling support via tags ([#720][])

### Fixed

- Wrong return values for Rake integration ([#742][]) ([@Redapted][])

### Removed

- Obsolete service telemetry ([#738][])

## [0.22.0] - 2019-04-15

Release notes: https://github.com/DataDog/dd-trace-rb/releases/tag/v0.22.0

Git diff: https://github.com/DataDog/dd-trace-rb/compare/v0.21.2...v0.22.0

In this release we are adding initial support for the **beta** [Runtime metrics collection](https://docs.datadoghq.com/tracing/advanced/runtime_metrics/?tab=ruby) feature.

### Changed

- Add warning log if an integration is incompatible ([#722][]) ([@ericmustin][])

### Added

- Initial beta support for Runtime metrics collection ([#677][])

## [0.21.2] - 2019-04-10

Release notes: https://github.com/DataDog/dd-trace-rb/releases/tag/v0.21.2

Git diff: https://github.com/DataDog/dd-trace-rb/compare/v0.21.1...v0.21.2

### Changed

- Support Mongo gem 2.5+ ([#729][], [#731][]) ([@ricbartm][])

## [0.21.1] - 2019-03-26

Release notes: https://github.com/DataDog/dd-trace-rb/releases/tag/v0.21.1

Git diff: https://github.com/DataDog/dd-trace-rb/compare/v0.21.0...v0.21.1

### Changed

- Support `TAG_ENABLED` for custom instrumentation with analytics. ([#728][])

## [0.21.0] - 2019-03-20

Release notes: https://github.com/DataDog/dd-trace-rb/releases/tag/v0.21.0

Git diff: https://github.com/DataDog/dd-trace-rb/compare/v0.20.0...v0.21.0

### Added

- Trace analytics support ([#697][], [#715][])
- HTTP after_request span hook ([#716][], [#724][])

### Fixed

- Distributed traces with IDs in 2^64 range being dropped ([#719][])
- Custom logger level forced to warning ([#681][], [#721][]) ([@blaines][], [@ericmustin][])

### Refactored

- Global configuration for tracing into configuration API ([#714][])

## [0.20.0] - 2019-03-07

Release notes: https://github.com/DataDog/dd-trace-rb/releases/tag/v0.20.0

Git diff: https://github.com/DataDog/dd-trace-rb/compare/v0.19.1...v0.20.0

This release will log deprecation warnings for any usage of `Datadog::Pin`.
These changes are backwards compatible, but all integration configuration should be moved away from `Pin` and to the configuration API instead.

### Added

- Propagate synthetics origin header ([#699][])

### Changed

- Enable distributed tracing by default ([#701][])

### Fixed

- Fix Rack http_server.queue spans missing from distributed traces ([#709][])

### Refactored

- Refactor MongoDB to use instrumentation module ([#704][])
- Refactor HTTP to use instrumentation module ([#703][])
- Deprecate GRPC global pin in favor of configuration API ([#702][])
- Deprecate Grape pin in favor of configuration API ([#700][])
- Deprecate Faraday pin in favor of configuration API ([#696][])
- Deprecate Dalli pin in favor of configuration API ([#693][])

## [0.19.1] - 2019-02-07

Release notes: https://github.com/DataDog/dd-trace-rb/releases/tag/v0.19.1

Git diff: https://github.com/DataDog/dd-trace-rb/compare/v0.19.0...v0.19.1

### Added

- Documentation for Lograge implementation ([#683][], [#687][]) ([@nic-lan][])

### Fixed

- Priority sampling dropping spans ([#686][])

## [0.19.0] - 2019-01-22

Release notes: https://github.com/DataDog/dd-trace-rb/releases/tag/v0.19.0

Git diff: https://github.com/DataDog/dd-trace-rb/compare/v0.18.3...v0.19.0

### Added

- Tracer#active_correlation for adding correlation IDs to logs. ([#660][], [#664][], [#673][])
- Opt-in support for `event_sample_rate` tag for some integrations. ([#665][], [#666][])

### Changed

- Priority sampling enabled by default. ([#654][])

## [0.18.3] - 2019-01-17

Release notes: https://github.com/DataDog/dd-trace-rb/releases/tag/v0.18.3

Git diff: https://github.com/DataDog/dd-trace-rb/compare/v0.18.2...v0.18.3

### Fixed

- Mongo `NoMethodError` when no span available during `#failed`. ([#674][], [#675][]) ([@Azure7111][])
- Rack deprecation warnings firing with some 3rd party libraries present. ([#672][])
- Shoryuken resource name when used with ActiveJob. ([#671][]) ([@aurelian][])

## [0.18.2] - 2019-01-03

Release notes: https://github.com/DataDog/dd-trace-rb/releases/tag/v0.18.2

Git diff: https://github.com/DataDog/dd-trace-rb/compare/v0.18.1...v0.18.2

### Fixed

- Unfinished Mongo spans when SASL configured ([#658][]) ([@zachmccormick][])
- Possible performance issue with unexpanded Rails cache keys ([#630][], [#635][]) ([@gingerlime][])

## [0.18.1] - 2018-12-20

Release notes: https://github.com/DataDog/dd-trace-rb/releases/tag/v0.18.1

Git diff: https://github.com/DataDog/dd-trace-rb/compare/v0.18.0...v0.18.1

### Fixed

- ActiveRecord `SystemStackError` with some 3rd party libraries ([#661][], [#662][]) ([@EpiFouloux][], [@tjgrathwell][], [@guizmaii][])

## [0.18.0] - 2018-12-18

Release notes: https://github.com/DataDog/dd-trace-rb/releases/tag/v0.18.0

Git diff: https://github.com/DataDog/dd-trace-rb/compare/v0.17.3...v0.18.0

### Added

- Shoryuken integration ([#538][], [#626][], [#655][]) ([@steveh][], [@JustSnow][])
- Sidekiq client integration ([#602][], [#650][]) ([@dirk][])
- Datadog::Shim for adding instrumentation ([#648][])

### Changed

- Use `DD_AGENT_HOST` and `DD_TRACE_AGENT_PORT` env vars if available ([#631][])
- Inject `:connection` into `sql.active_record` event ([#640][], [#649][], [#656][]) ([@guizmaii][])
- Return default configuration instead of `nil` on miss ([#651][])

## [0.17.3] - 2018-11-29

Release notes: https://github.com/DataDog/dd-trace-rb/releases/tag/v0.17.3

Git diff: https://github.com/DataDog/dd-trace-rb/compare/v0.17.2...v0.17.3

### Fixed

- Bad resource names for Grape::API objects in Grape 1.2.0 ([#639][])
- RestClient raising NoMethodError when response is `nil` ([#636][], [#642][]) ([@frsantos][])
- Rack middleware inserted twice in some Rails applications ([#641][])

## [0.17.2] - 2018-11-23

Release notes: https://github.com/DataDog/dd-trace-rb/releases/tag/v0.17.2

Git diff: https://github.com/DataDog/dd-trace-rb/compare/v0.17.1...v0.17.2

### Fixed

- Resque integration shutting down tracer when forking is disabled ([#637][])

## [0.17.1] - 2018-11-07

Release notes: https://github.com/DataDog/dd-trace-rb/releases/tag/v0.17.1

Git diff: https://github.com/DataDog/dd-trace-rb/compare/v0.17.0...v0.17.1

### Fixed

- RestClient incorrect app type ([#583][]) ([@gaborszakacs][])
- DelayedJob incorrect job name when used with ActiveJob ([#605][]) ([@agirlnamedsophia][])

## [0.17.0] - 2018-10-30

Release notes: https://github.com/DataDog/dd-trace-rb/releases/tag/v0.17.0

Git diff: https://github.com/DataDog/dd-trace-rb/compare/v0.16.1...v0.17.0

### Added

- [BETA] Span memory `allocations` attribute ([#597][]) ([@dasch][])

### Changed

- Use Rack Env to update resource in Rails ([#580][]) ([@dasch][])
- Expand support for Sidekiq to 3.5.4+ ([#593][])
- Expand support for mysql2 to 0.3.21+ ([#578][])

### Refactored

- Upgraded integrations to new API ([#544][])
- Encoding classes into modules ([#598][])

## [0.16.1] - 2018-10-17

Release notes: https://github.com/DataDog/dd-trace-rb/releases/tag/v0.16.1

Git diff: https://github.com/DataDog/dd-trace-rb/compare/v0.16.0...v0.16.1

### Fixed

- Priority sampling response being mishandled ([#591][])
- HTTP open timeout to agent too long ([#582][])

## [0.16.0] - 2018-09-18

Release notes: https://github.com/DataDog/dd-trace-rb/releases/tag/v0.16.0

Git diff: https://github.com/DataDog/dd-trace-rb/compare/v0.15.0...v0.16.0

### Added

- OpenTracing support ([#517][])
- `middleware` option for disabling Rails trace middleware. ([#552][])

## [0.15.0] - 2018-09-12

Release notes: https://github.com/DataDog/dd-trace-rb/releases/tag/v0.15.0

Git diff: https://github.com/DataDog/dd-trace-rb/compare/v0.14.2...v0.15.0

### Added

- Rails 5.2 support ([#535][])
- Context propagation support for `Concurrent::Future` ([#415][], [#496][])

### Fixed

- Grape uninitialized constant TraceMiddleware ([#525][], [#533][]) ([@dim][])
- Signed integer trace and span IDs being discarded in distributed traces ([#530][]) ([@alloy][])

## [0.14.2] - 2018-08-23

Release notes: https://github.com/DataDog/dd-trace-rb/releases/tag/v0.14.2

Git diff: https://github.com/DataDog/dd-trace-rb/compare/v0.14.1...v0.14.2

### Fixed

- Sampling priority from request headers not being used ([#521][])

## [0.14.1] - 2018-08-21

Release notes: https://github.com/DataDog/dd-trace-rb/releases/tag/v0.14.1

Git diff: https://github.com/DataDog/dd-trace-rb/compare/v0.14.0...v0.14.1

### Changed

- Reduce verbosity of connection errors in log ([#515][])

### Fixed

- Sequel 'not a valid integration' error ([#514][], [#516][]) ([@steveh][])

## [0.14.0] - 2018-08-14

Release notes: https://github.com/DataDog/dd-trace-rb/releases/tag/v0.14.0

Git diff: https://github.com/DataDog/dd-trace-rb/compare/v0.13.2...v0.14.0

### Added

- RestClient integration ([#422][], [#460][])
- DelayedJob integration ([#393][] [#444][])
- Version information to integrations ([#483][])
- Tracer#active_root_span helper ([#503][])

### Changed

- Resque to flush traces when Job finishes instead of using SyncWriter ([#474][])
- ActiveRecord to allow configuring multiple databases ([#451][])
- Integrations configuration settings ([#450][], [#452][], [#451][])

### Fixed

- Context propagation for distributed traces when context is full ([#502][])
- Rake shutdown tracer after execution ([#487][]) ([@kissrobber][])
- Deprecation warnings fired using Unicorn ([#508][])

## [0.14.0.rc1] - 2018-08-08

Release notes: https://github.com/DataDog/dd-trace-rb/releases/tag/v0.14.0.rc1

Git diff: https://github.com/DataDog/dd-trace-rb/compare/v0.14.0.beta2...v0.14.0.rc1

### Added

- RestClient integration ([#422][], [#460][])
- Tracer#active_root_span helper ([#503][])

### Fixed

- Context propagation for distributed traces when context is full ([#502][])

## [0.14.0.beta2] - 2018-07-25

Release notes: https://github.com/DataDog/dd-trace-rb/releases/tag/v0.14.0.beta2

Git diff: https://github.com/DataDog/dd-trace-rb/compare/v0.14.0.beta1...v0.14.0.beta2

### Fixed

- Rake shutdown tracer after execution ([#487][]) [@kissrobber][]

## [0.14.0.beta1] - 2018-07-24

Release notes: https://github.com/DataDog/dd-trace-rb/releases/tag/v0.14.0.beta1

Git diff: https://github.com/DataDog/dd-trace-rb/compare/v0.13.1...v0.14.0.beta1

### Changed

- Resque to flush traces when Job finishes instead of using SyncWriter ([#474][])
- ActiveRecord to allow configuring multiple databases ([#451][])
- Integrations configuration settings ([#450][], [#452][], [#451][])

### Fixed

- Ruby warnings during tests ([#499][])
- Tests failing intermittently on Ruby 1.9.3 ([#497][])

### Added

- DelayedJob integration ([#393][] [#444][])
- Version information to integrations ([#483][])

## [0.13.2] - 2018-08-07

Release notes: https://github.com/DataDog/dd-trace-rb/releases/tag/v0.13.2

Git diff: https://github.com/DataDog/dd-trace-rb/compare/v0.13.1...v0.13.2

### Fixed

- Context propagation for distributed traces when context is full ([#502][])

## [0.13.1] - 2018-07-17

Release notes: https://github.com/DataDog/dd-trace-rb/releases/tag/v0.13.1

Git diff: https://github.com/DataDog/dd-trace-rb/compare/v0.13.0...v0.13.1

### Changed

- Configuration class variables don't lazy load ([#477][])
- Default tracer host `localhost` --> `127.0.0.1` ([#466][], [#480][]) ([@NobodysNightmare][])

### Fixed

- Workers not shutting down quickly in some short running processes ([#475][])
- Missing documentation for mysql2 and Rails ([#476][], [#488][])
- Missing variable in rescue block ([#481][]) ([@kitop][])
- Unclosed spans in ActiveSupport::Notifications with multithreading ([#431][], [#478][]) ([@senny][])

## [0.13.0] - 2018-06-20

Release notes: https://github.com/DataDog/dd-trace-rb/releases/tag/v0.13.0

Git diff: https://github.com/DataDog/dd-trace-rb/compare/v0.12.1...v0.13.0

### Added

- Sequel integration (supporting Ruby 2.0+) ([#171][], [#367][]) ([@randy-girard][], [@twe4ked][], [@palin][])
- gRPC integration (supporting Ruby 2.2+) ([#379][], [#403][]) ([@Jared-Prime][])
- ActiveModelSerializers integration ([#340][]) ([@sullimander][])
- Excon integration ([#211][], [#426][]) ([@walterking][], [@jeffjo][])
- Rake integration (supporting Ruby 2.0+, Rake 12.0+) ([#409][])
- Request queuing tracing to Rack (experimental) ([#272][])
- ActiveSupport::Notifications::Event helper for event tracing ([#400][])
- Request and response header tags to Rack ([#389][])
- Request and response header tags to Sinatra ([#427][], [#375][])
- MySQL2 integration ([#453][]) ([@jamiehodge][])
- Sidekiq job delay tag ([#443][], [#418][]) ([@gottfrois][])

### Fixed

- Elasticsearch quantization of ids ([#458][])
- MongoDB to allow quantization of collection name ([#463][])

### Refactored

- Hash quantization into core library ([#410][])
- MongoDB integration to use Hash quantization library ([#463][])

### Changed

- Hash quantization truncates arrays with nested objects ([#463][])

## [0.13.0.beta1] - 2018-05-09

Release notes: https://github.com/DataDog/dd-trace-rb/releases/tag/v0.13.0.beta1

Git diff: https://github.com/DataDog/dd-trace-rb/compare/v0.12.0...v0.13.0.beta1

### Added

- Sequel integration (supporting Ruby 2.0+) ([#171][], [#367][]) ([@randy-girard][], [@twe4ked][], [@palin][])
- gRPC integration (supporting Ruby 2.2+) ([#379][], [#403][]) ([@Jared-Prime][])
- ActiveModelSerializers integration ([#340][]) ([@sullimander][])
- Excon integration ([#211][]) ([@walterking][])
- Rake integration (supporting Ruby 2.0+, Rake 12.0+) ([#409][])
- Request queuing tracing to Rack (experimental) ([#272][])
- ActiveSupport::Notifications::Event helper for event tracing ([#400][])
- Request and response header tags to Rack ([#389][])

### Refactored

- Hash quantization into core library ([#410][])

## [0.12.1] - 2018-06-12

Release notes: https://github.com/DataDog/dd-trace-rb/releases/tag/v0.12.1

Git diff: https://github.com/DataDog/dd-trace-rb/compare/v0.12.0...v0.12.1

### Changed

- Cache configuration `Proxy` objects ([#446][])
- `freeze` more constant strings, to improve memory usage ([#446][])
 - `Utils#truncate` to use slightly less memory ([#446][])

### Fixed

- Net/HTTP integration not permitting `service_name` to be overridden. ([#407][], [#430][]) ([@undergroundwebdesigns][])
- Block not being passed through Elasticsearch client initialization. ([#421][]) ([@shayonj][])
- Devise raising `NoMethodError` when bad login attempts are made. ([#419][], [#420][]) ([@frsantos][])
- AWS spans using wrong resource name ([#374][], [#377][]) ([@jfrancoist][])
- ActionView `NoMethodError` on very long traces. ([#445][], [#447][]) ([@jvalanen][])

### Refactored

- ActionController patching strategy using modules. ([#439][])
- ActionView tracing strategy. ([#445][], [#447][])

## [0.12.0] - 2018-05-08

Release notes: https://github.com/DataDog/dd-trace-rb/releases/tag/v0.12.0

Git diff: https://github.com/DataDog/dd-trace-rb/compare/v0.11.4...v0.12.0

### Added

- GraphQL integration (supporting graphql 1.7.9+) ([#295][])
- ActiveRecord object instantiation tracing ([#311][], [#334][])
- Subscriber module for ActiveSupport::Notifications tracing ([#324][], [#380][], [#390][], [#395][]) ([@dasch][])
- HTTP quantization module ([#384][])
- Partial flushing option to tracer ([#247][], [#397][])

### Changed

- Rack applies URL quantization by default ([#371][])
- Elasticsearch applies body quantization by default ([#362][])
- Context for a single trace now has hard limit of 100,000 spans ([#247][])
- Tags with `rails.db.x` to `active_record.db.x` instead ([#396][])

### Fixed

- Loading the ddtrace library after Rails has fully initialized can result in load errors. ([#357][])
- Some scenarios where `middleware_names` could result in bad resource names ([#354][])
- ActionController instrumentation conflicting with some gems that monkey patch Rails ([#391][])

### Deprecated

- Use of `:datadog_rack_request_span` variable in favor of `'datadog.rack_request_span'` in Rack. ([#365][], [#392][])

### Refactored

- Racecar to use ActiveSupport::Notifications Subscriber module ([#381][])
- Rails to use ActiveRecord integration instead of its own implementation ([#396][])
- ActiveRecord to use ActiveSupport::Notifications Subscriber module ([#396][])

## [0.12.0.rc1] - 2018-04-11

Release notes: https://github.com/DataDog/dd-trace-rb/releases/tag/v0.12.0.rc1

Git diff: https://github.com/DataDog/dd-trace-rb/compare/v0.11.4...v0.12.0.rc1

### Added

- GraphQL integration (supporting graphql 1.7.9+) ([#295][])
- ActiveRecord object instantiation tracing ([#311][], [#334][])
- Subscriber module for ActiveSupport::Notifications tracing ([#324][], [#380][], [#390][], [#395][]) ([@dasch][])
- HTTP quantization module ([#384][])
- Partial flushing option to tracer ([#247][], [#397][])

### Changed

- Rack applies URL quantization by default ([#371][])
- Elasticsearch applies body quantization by default ([#362][])
- Context for a single trace now has hard limit of 100,000 spans ([#247][])
- Tags with `rails.db.x` to `active_record.db.x` instead ([#396][])

### Fixed

- Loading the ddtrace library after Rails has fully initialized can result in load errors. ([#357][])
- Some scenarios where `middleware_names` could result in bad resource names ([#354][])
- ActionController instrumentation conflicting with some gems that monkey patch Rails ([#391][])

### Deprecated

- Use of `:datadog_rack_request_span` variable in favor of `'datadog.rack_request_span'` in Rack. ([#365][], [#392][])

### Refactored

- Racecar to use ActiveSupport::Notifications Subscriber module ([#381][])
- Rails to use ActiveRecord integration instead of its own implementation ([#396][])
- ActiveRecord to use ActiveSupport::Notifications Subscriber module ([#396][])

## [0.12.0.beta2] - 2018-02-28

Release notes: https://github.com/DataDog/dd-trace-rb/releases/tag/v0.12.0.beta2

Git diff: https://github.com/DataDog/dd-trace-rb/compare/v0.12.0.beta1...v0.12.0.beta2

### Fixed

- Loading the ddtrace library after Rails has fully initialized can result in load errors. ([#357][])

## [0.12.0.beta1] - 2018-02-09

Release notes: https://github.com/DataDog/dd-trace-rb/releases/tag/v0.12.0.beta1

Git diff: https://github.com/DataDog/dd-trace-rb/compare/v0.11.2...v0.12.0.beta1

### Added

- GraphQL integration (supporting graphql 1.7.9+) ([#295][])
- ActiveRecord object instantiation tracing ([#311][], [#334][])
- `http.request_id` tag to Rack spans ([#335][])

## [0.11.4] - 2018-03-29

Release notes: https://github.com/DataDog/dd-trace-rb/releases/tag/v0.11.4

Git diff: https://github.com/DataDog/dd-trace-rb/compare/v0.11.3...v0.11.4

### Fixed

- Transport body parsing when downgrading ([#369][])
- Transport incorrectly attempting to apply sampling to service metadata ([#370][])
- `sql.active_record` traces showing incorrect adapter settings when non-default adapter used ([#383][])

## [0.11.3] - 2018-03-06

Release notes: https://github.com/DataDog/dd-trace-rb/releases/tag/v0.11.3

Git diff: https://github.com/DataDog/dd-trace-rb/compare/v0.11.2...v0.11.3

### Added

- CHANGELOG.md ([#350][], [#363][]) ([@awendt][])
- `http.request_id` tag to Rack spans ([#335][])
- Tracer configuration to README.md ([#332][]) ([@noma4i][])

### Fixed

- Extra indentation in README.md ([#349][]) ([@ck3g][])
- `http.url` when Rails raises exceptions ([#351][], [#353][])
- Rails from being patched twice ([#352][])
- 4XX responses from middleware being marked as errors ([#345][])
- Rails exception middleware sometimes not being inserted at correct position ([#345][])
- Processing pipeline documentation typo ([#355][]) ([@MMartyn][])
- Loading the ddtrace library after Rails has fully initialized can result in load errors. ([#357][])
- Use of block syntax with Rails `render` not working ([#359][], [#360][]) ([@dorner][])

## [0.11.2] - 2018-02-02

**Critical update**: `Datadog::Monkey` removed in version 0.11.1. Adds `Datadog::Monkey` back as no-op, deprecated module.

Release notes: https://github.com/DataDog/dd-trace-rb/releases/tag/v0.11.2

Git diff: https://github.com/DataDog/dd-trace-rb/compare/v0.11.1...v0.11.2

### Deprecated

- `Datadog::Monkey` to be no-op and print deprecation warnings.

## [0.11.1] - 2018-01-29

Release notes: https://github.com/DataDog/dd-trace-rb/releases/tag/v0.11.1

Git diff: https://github.com/DataDog/dd-trace-rb/compare/v0.11.0...v0.11.1

### Added

- `http.base_url` tag for Rack applications ([#301][], [#327][])
- `distributed_tracing` option to Sinatra ([#325][])
- `exception_controller` option to Rails ([#320][])

### Changed

- Decoupled Sinatra and ActiveRecord integrations ([#328][], [#330][]) ([@hawknewton][])
- Racecar uses preferred ActiveSupport::Notifications strategy ([#323][])

### Removed

- `Datadog::Monkey` in favor of newer configuration API ([#322][])

### Fixed

- Custom resource names from Rails controllers being overridden ([#321][])
- Custom Rails exception controllers reporting as the resource ([#320][])

## [0.11.0] - 2018-01-17

Release notes: https://github.com/DataDog/dd-trace-rb/releases/tag/v0.11.0

Git diff: https://github.com/DataDog/dd-trace-rb/compare/v0.10.0...v0.11.0

## [0.11.0.beta2] - 2017-12-27

Release notes: https://github.com/DataDog/dd-trace-rb/releases/tag/v0.11.0.beta2

Git diff: https://github.com/DataDog/dd-trace-rb/compare/v0.11.0.beta1...v0.11.0.beta2

## [0.11.0.beta1] - 2017-12-04

Release notes: https://github.com/DataDog/dd-trace-rb/releases/tag/v0.11.0.beta1

Git diff: https://github.com/DataDog/dd-trace-rb/compare/v0.10.0...v0.11.0.beta1

## [0.10.0] - 2017-11-30

Release notes: https://github.com/DataDog/dd-trace-rb/releases/tag/v0.10.0

Git diff: https://github.com/DataDog/dd-trace-rb/compare/v0.9.2...v0.10.0

## [0.9.2] - 2017-11-03

Release notes: https://github.com/DataDog/dd-trace-rb/releases/tag/v0.9.2

Git diff: https://github.com/DataDog/dd-trace-rb/compare/v0.9.1...v0.9.2

## [0.9.1] - 2017-11-02

Release notes: https://github.com/DataDog/dd-trace-rb/releases/tag/v0.9.1

Git diff: https://github.com/DataDog/dd-trace-rb/compare/v0.9.0...v0.9.1

## [0.9.0] - 2017-10-06

Release notes: https://github.com/DataDog/dd-trace-rb/releases/tag/v0.9.0

Git diff: https://github.com/DataDog/dd-trace-rb/compare/v0.8.2...v0.9.0

## [0.8.2] - 2017-09-08

Release notes: https://github.com/DataDog/dd-trace-rb/releases/tag/v0.8.2

Git diff: https://github.com/DataDog/dd-trace-rb/compare/v0.8.1...v0.8.2

## [0.8.1] - 2017-08-10

Release notes: https://github.com/DataDog/dd-trace-rb/releases/tag/v0.8.1

Git diff: https://github.com/DataDog/dd-trace-rb/compare/v0.8.0...v0.8.1

## [0.8.0] - 2017-07-24

Release notes: https://github.com/DataDog/dd-trace-rb/releases/tag/v0.8.0

Git diff: https://github.com/DataDog/dd-trace-rb/compare/v0.7.2...v0.8.0

## [0.7.2] - 2017-05-24

Release notes: https://github.com/DataDog/dd-trace-rb/releases/tag/v0.7.2

Git diff: https://github.com/DataDog/dd-trace-rb/compare/v0.7.1...v0.7.2

## [0.7.1] - 2017-05-10

Release notes: https://github.com/DataDog/dd-trace-rb/releases/tag/v0.7.1

Git diff: https://github.com/DataDog/dd-trace-rb/compare/v0.7.0...v0.7.1

## [0.7.0] - 2017-04-24

Release notes: https://github.com/DataDog/dd-trace-rb/releases/tag/v0.7.0

Git diff: https://github.com/DataDog/dd-trace-rb/compare/v0.6.2...v0.7.0

## [0.6.2] - 2017-04-07

Release notes: https://github.com/DataDog/dd-trace-rb/releases/tag/v0.6.2

Git diff: https://github.com/DataDog/dd-trace-rb/compare/v0.6.1...v0.6.2

## [0.6.1] - 2017-04-05

Release notes: https://github.com/DataDog/dd-trace-rb/releases/tag/v0.6.1

Git diff: https://github.com/DataDog/dd-trace-rb/compare/v0.6.0...v0.6.1

## [0.6.0] - 2017-03-28

Release notes: https://github.com/DataDog/dd-trace-rb/releases/tag/v0.6.0

Git diff: https://github.com/DataDog/dd-trace-rb/compare/v0.5.0...v0.6.0

## [0.5.0] - 2017-03-08

Release notes: https://github.com/DataDog/dd-trace-rb/releases/tag/v0.5.0

Git diff: https://github.com/DataDog/dd-trace-rb/compare/v0.4.3...v0.5.0

## [0.4.3] - 2017-02-17

Release notes: https://github.com/DataDog/dd-trace-rb/releases/tag/v0.4.3

Git diff: https://github.com/DataDog/dd-trace-rb/compare/v0.4.2...v0.4.3

## [0.4.2] - 2017-02-14

Release notes: https://github.com/DataDog/dd-trace-rb/releases/tag/v0.4.2

Git diff: https://github.com/DataDog/dd-trace-rb/compare/v0.4.1...v0.4.2

## [0.4.1] - 2017-02-14

Release notes: https://github.com/DataDog/dd-trace-rb/releases/tag/v0.4.1

Git diff: https://github.com/DataDog/dd-trace-rb/compare/v0.4.0...v0.4.1

## [0.4.0] - 2017-01-24

Release notes: https://github.com/DataDog/dd-trace-rb/releases/tag/v0.4.0

Git diff: https://github.com/DataDog/dd-trace-rb/compare/v0.3.1...v0.4.0

## [0.3.1] - 2017-01-23

Release notes: https://github.com/DataDog/dd-trace-rb/releases/tag/v0.3.1

Git diff: https://github.com/DataDog/dd-trace-rb/compare/v0.3.0...v0.3.1


[Unreleased]: https://github.com/DataDog/dd-trace-rb/compare/v2.12.1...master
[2.12.1]: https://github.com/DataDog/dd-trace-rb/compare/v2.12.0...v2.12.1
[2.12.0]: https://github.com/DataDog/dd-trace-rb/compare/v2.11.0...v2.12.0
[2.11.0]: https://github.com/DataDog/dd-trace-rb/compare/v2.10.0...v2.11.0
[2.10.0]: https://github.com/DataDog/dd-trace-rb/compare/v2.9.0...v2.10.0
[2.9.0]: https://github.com/DataDog/dd-trace-rb/compare/v2.8.0...v2.9.0
[2.8.0]: https://github.com/DataDog/dd-trace-rb/compare/v2.7.1...v2.8.0
[2.7.0]: https://github.com/DataDog/dd-trace-rb/compare/v2.6.0...v2.7.0
[2.6.0]: https://github.com/DataDog/dd-trace-rb/compare/v2.5.0...v2.6.0
[2.5.0]: https://github.com/DataDog/dd-trace-rb/compare/v2.4.0...v2.5.0
[2.4.0]: https://github.com/DataDog/dd-trace-rb/compare/v2.3.0...v2.4.0
[2.3.0]: https://github.com/DataDog/dd-trace-rb/compare/v2.2.0...v2.3.0
[2.2.0]: https://github.com/DataDog/dd-trace-rb/compare/v2.1.0...v2.2.0
[2.1.0]: https://github.com/DataDog/dd-trace-rb/compare/v2.0.0...v2.1.0
[2.0.0]: https://github.com/DataDog/dd-trace-rb/compare/v2.0.0.rc1...v2.0.0
[2.0.0.rc1]: https://github.com/DataDog/dd-trace-rb/compare/v2.0.0.beta2...v2.0.0.rc1
[1.23.0]: https://github.com/DataDog/dd-trace-rb/compare/v1.22.0...v1.23.0
[2.0.0.beta2]: https://github.com/DataDog/dd-trace-rb/compare/v2.0.0.beta1...v2.0.0.beta2
[1.22.0]: https://github.com/DataDog/dd-trace-rb/compare/v1.21.1...v1.22.0
[2.0.0.beta1]: https://github.com/DataDog/dd-trace-rb/compare/v1.21.1...v2.0.0.beta1
[1.21.1]: https://github.com/DataDog/dd-trace-rb/compare/v1.21.0...v1.21.1
[1.21.0]: https://github.com/DataDog/dd-trace-rb/compare/v1.20.0...v1.21.0
[1.20.0]: https://github.com/DataDog/dd-trace-rb/compare/v1.19.0...v1.20.0
[1.19.0]: https://github.com/DataDog/dd-trace-rb/compare/v1.18.0...v1.19.0
[1.18.0]: https://github.com/DataDog/dd-trace-rb/compare/v1.17.0...v1.18.0
[1.17.0]: https://github.com/DataDog/dd-trace-rb/compare/v1.16.2...v1.17.0
[1.16.2]: https://github.com/DataDog/dd-trace-rb/compare/v1.16.1...v1.16.2
[1.16.1]: https://github.com/DataDog/dd-trace-rb/compare/v1.16.0...v1.16.1
[1.16.0]: https://github.com/DataDog/dd-trace-rb/compare/v1.15.0...v1.16.0
[1.15.0]: https://github.com/DataDog/dd-trace-rb/compare/v1.14.0...v1.15.0
[1.14.0]: https://github.com/DataDog/dd-trace-rb/compare/v1.13.1...1.14.0
[1.13.1]: https://github.com/DataDog/dd-trace-rb/compare/v1.13.0...1.13.1
[1.13.0]: https://github.com/DataDog/dd-trace-rb/compare/v1.12.1...v1.13.0
[1.12.1]: https://github.com/DataDog/dd-trace-rb/compare/v1.12.0...v1.12.1
[1.12.0]: https://github.com/DataDog/dd-trace-rb/compare/v1.11.1...v1.12.0
[1.11.1]: https://github.com/DataDog/dd-trace-rb/compare/v1.10.1...v1.11.1
[1.11.0]: https://github.com/DataDog/dd-trace-rb/compare/v1.10.1...v1.11.0
[1.11.0.beta1]: https://github.com/DataDog/dd-trace-rb/compare/v1.10.1...v1.11.0.beta1
[1.10.1]: https://github.com/DataDog/dd-trace-rb/compare/v1.10.0...v1.10.1
[1.10.0]: https://github.com/DataDog/dd-trace-rb/compare/v1.9.0...v1.10.0
[1.9.0]: https://github.com/DataDog/dd-trace-rb/compare/v1.8.0...v1.9.0
[1.8.0]: https://github.com/DataDog/dd-trace-rb/compare/v1.7.0...v1.8.0
[1.7.0]: https://github.com/DataDog/dd-trace-rb/compare/v1.6.1...v1.7.0
[1.6.1]: https://github.com/DataDog/dd-trace-rb/compare/v1.6.0...v1.6.1
[1.6.0]: https://github.com/DataDog/dd-trace-rb/compare/v1.5.2...v1.6.0
[1.5.2]: https://github.com/DataDog/dd-trace-rb/compare/v1.5.1...v1.5.2
[1.5.1]: https://github.com/DataDog/dd-trace-rb/compare/v1.5.0...v1.5.1
[1.5.0]: https://github.com/DataDog/dd-trace-rb/compare/v1.4.2...v1.5.0
[1.4.1]: https://github.com/DataDog/dd-trace-rb/compare/v1.4.1...v1.4.2
[1.4.1]: https://github.com/DataDog/dd-trace-rb/compare/v1.4.0...v1.4.1
[1.4.0]: https://github.com/DataDog/dd-trace-rb/compare/v1.3.0...v1.4.0
[1.3.0]: https://github.com/DataDog/dd-trace-rb/compare/v1.2.0...v1.3.0
[1.2.0]: https://github.com/DataDog/dd-trace-rb/compare/v1.1.0...v1.2.0
[1.1.0]: https://github.com/DataDog/dd-trace-rb/compare/v1.0.0...v1.1.0
[1.0.0]: https://github.com/DataDog/dd-trace-rb/compare/v1.0.0.beta2...v1.0.0
[1.0.0.beta2]: https://github.com/DataDog/dd-trace-rb/compare/v1.0.0.beta1...v1.0.0.beta2
[1.0.0.beta1]: https://github.com/DataDog/dd-trace-rb/compare/v0.54.2...v1.0.0.beta1
[0.54.2]: https://github.com/DataDog/dd-trace-rb/compare/v0.54.1...v0.54.2
[0.54.1]: https://github.com/DataDog/dd-trace-rb/compare/v0.54.0...v0.54.1
[0.54.0]: https://github.com/DataDog/dd-trace-rb/compare/v0.53.0...v0.54.0
[0.53.0]: https://github.com/DataDog/dd-trace-rb/compare/v0.52.0...v0.53.0
[0.52.0]: https://github.com/DataDog/dd-trace-rb/compare/v0.51.1...v0.52.0
[0.51.1]: https://github.com/DataDog/dd-trace-rb/compare/v0.51.0...v0.51.1
[0.51.0]: https://github.com/DataDog/dd-trace-rb/compare/v0.50.0...v0.51.0
[0.48.0]: https://github.com/DataDog/dd-trace-rb/compare/v0.47.0...v0.48.0
[0.47.0]: https://github.com/DataDog/dd-trace-rb/compare/v0.46.0...v0.47.0
[0.46.0]: https://github.com/DataDog/dd-trace-rb/compare/v0.45.0...v0.46.0
[0.45.0]: https://github.com/DataDog/dd-trace-rb/compare/v0.44.0...v0.45.0
[0.44.0]: https://github.com/DataDog/dd-trace-rb/compare/v0.43.0...v0.44.0
[0.43.0]: https://github.com/DataDog/dd-trace-rb/compare/v0.42.0...v0.43.0
[0.41.0]: https://github.com/DataDog/dd-trace-rb/compare/v0.40.0...v0.41.0
[0.40.0]: https://github.com/DataDog/dd-trace-rb/compare/v0.39.0...v0.40.0
[0.39.0]: https://github.com/DataDog/dd-trace-rb/compare/v0.38.0...v0.39.0
[0.38.0]: https://github.com/DataDog/dd-trace-rb/compare/v0.37.0...v0.38.0
[0.37.0]: https://github.com/DataDog/dd-trace-rb/compare/v0.36.0...v0.37.0
[0.36.0]: https://github.com/DataDog/dd-trace-rb/compare/v0.35.2...v0.36.0
[0.35.2]: https://github.com/DataDog/dd-trace-rb/compare/v0.35.1...v0.35.2
[0.35.1]: https://github.com/DataDog/dd-trace-rb/compare/v0.35.0...v0.35.1
[0.35.0]: https://github.com/DataDog/dd-trace-rb/compare/v0.34.2...v0.35.0
[0.34.2]: https://github.com/DataDog/dd-trace-rb/compare/v0.34.1...v0.34.2
[0.34.1]: https://github.com/DataDog/dd-trace-rb/compare/v0.34.0...v0.34.1
[0.34.0]: https://github.com/DataDog/dd-trace-rb/compare/v0.33.1...v0.34.0
[0.33.1]: https://github.com/DataDog/dd-trace-rb/compare/v0.33.0...v0.33.1
[0.33.0]: https://github.com/DataDog/dd-trace-rb/compare/v0.32.0...v0.33.0
[0.32.0]: https://github.com/DataDog/dd-trace-rb/compare/v0.31.1...v0.32.0
[0.31.1]: https://github.com/DataDog/dd-trace-rb/compare/v0.31.0...v0.31.1
[0.31.0]: https://github.com/DataDog/dd-trace-rb/compare/v0.30.1...v0.31.0
[0.30.1]: https://github.com/DataDog/dd-trace-rb/compare/v0.30.0...v0.30.1
[0.30.0]: https://github.com/DataDog/dd-trace-rb/compare/v0.29.1...v0.30.0
[0.29.1]: https://github.com/DataDog/dd-trace-rb/compare/v0.29.0...v0.29.1
[0.29.0]: https://github.com/DataDog/dd-trace-rb/compare/v0.28.0...v0.29.0
[0.28.0]: https://github.com/DataDog/dd-trace-rb/compare/v0.27.0...v0.28.0
[0.27.0]: https://github.com/DataDog/dd-trace-rb/compare/v0.26.0...v0.27.0
[0.26.0]: https://github.com/DataDog/dd-trace-rb/compare/v0.25.1...v0.26.0
[0.25.1]: https://github.com/DataDog/dd-trace-rb/compare/v0.25.0...v0.25.1
[0.25.0]: https://github.com/DataDog/dd-trace-rb/compare/v0.24.0...v0.25.0
[0.24.0]: https://github.com/DataDog/dd-trace-rb/compare/v0.23.3...v0.24.0
[0.23.3]: https://github.com/DataDog/dd-trace-rb/compare/v0.23.2...v0.23.3
[0.23.2]: https://github.com/DataDog/dd-trace-rb/compare/v0.23.1...v0.23.2
[0.23.1]: https://github.com/DataDog/dd-trace-rb/compare/v0.23.0...v0.23.1
[0.23.0]: https://github.com/DataDog/dd-trace-rb/compare/v0.22.0...v0.23.0
[0.22.0]: https://github.com/DataDog/dd-trace-rb/compare/v0.21.2...v0.22.0
[0.21.2]: https://github.com/DataDog/dd-trace-rb/compare/v0.21.1...v0.21.2
[0.21.1]: https://github.com/DataDog/dd-trace-rb/compare/v0.21.0...v0.21.1
[0.21.0]: https://github.com/DataDog/dd-trace-rb/compare/v0.20.0...v0.21.0
[0.20.0]: https://github.com/DataDog/dd-trace-rb/compare/v0.19.1...v0.20.0
[0.19.1]: https://github.com/DataDog/dd-trace-rb/compare/v0.19.0...v0.19.1
[0.19.0]: https://github.com/DataDog/dd-trace-rb/compare/v0.18.3...v0.19.0
[0.18.3]: https://github.com/DataDog/dd-trace-rb/compare/v0.18.2...v0.18.3
[0.18.2]: https://github.com/DataDog/dd-trace-rb/compare/v0.18.1...v0.18.2
[0.18.1]: https://github.com/DataDog/dd-trace-rb/compare/v0.18.0...v0.18.1
[0.18.0]: https://github.com/DataDog/dd-trace-rb/compare/v0.17.3...v0.18.0
[0.17.3]: https://github.com/DataDog/dd-trace-rb/compare/v0.17.2...v0.17.3
[0.17.2]: https://github.com/DataDog/dd-trace-rb/compare/v0.17.1...v0.17.2
[0.17.1]: https://github.com/DataDog/dd-trace-rb/compare/v0.17.0...v0.17.1
[0.17.0]: https://github.com/DataDog/dd-trace-rb/compare/v0.16.1...v0.17.0
[0.16.1]: https://github.com/DataDog/dd-trace-rb/compare/v0.16.0...v0.16.1
[0.16.0]: https://github.com/DataDog/dd-trace-rb/compare/v0.15.0...v0.16.0
[0.15.0]: https://github.com/DataDog/dd-trace-rb/compare/v0.14.2...v0.15.0
[0.14.2]: https://github.com/DataDog/dd-trace-rb/compare/v0.14.1...v0.14.2
[0.14.1]: https://github.com/DataDog/dd-trace-rb/compare/v0.14.0...v0.14.1
[0.14.0]: https://github.com/DataDog/dd-trace-rb/compare/v0.13.2...v0.14.0
[0.14.0.rc1]: https://github.com/DataDog/dd-trace-rb/compare/v0.14.0.beta2...v0.14.0.rc1
[0.14.0.beta2]: https://github.com/DataDog/dd-trace-rb/compare/v0.14.0.beta1...v0.14.0.beta2
[0.14.0.beta1]: https://github.com/DataDog/dd-trace-rb/compare/v0.13.0...v0.14.0.beta1
[0.13.2]: https://github.com/DataDog/dd-trace-rb/compare/v0.13.1...v0.13.2
[0.13.1]: https://github.com/DataDog/dd-trace-rb/compare/v0.13.0...v0.13.1
[0.13.0]: https://github.com/DataDog/dd-trace-rb/compare/v0.12.1...v0.13.0
[0.13.0.beta1]: https://github.com/DataDog/dd-trace-rb/compare/v0.12.0...v0.13.0.beta1
[0.12.1]: https://github.com/DataDog/dd-trace-rb/compare/v0.12.0...v0.12.1
[0.12.0]: https://github.com/DataDog/dd-trace-rb/compare/v0.11.4...v0.12.0
[0.12.0.rc1]: https://github.com/DataDog/dd-trace-rb/compare/v0.11.4...v0.12.0.rc1
[0.12.0.beta2]: https://github.com/DataDog/dd-trace-rb/compare/v0.12.0.beta1...v0.12.0.beta2
[0.12.0.beta1]: https://github.com/DataDog/dd-trace-rb/compare/v0.11.2...v0.12.0.beta1
[0.11.4]: https://github.com/DataDog/dd-trace-rb/compare/v0.11.3...v0.11.4
[0.11.3]: https://github.com/DataDog/dd-trace-rb/compare/v0.11.2...v0.11.3
[0.11.2]: https://github.com/DataDog/dd-trace-rb/compare/v0.11.1...v0.11.2
[0.11.1]: https://github.com/DataDog/dd-trace-rb/compare/v0.11.0...v0.11.1
[0.11.0]: https://github.com/DataDog/dd-trace-rb/compare/v0.10.0...v0.11.0
[0.11.0.beta2]: https://github.com/DataDog/dd-trace-rb/compare/v0.11.0.beta1...v0.11.0.beta2
[0.11.0.beta1]: https://github.com/DataDog/dd-trace-rb/compare/v0.10.0...v0.11.0.beta1
[0.10.0]: https://github.com/DataDog/dd-trace-rb/compare/v0.9.2...v0.10.0
[0.9.2]: https://github.com/DataDog/dd-trace-rb/compare/v0.9.1...v0.9.2
[0.9.1]: https://github.com/DataDog/dd-trace-rb/compare/v0.9.0...v0.9.1
[0.9.0]: https://github.com/DataDog/dd-trace-rb/compare/v0.8.2...v0.9.0
[0.8.2]: https://github.com/DataDog/dd-trace-rb/compare/v0.8.1...v0.8.2
[0.8.1]: https://github.com/DataDog/dd-trace-rb/compare/v0.8.0...v0.8.1
[0.8.0]: https://github.com/DataDog/dd-trace-rb/compare/v0.7.2...v0.8.0
[0.7.2]: https://github.com/DataDog/dd-trace-rb/compare/v0.7.1...v0.7.2
[0.7.1]: https://github.com/DataDog/dd-trace-rb/compare/v0.7.0...v0.7.1
[0.7.0]: https://github.com/DataDog/dd-trace-rb/compare/v0.6.2...v0.7.0
[0.6.2]: https://github.com/DataDog/dd-trace-rb/compare/v0.6.1...v0.6.2
[0.6.1]: https://github.com/DataDog/dd-trace-rb/compare/v0.6.0...v0.6.1
[0.6.0]: https://github.com/DataDog/dd-trace-rb/compare/v0.5.0...v0.6.0
[0.5.0]: https://github.com/DataDog/dd-trace-rb/compare/v0.4.3...v0.5.0
[0.4.3]: https://github.com/DataDog/dd-trace-rb/compare/v0.4.2...v0.4.3
[0.4.2]: https://github.com/DataDog/dd-trace-rb/compare/v0.4.1...v0.4.2
[0.4.1]: https://github.com/DataDog/dd-trace-rb/compare/v0.4.0...v0.4.1
[0.4.0]: https://github.com/DataDog/dd-trace-rb/compare/v0.3.1...v0.4.0
[0.3.1]: https://github.com/DataDog/dd-trace-rb/compare/v0.3.0...v0.3.1
[0.3.0]: https://github.com/DataDog/dd-trace-rb/compare/v0.2.0...v0.3.0
[0.2.0]: https://github.com/DataDog/dd-trace-rb/compare/v0.1.5...v0.2.0
[0.1.5]: https://github.com/DataDog/dd-trace-rb/compare/v0.1.4...v0.1.5
[0.1.4]: https://github.com/DataDog/dd-trace-rb/compare/v0.1.3...v0.1.4
[0.1.3]: https://github.com/DataDog/dd-trace-rb/compare/v0.1.2...v0.1.3
[0.1.2]: https://github.com/DataDog/dd-trace-rb/compare/v0.1.1...v0.1.2
[0.1.1]: https://github.com/DataDog/dd-trace-rb/compare/v0.1.0...v0.1.1

<!--- The following link definition list is generated by PimpMyChangelog --->
[#132]: https://github.com/DataDog/dd-trace-rb/issues/132
[#171]: https://github.com/DataDog/dd-trace-rb/issues/171
[#211]: https://github.com/DataDog/dd-trace-rb/issues/211
[#247]: https://github.com/DataDog/dd-trace-rb/issues/247
[#272]: https://github.com/DataDog/dd-trace-rb/issues/272
[#295]: https://github.com/DataDog/dd-trace-rb/issues/295
[#301]: https://github.com/DataDog/dd-trace-rb/issues/301
[#311]: https://github.com/DataDog/dd-trace-rb/issues/311
[#320]: https://github.com/DataDog/dd-trace-rb/issues/320
[#321]: https://github.com/DataDog/dd-trace-rb/issues/321
[#322]: https://github.com/DataDog/dd-trace-rb/issues/322
[#323]: https://github.com/DataDog/dd-trace-rb/issues/323
[#324]: https://github.com/DataDog/dd-trace-rb/issues/324
[#325]: https://github.com/DataDog/dd-trace-rb/issues/325
[#327]: https://github.com/DataDog/dd-trace-rb/issues/327
[#328]: https://github.com/DataDog/dd-trace-rb/issues/328
[#330]: https://github.com/DataDog/dd-trace-rb/issues/330
[#332]: https://github.com/DataDog/dd-trace-rb/issues/332
[#334]: https://github.com/DataDog/dd-trace-rb/issues/334
[#335]: https://github.com/DataDog/dd-trace-rb/issues/335
[#340]: https://github.com/DataDog/dd-trace-rb/issues/340
[#345]: https://github.com/DataDog/dd-trace-rb/issues/345
[#349]: https://github.com/DataDog/dd-trace-rb/issues/349
[#350]: https://github.com/DataDog/dd-trace-rb/issues/350
[#351]: https://github.com/DataDog/dd-trace-rb/issues/351
[#352]: https://github.com/DataDog/dd-trace-rb/issues/352
[#353]: https://github.com/DataDog/dd-trace-rb/issues/353
[#354]: https://github.com/DataDog/dd-trace-rb/issues/354
[#355]: https://github.com/DataDog/dd-trace-rb/issues/355
[#357]: https://github.com/DataDog/dd-trace-rb/issues/357
[#359]: https://github.com/DataDog/dd-trace-rb/issues/359
[#360]: https://github.com/DataDog/dd-trace-rb/issues/360
[#362]: https://github.com/DataDog/dd-trace-rb/issues/362
[#363]: https://github.com/DataDog/dd-trace-rb/issues/363
[#365]: https://github.com/DataDog/dd-trace-rb/issues/365
[#367]: https://github.com/DataDog/dd-trace-rb/issues/367
[#369]: https://github.com/DataDog/dd-trace-rb/issues/369
[#370]: https://github.com/DataDog/dd-trace-rb/issues/370
[#371]: https://github.com/DataDog/dd-trace-rb/issues/371
[#374]: https://github.com/DataDog/dd-trace-rb/issues/374
[#375]: https://github.com/DataDog/dd-trace-rb/issues/375
[#377]: https://github.com/DataDog/dd-trace-rb/issues/377
[#379]: https://github.com/DataDog/dd-trace-rb/issues/379
[#380]: https://github.com/DataDog/dd-trace-rb/issues/380
[#381]: https://github.com/DataDog/dd-trace-rb/issues/381
[#383]: https://github.com/DataDog/dd-trace-rb/issues/383
[#384]: https://github.com/DataDog/dd-trace-rb/issues/384
[#389]: https://github.com/DataDog/dd-trace-rb/issues/389
[#390]: https://github.com/DataDog/dd-trace-rb/issues/390
[#391]: https://github.com/DataDog/dd-trace-rb/issues/391
[#392]: https://github.com/DataDog/dd-trace-rb/issues/392
[#393]: https://github.com/DataDog/dd-trace-rb/issues/393
[#395]: https://github.com/DataDog/dd-trace-rb/issues/395
[#396]: https://github.com/DataDog/dd-trace-rb/issues/396
[#397]: https://github.com/DataDog/dd-trace-rb/issues/397
[#400]: https://github.com/DataDog/dd-trace-rb/issues/400
[#403]: https://github.com/DataDog/dd-trace-rb/issues/403
[#407]: https://github.com/DataDog/dd-trace-rb/issues/407
[#409]: https://github.com/DataDog/dd-trace-rb/issues/409
[#410]: https://github.com/DataDog/dd-trace-rb/issues/410
[#415]: https://github.com/DataDog/dd-trace-rb/issues/415
[#418]: https://github.com/DataDog/dd-trace-rb/issues/418
[#419]: https://github.com/DataDog/dd-trace-rb/issues/419
[#420]: https://github.com/DataDog/dd-trace-rb/issues/420
[#421]: https://github.com/DataDog/dd-trace-rb/issues/421
[#422]: https://github.com/DataDog/dd-trace-rb/issues/422
[#424]: https://github.com/DataDog/dd-trace-rb/issues/424
[#426]: https://github.com/DataDog/dd-trace-rb/issues/426
[#427]: https://github.com/DataDog/dd-trace-rb/issues/427
[#430]: https://github.com/DataDog/dd-trace-rb/issues/430
[#431]: https://github.com/DataDog/dd-trace-rb/issues/431
[#439]: https://github.com/DataDog/dd-trace-rb/issues/439
[#443]: https://github.com/DataDog/dd-trace-rb/issues/443
[#444]: https://github.com/DataDog/dd-trace-rb/issues/444
[#445]: https://github.com/DataDog/dd-trace-rb/issues/445
[#446]: https://github.com/DataDog/dd-trace-rb/issues/446
[#447]: https://github.com/DataDog/dd-trace-rb/issues/447
[#450]: https://github.com/DataDog/dd-trace-rb/issues/450
[#451]: https://github.com/DataDog/dd-trace-rb/issues/451
[#452]: https://github.com/DataDog/dd-trace-rb/issues/452
[#453]: https://github.com/DataDog/dd-trace-rb/issues/453
[#458]: https://github.com/DataDog/dd-trace-rb/issues/458
[#460]: https://github.com/DataDog/dd-trace-rb/issues/460
[#463]: https://github.com/DataDog/dd-trace-rb/issues/463
[#466]: https://github.com/DataDog/dd-trace-rb/issues/466
[#474]: https://github.com/DataDog/dd-trace-rb/issues/474
[#475]: https://github.com/DataDog/dd-trace-rb/issues/475
[#476]: https://github.com/DataDog/dd-trace-rb/issues/476
[#477]: https://github.com/DataDog/dd-trace-rb/issues/477
[#478]: https://github.com/DataDog/dd-trace-rb/issues/478
[#480]: https://github.com/DataDog/dd-trace-rb/issues/480
[#481]: https://github.com/DataDog/dd-trace-rb/issues/481
[#483]: https://github.com/DataDog/dd-trace-rb/issues/483
[#486]: https://github.com/DataDog/dd-trace-rb/issues/486
[#487]: https://github.com/DataDog/dd-trace-rb/issues/487
[#488]: https://github.com/DataDog/dd-trace-rb/issues/488
[#496]: https://github.com/DataDog/dd-trace-rb/issues/496
[#497]: https://github.com/DataDog/dd-trace-rb/issues/497
[#499]: https://github.com/DataDog/dd-trace-rb/issues/499
[#502]: https://github.com/DataDog/dd-trace-rb/issues/502
[#503]: https://github.com/DataDog/dd-trace-rb/issues/503
[#508]: https://github.com/DataDog/dd-trace-rb/issues/508
[#514]: https://github.com/DataDog/dd-trace-rb/issues/514
[#515]: https://github.com/DataDog/dd-trace-rb/issues/515
[#516]: https://github.com/DataDog/dd-trace-rb/issues/516
[#517]: https://github.com/DataDog/dd-trace-rb/issues/517
[#521]: https://github.com/DataDog/dd-trace-rb/issues/521
[#525]: https://github.com/DataDog/dd-trace-rb/issues/525
[#527]: https://github.com/DataDog/dd-trace-rb/issues/527
[#529]: https://github.com/DataDog/dd-trace-rb/issues/529
[#530]: https://github.com/DataDog/dd-trace-rb/issues/530
[#533]: https://github.com/DataDog/dd-trace-rb/issues/533
[#535]: https://github.com/DataDog/dd-trace-rb/issues/535
[#538]: https://github.com/DataDog/dd-trace-rb/issues/538
[#544]: https://github.com/DataDog/dd-trace-rb/issues/544
[#552]: https://github.com/DataDog/dd-trace-rb/issues/552
[#578]: https://github.com/DataDog/dd-trace-rb/issues/578
[#580]: https://github.com/DataDog/dd-trace-rb/issues/580
[#582]: https://github.com/DataDog/dd-trace-rb/issues/582
[#583]: https://github.com/DataDog/dd-trace-rb/issues/583
[#591]: https://github.com/DataDog/dd-trace-rb/issues/591
[#593]: https://github.com/DataDog/dd-trace-rb/issues/593
[#597]: https://github.com/DataDog/dd-trace-rb/issues/597
[#598]: https://github.com/DataDog/dd-trace-rb/issues/598
[#602]: https://github.com/DataDog/dd-trace-rb/issues/602
[#605]: https://github.com/DataDog/dd-trace-rb/issues/605
[#626]: https://github.com/DataDog/dd-trace-rb/issues/626
[#628]: https://github.com/DataDog/dd-trace-rb/issues/628
[#630]: https://github.com/DataDog/dd-trace-rb/issues/630
[#631]: https://github.com/DataDog/dd-trace-rb/issues/631
[#635]: https://github.com/DataDog/dd-trace-rb/issues/635
[#636]: https://github.com/DataDog/dd-trace-rb/issues/636
[#637]: https://github.com/DataDog/dd-trace-rb/issues/637
[#639]: https://github.com/DataDog/dd-trace-rb/issues/639
[#640]: https://github.com/DataDog/dd-trace-rb/issues/640
[#641]: https://github.com/DataDog/dd-trace-rb/issues/641
[#642]: https://github.com/DataDog/dd-trace-rb/issues/642
[#648]: https://github.com/DataDog/dd-trace-rb/issues/648
[#649]: https://github.com/DataDog/dd-trace-rb/issues/649
[#650]: https://github.com/DataDog/dd-trace-rb/issues/650
[#651]: https://github.com/DataDog/dd-trace-rb/issues/651
[#654]: https://github.com/DataDog/dd-trace-rb/issues/654
[#655]: https://github.com/DataDog/dd-trace-rb/issues/655
[#656]: https://github.com/DataDog/dd-trace-rb/issues/656
[#658]: https://github.com/DataDog/dd-trace-rb/issues/658
[#660]: https://github.com/DataDog/dd-trace-rb/issues/660
[#661]: https://github.com/DataDog/dd-trace-rb/issues/661
[#662]: https://github.com/DataDog/dd-trace-rb/issues/662
[#664]: https://github.com/DataDog/dd-trace-rb/issues/664
[#665]: https://github.com/DataDog/dd-trace-rb/issues/665
[#666]: https://github.com/DataDog/dd-trace-rb/issues/666
[#671]: https://github.com/DataDog/dd-trace-rb/issues/671
[#672]: https://github.com/DataDog/dd-trace-rb/issues/672
[#673]: https://github.com/DataDog/dd-trace-rb/issues/673
[#674]: https://github.com/DataDog/dd-trace-rb/issues/674
[#675]: https://github.com/DataDog/dd-trace-rb/issues/675
[#677]: https://github.com/DataDog/dd-trace-rb/issues/677
[#681]: https://github.com/DataDog/dd-trace-rb/issues/681
[#683]: https://github.com/DataDog/dd-trace-rb/issues/683
[#686]: https://github.com/DataDog/dd-trace-rb/issues/686
[#687]: https://github.com/DataDog/dd-trace-rb/issues/687
[#693]: https://github.com/DataDog/dd-trace-rb/issues/693
[#696]: https://github.com/DataDog/dd-trace-rb/issues/696
[#697]: https://github.com/DataDog/dd-trace-rb/issues/697
[#699]: https://github.com/DataDog/dd-trace-rb/issues/699
[#700]: https://github.com/DataDog/dd-trace-rb/issues/700
[#701]: https://github.com/DataDog/dd-trace-rb/issues/701
[#702]: https://github.com/DataDog/dd-trace-rb/issues/702
[#703]: https://github.com/DataDog/dd-trace-rb/issues/703
[#704]: https://github.com/DataDog/dd-trace-rb/issues/704
[#707]: https://github.com/DataDog/dd-trace-rb/issues/707
[#709]: https://github.com/DataDog/dd-trace-rb/issues/709
[#714]: https://github.com/DataDog/dd-trace-rb/issues/714
[#715]: https://github.com/DataDog/dd-trace-rb/issues/715
[#716]: https://github.com/DataDog/dd-trace-rb/issues/716
[#719]: https://github.com/DataDog/dd-trace-rb/issues/719
[#720]: https://github.com/DataDog/dd-trace-rb/issues/720
[#721]: https://github.com/DataDog/dd-trace-rb/issues/721
[#722]: https://github.com/DataDog/dd-trace-rb/issues/722
[#724]: https://github.com/DataDog/dd-trace-rb/issues/724
[#728]: https://github.com/DataDog/dd-trace-rb/issues/728
[#729]: https://github.com/DataDog/dd-trace-rb/issues/729
[#731]: https://github.com/DataDog/dd-trace-rb/issues/731
[#738]: https://github.com/DataDog/dd-trace-rb/issues/738
[#739]: https://github.com/DataDog/dd-trace-rb/issues/739
[#742]: https://github.com/DataDog/dd-trace-rb/issues/742
[#747]: https://github.com/DataDog/dd-trace-rb/issues/747
[#748]: https://github.com/DataDog/dd-trace-rb/issues/748
[#750]: https://github.com/DataDog/dd-trace-rb/issues/750
[#751]: https://github.com/DataDog/dd-trace-rb/issues/751
[#752]: https://github.com/DataDog/dd-trace-rb/issues/752
[#753]: https://github.com/DataDog/dd-trace-rb/issues/753
[#754]: https://github.com/DataDog/dd-trace-rb/issues/754
[#756]: https://github.com/DataDog/dd-trace-rb/issues/756
[#757]: https://github.com/DataDog/dd-trace-rb/issues/757
[#760]: https://github.com/DataDog/dd-trace-rb/issues/760
[#762]: https://github.com/DataDog/dd-trace-rb/issues/762
[#765]: https://github.com/DataDog/dd-trace-rb/issues/765
[#768]: https://github.com/DataDog/dd-trace-rb/issues/768
[#770]: https://github.com/DataDog/dd-trace-rb/issues/770
[#771]: https://github.com/DataDog/dd-trace-rb/issues/771
[#775]: https://github.com/DataDog/dd-trace-rb/issues/775
[#776]: https://github.com/DataDog/dd-trace-rb/issues/776
[#778]: https://github.com/DataDog/dd-trace-rb/issues/778
[#782]: https://github.com/DataDog/dd-trace-rb/issues/782
[#784]: https://github.com/DataDog/dd-trace-rb/issues/784
[#786]: https://github.com/DataDog/dd-trace-rb/issues/786
[#789]: https://github.com/DataDog/dd-trace-rb/issues/789
[#791]: https://github.com/DataDog/dd-trace-rb/issues/791
[#795]: https://github.com/DataDog/dd-trace-rb/issues/795
[#796]: https://github.com/DataDog/dd-trace-rb/issues/796
[#798]: https://github.com/DataDog/dd-trace-rb/issues/798
[#800]: https://github.com/DataDog/dd-trace-rb/issues/800
[#802]: https://github.com/DataDog/dd-trace-rb/issues/802
[#805]: https://github.com/DataDog/dd-trace-rb/issues/805
[#811]: https://github.com/DataDog/dd-trace-rb/issues/811
[#814]: https://github.com/DataDog/dd-trace-rb/issues/814
[#815]: https://github.com/DataDog/dd-trace-rb/issues/815
[#817]: https://github.com/DataDog/dd-trace-rb/issues/817
[#818]: https://github.com/DataDog/dd-trace-rb/issues/818
[#819]: https://github.com/DataDog/dd-trace-rb/issues/819
[#821]: https://github.com/DataDog/dd-trace-rb/issues/821
[#823]: https://github.com/DataDog/dd-trace-rb/issues/823
[#824]: https://github.com/DataDog/dd-trace-rb/issues/824
[#832]: https://github.com/DataDog/dd-trace-rb/issues/832
[#838]: https://github.com/DataDog/dd-trace-rb/issues/838
[#840]: https://github.com/DataDog/dd-trace-rb/issues/840
[#841]: https://github.com/DataDog/dd-trace-rb/issues/841
[#842]: https://github.com/DataDog/dd-trace-rb/issues/842
[#843]: https://github.com/DataDog/dd-trace-rb/issues/843
[#844]: https://github.com/DataDog/dd-trace-rb/issues/844
[#845]: https://github.com/DataDog/dd-trace-rb/issues/845
[#846]: https://github.com/DataDog/dd-trace-rb/issues/846
[#847]: https://github.com/DataDog/dd-trace-rb/issues/847
[#851]: https://github.com/DataDog/dd-trace-rb/issues/851
[#853]: https://github.com/DataDog/dd-trace-rb/issues/853
[#854]: https://github.com/DataDog/dd-trace-rb/issues/854
[#855]: https://github.com/DataDog/dd-trace-rb/issues/855
[#856]: https://github.com/DataDog/dd-trace-rb/issues/856
[#859]: https://github.com/DataDog/dd-trace-rb/issues/859
[#861]: https://github.com/DataDog/dd-trace-rb/issues/861
[#865]: https://github.com/DataDog/dd-trace-rb/issues/865
[#867]: https://github.com/DataDog/dd-trace-rb/issues/867
[#868]: https://github.com/DataDog/dd-trace-rb/issues/868
[#871]: https://github.com/DataDog/dd-trace-rb/issues/871
[#872]: https://github.com/DataDog/dd-trace-rb/issues/872
[#880]: https://github.com/DataDog/dd-trace-rb/issues/880
[#881]: https://github.com/DataDog/dd-trace-rb/issues/881
[#882]: https://github.com/DataDog/dd-trace-rb/issues/882
[#883]: https://github.com/DataDog/dd-trace-rb/issues/883
[#884]: https://github.com/DataDog/dd-trace-rb/issues/884
[#885]: https://github.com/DataDog/dd-trace-rb/issues/885
[#886]: https://github.com/DataDog/dd-trace-rb/issues/886
[#888]: https://github.com/DataDog/dd-trace-rb/issues/888
[#890]: https://github.com/DataDog/dd-trace-rb/issues/890
[#891]: https://github.com/DataDog/dd-trace-rb/issues/891
[#892]: https://github.com/DataDog/dd-trace-rb/issues/892
[#893]: https://github.com/DataDog/dd-trace-rb/issues/893
[#894]: https://github.com/DataDog/dd-trace-rb/issues/894
[#895]: https://github.com/DataDog/dd-trace-rb/issues/895
[#896]: https://github.com/DataDog/dd-trace-rb/issues/896
[#898]: https://github.com/DataDog/dd-trace-rb/issues/898
[#899]: https://github.com/DataDog/dd-trace-rb/issues/899
[#900]: https://github.com/DataDog/dd-trace-rb/issues/900
[#903]: https://github.com/DataDog/dd-trace-rb/issues/903
[#904]: https://github.com/DataDog/dd-trace-rb/issues/904
[#906]: https://github.com/DataDog/dd-trace-rb/issues/906
[#907]: https://github.com/DataDog/dd-trace-rb/issues/907
[#909]: https://github.com/DataDog/dd-trace-rb/issues/909
[#910]: https://github.com/DataDog/dd-trace-rb/issues/910
[#911]: https://github.com/DataDog/dd-trace-rb/issues/911
[#912]: https://github.com/DataDog/dd-trace-rb/issues/912
[#913]: https://github.com/DataDog/dd-trace-rb/issues/913
[#914]: https://github.com/DataDog/dd-trace-rb/issues/914
[#915]: https://github.com/DataDog/dd-trace-rb/issues/915
[#917]: https://github.com/DataDog/dd-trace-rb/issues/917
[#918]: https://github.com/DataDog/dd-trace-rb/issues/918
[#919]: https://github.com/DataDog/dd-trace-rb/issues/919
[#920]: https://github.com/DataDog/dd-trace-rb/issues/920
[#921]: https://github.com/DataDog/dd-trace-rb/issues/921
[#927]: https://github.com/DataDog/dd-trace-rb/issues/927
[#928]: https://github.com/DataDog/dd-trace-rb/issues/928
[#929]: https://github.com/DataDog/dd-trace-rb/issues/929
[#930]: https://github.com/DataDog/dd-trace-rb/issues/930
[#932]: https://github.com/DataDog/dd-trace-rb/issues/932
[#933]: https://github.com/DataDog/dd-trace-rb/issues/933
[#934]: https://github.com/DataDog/dd-trace-rb/issues/934
[#935]: https://github.com/DataDog/dd-trace-rb/issues/935
[#937]: https://github.com/DataDog/dd-trace-rb/issues/937
[#938]: https://github.com/DataDog/dd-trace-rb/issues/938
[#940]: https://github.com/DataDog/dd-trace-rb/issues/940
[#942]: https://github.com/DataDog/dd-trace-rb/issues/942
[#943]: https://github.com/DataDog/dd-trace-rb/issues/943
[#944]: https://github.com/DataDog/dd-trace-rb/issues/944
[#945]: https://github.com/DataDog/dd-trace-rb/issues/945
[#947]: https://github.com/DataDog/dd-trace-rb/issues/947
[#948]: https://github.com/DataDog/dd-trace-rb/issues/948
[#949]: https://github.com/DataDog/dd-trace-rb/issues/949
[#950]: https://github.com/DataDog/dd-trace-rb/issues/950
[#951]: https://github.com/DataDog/dd-trace-rb/issues/951
[#952]: https://github.com/DataDog/dd-trace-rb/issues/952
[#953]: https://github.com/DataDog/dd-trace-rb/issues/953
[#954]: https://github.com/DataDog/dd-trace-rb/issues/954
[#955]: https://github.com/DataDog/dd-trace-rb/issues/955
[#956]: https://github.com/DataDog/dd-trace-rb/issues/956
[#957]: https://github.com/DataDog/dd-trace-rb/issues/957
[#960]: https://github.com/DataDog/dd-trace-rb/issues/960
[#961]: https://github.com/DataDog/dd-trace-rb/issues/961
[#964]: https://github.com/DataDog/dd-trace-rb/issues/964
[#965]: https://github.com/DataDog/dd-trace-rb/issues/965
[#966]: https://github.com/DataDog/dd-trace-rb/issues/966
[#967]: https://github.com/DataDog/dd-trace-rb/issues/967
[#968]: https://github.com/DataDog/dd-trace-rb/issues/968
[#969]: https://github.com/DataDog/dd-trace-rb/issues/969
[#971]: https://github.com/DataDog/dd-trace-rb/issues/971
[#972]: https://github.com/DataDog/dd-trace-rb/issues/972
[#973]: https://github.com/DataDog/dd-trace-rb/issues/973
[#974]: https://github.com/DataDog/dd-trace-rb/issues/974
[#975]: https://github.com/DataDog/dd-trace-rb/issues/975
[#977]: https://github.com/DataDog/dd-trace-rb/issues/977
[#980]: https://github.com/DataDog/dd-trace-rb/issues/980
[#981]: https://github.com/DataDog/dd-trace-rb/issues/981
[#982]: https://github.com/DataDog/dd-trace-rb/issues/982
[#983]: https://github.com/DataDog/dd-trace-rb/issues/983
[#985]: https://github.com/DataDog/dd-trace-rb/issues/985
[#986]: https://github.com/DataDog/dd-trace-rb/issues/986
[#988]: https://github.com/DataDog/dd-trace-rb/issues/988
[#989]: https://github.com/DataDog/dd-trace-rb/issues/989
[#990]: https://github.com/DataDog/dd-trace-rb/issues/990
[#991]: https://github.com/DataDog/dd-trace-rb/issues/991
[#993]: https://github.com/DataDog/dd-trace-rb/issues/993
[#995]: https://github.com/DataDog/dd-trace-rb/issues/995
[#996]: https://github.com/DataDog/dd-trace-rb/issues/996
[#997]: https://github.com/DataDog/dd-trace-rb/issues/997
[#1000]: https://github.com/DataDog/dd-trace-rb/issues/1000
[#1004]: https://github.com/DataDog/dd-trace-rb/issues/1004
[#1005]: https://github.com/DataDog/dd-trace-rb/issues/1005
[#1006]: https://github.com/DataDog/dd-trace-rb/issues/1006
[#1008]: https://github.com/DataDog/dd-trace-rb/issues/1008
[#1009]: https://github.com/DataDog/dd-trace-rb/issues/1009
[#1010]: https://github.com/DataDog/dd-trace-rb/issues/1010
[#1015]: https://github.com/DataDog/dd-trace-rb/issues/1015
[#1021]: https://github.com/DataDog/dd-trace-rb/issues/1021
[#1023]: https://github.com/DataDog/dd-trace-rb/issues/1023
[#1027]: https://github.com/DataDog/dd-trace-rb/issues/1027
[#1030]: https://github.com/DataDog/dd-trace-rb/issues/1030
[#1031]: https://github.com/DataDog/dd-trace-rb/issues/1031
[#1032]: https://github.com/DataDog/dd-trace-rb/issues/1032
[#1033]: https://github.com/DataDog/dd-trace-rb/issues/1033
[#1034]: https://github.com/DataDog/dd-trace-rb/issues/1034
[#1035]: https://github.com/DataDog/dd-trace-rb/issues/1035
[#1037]: https://github.com/DataDog/dd-trace-rb/issues/1037
[#1041]: https://github.com/DataDog/dd-trace-rb/issues/1041
[#1043]: https://github.com/DataDog/dd-trace-rb/issues/1043
[#1045]: https://github.com/DataDog/dd-trace-rb/issues/1045
[#1046]: https://github.com/DataDog/dd-trace-rb/issues/1046
[#1047]: https://github.com/DataDog/dd-trace-rb/issues/1047
[#1051]: https://github.com/DataDog/dd-trace-rb/issues/1051
[#1054]: https://github.com/DataDog/dd-trace-rb/issues/1054
[#1057]: https://github.com/DataDog/dd-trace-rb/issues/1057
[#1062]: https://github.com/DataDog/dd-trace-rb/issues/1062
[#1070]: https://github.com/DataDog/dd-trace-rb/issues/1070
[#1071]: https://github.com/DataDog/dd-trace-rb/issues/1071
[#1072]: https://github.com/DataDog/dd-trace-rb/issues/1072
[#1073]: https://github.com/DataDog/dd-trace-rb/issues/1073
[#1074]: https://github.com/DataDog/dd-trace-rb/issues/1074
[#1075]: https://github.com/DataDog/dd-trace-rb/issues/1075
[#1076]: https://github.com/DataDog/dd-trace-rb/issues/1076
[#1079]: https://github.com/DataDog/dd-trace-rb/issues/1079
[#1081]: https://github.com/DataDog/dd-trace-rb/issues/1081
[#1082]: https://github.com/DataDog/dd-trace-rb/issues/1082
[#1086]: https://github.com/DataDog/dd-trace-rb/issues/1086
[#1089]: https://github.com/DataDog/dd-trace-rb/issues/1089
[#1090]: https://github.com/DataDog/dd-trace-rb/issues/1090
[#1091]: https://github.com/DataDog/dd-trace-rb/issues/1091
[#1092]: https://github.com/DataDog/dd-trace-rb/issues/1092
[#1099]: https://github.com/DataDog/dd-trace-rb/issues/1099
[#1100]: https://github.com/DataDog/dd-trace-rb/issues/1100
[#1103]: https://github.com/DataDog/dd-trace-rb/issues/1103
[#1104]: https://github.com/DataDog/dd-trace-rb/issues/1104
[#1105]: https://github.com/DataDog/dd-trace-rb/issues/1105
[#1107]: https://github.com/DataDog/dd-trace-rb/issues/1107
[#1109]: https://github.com/DataDog/dd-trace-rb/issues/1109
[#1115]: https://github.com/DataDog/dd-trace-rb/issues/1115
[#1116]: https://github.com/DataDog/dd-trace-rb/issues/1116
[#1118]: https://github.com/DataDog/dd-trace-rb/issues/1118
[#1119]: https://github.com/DataDog/dd-trace-rb/issues/1119
[#1120]: https://github.com/DataDog/dd-trace-rb/issues/1120
[#1121]: https://github.com/DataDog/dd-trace-rb/issues/1121
[#1122]: https://github.com/DataDog/dd-trace-rb/issues/1122
[#1124]: https://github.com/DataDog/dd-trace-rb/issues/1124
[#1125]: https://github.com/DataDog/dd-trace-rb/issues/1125
[#1126]: https://github.com/DataDog/dd-trace-rb/issues/1126
[#1127]: https://github.com/DataDog/dd-trace-rb/issues/1127
[#1128]: https://github.com/DataDog/dd-trace-rb/issues/1128
[#1129]: https://github.com/DataDog/dd-trace-rb/issues/1129
[#1131]: https://github.com/DataDog/dd-trace-rb/issues/1131
[#1133]: https://github.com/DataDog/dd-trace-rb/issues/1133
[#1134]: https://github.com/DataDog/dd-trace-rb/issues/1134
[#1137]: https://github.com/DataDog/dd-trace-rb/issues/1137
[#1138]: https://github.com/DataDog/dd-trace-rb/issues/1138
[#1141]: https://github.com/DataDog/dd-trace-rb/issues/1141
[#1145]: https://github.com/DataDog/dd-trace-rb/issues/1145
[#1146]: https://github.com/DataDog/dd-trace-rb/issues/1146
[#1148]: https://github.com/DataDog/dd-trace-rb/issues/1148
[#1149]: https://github.com/DataDog/dd-trace-rb/issues/1149
[#1150]: https://github.com/DataDog/dd-trace-rb/issues/1150
[#1151]: https://github.com/DataDog/dd-trace-rb/issues/1151
[#1152]: https://github.com/DataDog/dd-trace-rb/issues/1152
[#1153]: https://github.com/DataDog/dd-trace-rb/issues/1153
[#1154]: https://github.com/DataDog/dd-trace-rb/issues/1154
[#1155]: https://github.com/DataDog/dd-trace-rb/issues/1155
[#1156]: https://github.com/DataDog/dd-trace-rb/issues/1156
[#1157]: https://github.com/DataDog/dd-trace-rb/issues/1157
[#1158]: https://github.com/DataDog/dd-trace-rb/issues/1158
[#1159]: https://github.com/DataDog/dd-trace-rb/issues/1159
[#1160]: https://github.com/DataDog/dd-trace-rb/issues/1160
[#1162]: https://github.com/DataDog/dd-trace-rb/issues/1162
[#1163]: https://github.com/DataDog/dd-trace-rb/issues/1163
[#1165]: https://github.com/DataDog/dd-trace-rb/issues/1165
[#1172]: https://github.com/DataDog/dd-trace-rb/issues/1172
[#1173]: https://github.com/DataDog/dd-trace-rb/issues/1173
[#1176]: https://github.com/DataDog/dd-trace-rb/issues/1176
[#1177]: https://github.com/DataDog/dd-trace-rb/issues/1177
[#1178]: https://github.com/DataDog/dd-trace-rb/issues/1178
[#1179]: https://github.com/DataDog/dd-trace-rb/issues/1179
[#1180]: https://github.com/DataDog/dd-trace-rb/issues/1180
[#1181]: https://github.com/DataDog/dd-trace-rb/issues/1181
[#1182]: https://github.com/DataDog/dd-trace-rb/issues/1182
[#1183]: https://github.com/DataDog/dd-trace-rb/issues/1183
[#1184]: https://github.com/DataDog/dd-trace-rb/issues/1184
[#1185]: https://github.com/DataDog/dd-trace-rb/issues/1185
[#1186]: https://github.com/DataDog/dd-trace-rb/issues/1186
[#1187]: https://github.com/DataDog/dd-trace-rb/issues/1187
[#1188]: https://github.com/DataDog/dd-trace-rb/issues/1188
[#1189]: https://github.com/DataDog/dd-trace-rb/issues/1189
[#1195]: https://github.com/DataDog/dd-trace-rb/issues/1195
[#1198]: https://github.com/DataDog/dd-trace-rb/issues/1198
[#1199]: https://github.com/DataDog/dd-trace-rb/issues/1199
[#1200]: https://github.com/DataDog/dd-trace-rb/issues/1200
[#1203]: https://github.com/DataDog/dd-trace-rb/issues/1203
[#1204]: https://github.com/DataDog/dd-trace-rb/issues/1204
[#1210]: https://github.com/DataDog/dd-trace-rb/issues/1210
[#1212]: https://github.com/DataDog/dd-trace-rb/issues/1212
[#1213]: https://github.com/DataDog/dd-trace-rb/issues/1213
[#1216]: https://github.com/DataDog/dd-trace-rb/issues/1216
[#1217]: https://github.com/DataDog/dd-trace-rb/issues/1217
[#1218]: https://github.com/DataDog/dd-trace-rb/issues/1218
[#1220]: https://github.com/DataDog/dd-trace-rb/issues/1220
[#1224]: https://github.com/DataDog/dd-trace-rb/issues/1224
[#1225]: https://github.com/DataDog/dd-trace-rb/issues/1225
[#1226]: https://github.com/DataDog/dd-trace-rb/issues/1226
[#1227]: https://github.com/DataDog/dd-trace-rb/issues/1227
[#1229]: https://github.com/DataDog/dd-trace-rb/issues/1229
[#1232]: https://github.com/DataDog/dd-trace-rb/issues/1232
[#1233]: https://github.com/DataDog/dd-trace-rb/issues/1233
[#1234]: https://github.com/DataDog/dd-trace-rb/issues/1234
[#1235]: https://github.com/DataDog/dd-trace-rb/issues/1235
[#1236]: https://github.com/DataDog/dd-trace-rb/issues/1236
[#1237]: https://github.com/DataDog/dd-trace-rb/issues/1237
[#1238]: https://github.com/DataDog/dd-trace-rb/issues/1238
[#1239]: https://github.com/DataDog/dd-trace-rb/issues/1239
[#1243]: https://github.com/DataDog/dd-trace-rb/issues/1243
[#1244]: https://github.com/DataDog/dd-trace-rb/issues/1244
[#1248]: https://github.com/DataDog/dd-trace-rb/issues/1248
[#1256]: https://github.com/DataDog/dd-trace-rb/issues/1256
[#1257]: https://github.com/DataDog/dd-trace-rb/issues/1257
[#1260]: https://github.com/DataDog/dd-trace-rb/issues/1260
[#1262]: https://github.com/DataDog/dd-trace-rb/issues/1262
[#1263]: https://github.com/DataDog/dd-trace-rb/issues/1263
[#1264]: https://github.com/DataDog/dd-trace-rb/issues/1264
[#1266]: https://github.com/DataDog/dd-trace-rb/issues/1266
[#1267]: https://github.com/DataDog/dd-trace-rb/issues/1267
[#1268]: https://github.com/DataDog/dd-trace-rb/issues/1268
[#1269]: https://github.com/DataDog/dd-trace-rb/issues/1269
[#1270]: https://github.com/DataDog/dd-trace-rb/issues/1270
[#1272]: https://github.com/DataDog/dd-trace-rb/issues/1272
[#1273]: https://github.com/DataDog/dd-trace-rb/issues/1273
[#1275]: https://github.com/DataDog/dd-trace-rb/issues/1275
[#1276]: https://github.com/DataDog/dd-trace-rb/issues/1276
[#1277]: https://github.com/DataDog/dd-trace-rb/issues/1277
[#1278]: https://github.com/DataDog/dd-trace-rb/issues/1278
[#1279]: https://github.com/DataDog/dd-trace-rb/issues/1279
[#1280]: https://github.com/DataDog/dd-trace-rb/issues/1280
[#1281]: https://github.com/DataDog/dd-trace-rb/issues/1281
[#1283]: https://github.com/DataDog/dd-trace-rb/issues/1283
[#1284]: https://github.com/DataDog/dd-trace-rb/issues/1284
[#1286]: https://github.com/DataDog/dd-trace-rb/issues/1286
[#1287]: https://github.com/DataDog/dd-trace-rb/issues/1287
[#1289]: https://github.com/DataDog/dd-trace-rb/issues/1289
[#1291]: https://github.com/DataDog/dd-trace-rb/issues/1291
[#1293]: https://github.com/DataDog/dd-trace-rb/issues/1293
[#1295]: https://github.com/DataDog/dd-trace-rb/issues/1295
[#1296]: https://github.com/DataDog/dd-trace-rb/issues/1296
[#1297]: https://github.com/DataDog/dd-trace-rb/issues/1297
[#1298]: https://github.com/DataDog/dd-trace-rb/issues/1298
[#1299]: https://github.com/DataDog/dd-trace-rb/issues/1299
[#1302]: https://github.com/DataDog/dd-trace-rb/issues/1302
[#1303]: https://github.com/DataDog/dd-trace-rb/issues/1303
[#1304]: https://github.com/DataDog/dd-trace-rb/issues/1304
[#1305]: https://github.com/DataDog/dd-trace-rb/issues/1305
[#1306]: https://github.com/DataDog/dd-trace-rb/issues/1306
[#1307]: https://github.com/DataDog/dd-trace-rb/issues/1307
[#1309]: https://github.com/DataDog/dd-trace-rb/issues/1309
[#1311]: https://github.com/DataDog/dd-trace-rb/issues/1311
[#1317]: https://github.com/DataDog/dd-trace-rb/issues/1317
[#1318]: https://github.com/DataDog/dd-trace-rb/issues/1318
[#1319]: https://github.com/DataDog/dd-trace-rb/issues/1319
[#1320]: https://github.com/DataDog/dd-trace-rb/issues/1320
[#1321]: https://github.com/DataDog/dd-trace-rb/issues/1321
[#1323]: https://github.com/DataDog/dd-trace-rb/issues/1323
[#1325]: https://github.com/DataDog/dd-trace-rb/issues/1325
[#1326]: https://github.com/DataDog/dd-trace-rb/issues/1326
[#1331]: https://github.com/DataDog/dd-trace-rb/issues/1331
[#1332]: https://github.com/DataDog/dd-trace-rb/issues/1332
[#1334]: https://github.com/DataDog/dd-trace-rb/issues/1334
[#1336]: https://github.com/DataDog/dd-trace-rb/issues/1336
[#1341]: https://github.com/DataDog/dd-trace-rb/issues/1341
[#1342]: https://github.com/DataDog/dd-trace-rb/issues/1342
[#1343]: https://github.com/DataDog/dd-trace-rb/issues/1343
[#1346]: https://github.com/DataDog/dd-trace-rb/issues/1346
[#1347]: https://github.com/DataDog/dd-trace-rb/issues/1347
[#1350]: https://github.com/DataDog/dd-trace-rb/issues/1350
[#1352]: https://github.com/DataDog/dd-trace-rb/issues/1352
[#1353]: https://github.com/DataDog/dd-trace-rb/issues/1353
[#1354]: https://github.com/DataDog/dd-trace-rb/issues/1354
[#1357]: https://github.com/DataDog/dd-trace-rb/issues/1357
[#1365]: https://github.com/DataDog/dd-trace-rb/issues/1365
[#1366]: https://github.com/DataDog/dd-trace-rb/issues/1366
[#1367]: https://github.com/DataDog/dd-trace-rb/issues/1367
[#1368]: https://github.com/DataDog/dd-trace-rb/issues/1368
[#1369]: https://github.com/DataDog/dd-trace-rb/issues/1369
[#1370]: https://github.com/DataDog/dd-trace-rb/issues/1370
[#1371]: https://github.com/DataDog/dd-trace-rb/issues/1371
[#1374]: https://github.com/DataDog/dd-trace-rb/issues/1374
[#1377]: https://github.com/DataDog/dd-trace-rb/issues/1377
[#1378]: https://github.com/DataDog/dd-trace-rb/issues/1378
[#1379]: https://github.com/DataDog/dd-trace-rb/issues/1379
[#1380]: https://github.com/DataDog/dd-trace-rb/issues/1380
[#1381]: https://github.com/DataDog/dd-trace-rb/issues/1381
[#1393]: https://github.com/DataDog/dd-trace-rb/issues/1393
[#1394]: https://github.com/DataDog/dd-trace-rb/issues/1394
[#1396]: https://github.com/DataDog/dd-trace-rb/issues/1396
[#1397]: https://github.com/DataDog/dd-trace-rb/issues/1397
[#1398]: https://github.com/DataDog/dd-trace-rb/issues/1398
[#1399]: https://github.com/DataDog/dd-trace-rb/issues/1399
[#1400]: https://github.com/DataDog/dd-trace-rb/issues/1400
[#1403]: https://github.com/DataDog/dd-trace-rb/issues/1403
[#1406]: https://github.com/DataDog/dd-trace-rb/issues/1406
[#1408]: https://github.com/DataDog/dd-trace-rb/issues/1408
[#1409]: https://github.com/DataDog/dd-trace-rb/issues/1409
[#1412]: https://github.com/DataDog/dd-trace-rb/issues/1412
[#1414]: https://github.com/DataDog/dd-trace-rb/issues/1414
[#1415]: https://github.com/DataDog/dd-trace-rb/issues/1415
[#1416]: https://github.com/DataDog/dd-trace-rb/issues/1416
[#1417]: https://github.com/DataDog/dd-trace-rb/issues/1417
[#1418]: https://github.com/DataDog/dd-trace-rb/issues/1418
[#1419]: https://github.com/DataDog/dd-trace-rb/issues/1419
[#1420]: https://github.com/DataDog/dd-trace-rb/issues/1420
[#1421]: https://github.com/DataDog/dd-trace-rb/issues/1421
[#1422]: https://github.com/DataDog/dd-trace-rb/issues/1422
[#1423]: https://github.com/DataDog/dd-trace-rb/issues/1423
[#1426]: https://github.com/DataDog/dd-trace-rb/issues/1426
[#1427]: https://github.com/DataDog/dd-trace-rb/issues/1427
[#1428]: https://github.com/DataDog/dd-trace-rb/issues/1428
[#1429]: https://github.com/DataDog/dd-trace-rb/issues/1429
[#1430]: https://github.com/DataDog/dd-trace-rb/issues/1430
[#1431]: https://github.com/DataDog/dd-trace-rb/issues/1431
[#1432]: https://github.com/DataDog/dd-trace-rb/issues/1432
[#1435]: https://github.com/DataDog/dd-trace-rb/issues/1435
[#1441]: https://github.com/DataDog/dd-trace-rb/issues/1441
[#1445]: https://github.com/DataDog/dd-trace-rb/issues/1445
[#1447]: https://github.com/DataDog/dd-trace-rb/issues/1447
[#1449]: https://github.com/DataDog/dd-trace-rb/issues/1449
[#1453]: https://github.com/DataDog/dd-trace-rb/issues/1453
[#1455]: https://github.com/DataDog/dd-trace-rb/issues/1455
[#1456]: https://github.com/DataDog/dd-trace-rb/issues/1456
[#1457]: https://github.com/DataDog/dd-trace-rb/issues/1457
[#1461]: https://github.com/DataDog/dd-trace-rb/issues/1461
[#1472]: https://github.com/DataDog/dd-trace-rb/issues/1472
[#1473]: https://github.com/DataDog/dd-trace-rb/issues/1473
[#1475]: https://github.com/DataDog/dd-trace-rb/issues/1475
[#1480]: https://github.com/DataDog/dd-trace-rb/issues/1480
[#1487]: https://github.com/DataDog/dd-trace-rb/issues/1487
[#1489]: https://github.com/DataDog/dd-trace-rb/issues/1489
[#1494]: https://github.com/DataDog/dd-trace-rb/issues/1494
[#1495]: https://github.com/DataDog/dd-trace-rb/issues/1495
[#1497]: https://github.com/DataDog/dd-trace-rb/issues/1497
[#1500]: https://github.com/DataDog/dd-trace-rb/issues/1500
[#1502]: https://github.com/DataDog/dd-trace-rb/issues/1502
[#1503]: https://github.com/DataDog/dd-trace-rb/issues/1503
[#1504]: https://github.com/DataDog/dd-trace-rb/issues/1504
[#1506]: https://github.com/DataDog/dd-trace-rb/issues/1506
[#1507]: https://github.com/DataDog/dd-trace-rb/issues/1507
[#1509]: https://github.com/DataDog/dd-trace-rb/issues/1509
[#1510]: https://github.com/DataDog/dd-trace-rb/issues/1510
[#1511]: https://github.com/DataDog/dd-trace-rb/issues/1511
[#1522]: https://github.com/DataDog/dd-trace-rb/issues/1522
[#1523]: https://github.com/DataDog/dd-trace-rb/issues/1523
[#1524]: https://github.com/DataDog/dd-trace-rb/issues/1524
[#1529]: https://github.com/DataDog/dd-trace-rb/issues/1529
[#1533]: https://github.com/DataDog/dd-trace-rb/issues/1533
[#1534]: https://github.com/DataDog/dd-trace-rb/issues/1534
[#1535]: https://github.com/DataDog/dd-trace-rb/issues/1535
[#1537]: https://github.com/DataDog/dd-trace-rb/issues/1537
[#1543]: https://github.com/DataDog/dd-trace-rb/issues/1543
[#1544]: https://github.com/DataDog/dd-trace-rb/issues/1544
[#1552]: https://github.com/DataDog/dd-trace-rb/issues/1552
[#1555]: https://github.com/DataDog/dd-trace-rb/issues/1555
[#1556]: https://github.com/DataDog/dd-trace-rb/issues/1556
[#1557]: https://github.com/DataDog/dd-trace-rb/issues/1557
[#1560]: https://github.com/DataDog/dd-trace-rb/issues/1560
[#1561]: https://github.com/DataDog/dd-trace-rb/issues/1561
[#1566]: https://github.com/DataDog/dd-trace-rb/issues/1566
[#1570]: https://github.com/DataDog/dd-trace-rb/issues/1570
[#1572]: https://github.com/DataDog/dd-trace-rb/issues/1572
[#1576]: https://github.com/DataDog/dd-trace-rb/issues/1576
[#1583]: https://github.com/DataDog/dd-trace-rb/issues/1583
[#1584]: https://github.com/DataDog/dd-trace-rb/issues/1584
[#1585]: https://github.com/DataDog/dd-trace-rb/issues/1585
[#1586]: https://github.com/DataDog/dd-trace-rb/issues/1586
[#1587]: https://github.com/DataDog/dd-trace-rb/issues/1587
[#1590]: https://github.com/DataDog/dd-trace-rb/issues/1590
[#1592]: https://github.com/DataDog/dd-trace-rb/issues/1592
[#1594]: https://github.com/DataDog/dd-trace-rb/issues/1594
[#1595]: https://github.com/DataDog/dd-trace-rb/issues/1595
[#1601]: https://github.com/DataDog/dd-trace-rb/issues/1601
[#1607]: https://github.com/DataDog/dd-trace-rb/issues/1607
[#1622]: https://github.com/DataDog/dd-trace-rb/issues/1622
[#1623]: https://github.com/DataDog/dd-trace-rb/issues/1623
[#1626]: https://github.com/DataDog/dd-trace-rb/issues/1626
[#1628]: https://github.com/DataDog/dd-trace-rb/issues/1628
[#1629]: https://github.com/DataDog/dd-trace-rb/issues/1629
[#1630]: https://github.com/DataDog/dd-trace-rb/issues/1630
[#1632]: https://github.com/DataDog/dd-trace-rb/issues/1632
[#1636]: https://github.com/DataDog/dd-trace-rb/issues/1636
[#1639]: https://github.com/DataDog/dd-trace-rb/issues/1639
[#1643]: https://github.com/DataDog/dd-trace-rb/issues/1643
[#1644]: https://github.com/DataDog/dd-trace-rb/issues/1644
[#1654]: https://github.com/DataDog/dd-trace-rb/issues/1654
[#1661]: https://github.com/DataDog/dd-trace-rb/issues/1661
[#1662]: https://github.com/DataDog/dd-trace-rb/issues/1662
[#1668]: https://github.com/DataDog/dd-trace-rb/issues/1668
[#1674]: https://github.com/DataDog/dd-trace-rb/issues/1674
[#1680]: https://github.com/DataDog/dd-trace-rb/issues/1680
[#1684]: https://github.com/DataDog/dd-trace-rb/issues/1684
[#1685]: https://github.com/DataDog/dd-trace-rb/issues/1685
[#1687]: https://github.com/DataDog/dd-trace-rb/issues/1687
[#1688]: https://github.com/DataDog/dd-trace-rb/issues/1688
[#1694]: https://github.com/DataDog/dd-trace-rb/issues/1694
[#1695]: https://github.com/DataDog/dd-trace-rb/issues/1695
[#1699]: https://github.com/DataDog/dd-trace-rb/issues/1699
[#1700]: https://github.com/DataDog/dd-trace-rb/issues/1700
[#1702]: https://github.com/DataDog/dd-trace-rb/issues/1702
[#1703]: https://github.com/DataDog/dd-trace-rb/issues/1703
[#1706]: https://github.com/DataDog/dd-trace-rb/issues/1706
[#1709]: https://github.com/DataDog/dd-trace-rb/issues/1709
[#1712]: https://github.com/DataDog/dd-trace-rb/issues/1712
[#1713]: https://github.com/DataDog/dd-trace-rb/issues/1713
[#1714]: https://github.com/DataDog/dd-trace-rb/issues/1714
[#1715]: https://github.com/DataDog/dd-trace-rb/issues/1715
[#1717]: https://github.com/DataDog/dd-trace-rb/issues/1717
[#1718]: https://github.com/DataDog/dd-trace-rb/issues/1718
[#1719]: https://github.com/DataDog/dd-trace-rb/issues/1719
[#1720]: https://github.com/DataDog/dd-trace-rb/issues/1720
[#1721]: https://github.com/DataDog/dd-trace-rb/issues/1721
[#1735]: https://github.com/DataDog/dd-trace-rb/issues/1735
[#1740]: https://github.com/DataDog/dd-trace-rb/issues/1740
[#1743]: https://github.com/DataDog/dd-trace-rb/issues/1743
[#1745]: https://github.com/DataDog/dd-trace-rb/issues/1745
[#1761]: https://github.com/DataDog/dd-trace-rb/issues/1761
[#1762]: https://github.com/DataDog/dd-trace-rb/issues/1762
[#1763]: https://github.com/DataDog/dd-trace-rb/issues/1763
[#1769]: https://github.com/DataDog/dd-trace-rb/issues/1769
[#1770]: https://github.com/DataDog/dd-trace-rb/issues/1770
[#1771]: https://github.com/DataDog/dd-trace-rb/issues/1771
[#1774]: https://github.com/DataDog/dd-trace-rb/issues/1774
[#1776]: https://github.com/DataDog/dd-trace-rb/issues/1776
[#1798]: https://github.com/DataDog/dd-trace-rb/issues/1798
[#1801]: https://github.com/DataDog/dd-trace-rb/issues/1801
[#1807]: https://github.com/DataDog/dd-trace-rb/issues/1807
[#1816]: https://github.com/DataDog/dd-trace-rb/issues/1816
[#1820]: https://github.com/DataDog/dd-trace-rb/issues/1820
[#1829]: https://github.com/DataDog/dd-trace-rb/issues/1829
[#1911]: https://github.com/DataDog/dd-trace-rb/issues/1911
[#1914]: https://github.com/DataDog/dd-trace-rb/issues/1914
[#1917]: https://github.com/DataDog/dd-trace-rb/issues/1917
[#1919]: https://github.com/DataDog/dd-trace-rb/issues/1919
[#1922]: https://github.com/DataDog/dd-trace-rb/issues/1922
[#1927]: https://github.com/DataDog/dd-trace-rb/issues/1927
[#1930]: https://github.com/DataDog/dd-trace-rb/issues/1930
[#1931]: https://github.com/DataDog/dd-trace-rb/issues/1931
[#1932]: https://github.com/DataDog/dd-trace-rb/issues/1932
[#1933]: https://github.com/DataDog/dd-trace-rb/issues/1933
[#1937]: https://github.com/DataDog/dd-trace-rb/issues/1937
[#1938]: https://github.com/DataDog/dd-trace-rb/issues/1938
[#1939]: https://github.com/DataDog/dd-trace-rb/issues/1939
[#1940]: https://github.com/DataDog/dd-trace-rb/issues/1940
[#1942]: https://github.com/DataDog/dd-trace-rb/issues/1942
[#1943]: https://github.com/DataDog/dd-trace-rb/issues/1943
[#1945]: https://github.com/DataDog/dd-trace-rb/issues/1945
[#1948]: https://github.com/DataDog/dd-trace-rb/issues/1948
[#1955]: https://github.com/DataDog/dd-trace-rb/issues/1955
[#1956]: https://github.com/DataDog/dd-trace-rb/issues/1956
[#1958]: https://github.com/DataDog/dd-trace-rb/issues/1958
[#1959]: https://github.com/DataDog/dd-trace-rb/issues/1959
[#1961]: https://github.com/DataDog/dd-trace-rb/issues/1961
[#1964]: https://github.com/DataDog/dd-trace-rb/issues/1964
[#1965]: https://github.com/DataDog/dd-trace-rb/issues/1965
[#1968]: https://github.com/DataDog/dd-trace-rb/issues/1968
[#1970]: https://github.com/DataDog/dd-trace-rb/issues/1970
[#1972]: https://github.com/DataDog/dd-trace-rb/issues/1972
[#1973]: https://github.com/DataDog/dd-trace-rb/issues/1973
[#1974]: https://github.com/DataDog/dd-trace-rb/issues/1974
[#1975]: https://github.com/DataDog/dd-trace-rb/issues/1975
[#1976]: https://github.com/DataDog/dd-trace-rb/issues/1976
[#1980]: https://github.com/DataDog/dd-trace-rb/issues/1980
[#1981]: https://github.com/DataDog/dd-trace-rb/issues/1981
[#1982]: https://github.com/DataDog/dd-trace-rb/issues/1982
[#1983]: https://github.com/DataDog/dd-trace-rb/issues/1983
[#1984]: https://github.com/DataDog/dd-trace-rb/issues/1984
[#1985]: https://github.com/DataDog/dd-trace-rb/issues/1985
[#1989]: https://github.com/DataDog/dd-trace-rb/issues/1989
[#1990]: https://github.com/DataDog/dd-trace-rb/issues/1990
[#1991]: https://github.com/DataDog/dd-trace-rb/issues/1991
[#1992]: https://github.com/DataDog/dd-trace-rb/issues/1992
[#1998]: https://github.com/DataDog/dd-trace-rb/issues/1998
[#2010]: https://github.com/DataDog/dd-trace-rb/issues/2010
[#2011]: https://github.com/DataDog/dd-trace-rb/issues/2011
[#2022]: https://github.com/DataDog/dd-trace-rb/issues/2022
[#2027]: https://github.com/DataDog/dd-trace-rb/issues/2027
[#2028]: https://github.com/DataDog/dd-trace-rb/issues/2028
[#2054]: https://github.com/DataDog/dd-trace-rb/issues/2054
[#2059]: https://github.com/DataDog/dd-trace-rb/issues/2059
[#2061]: https://github.com/DataDog/dd-trace-rb/issues/2061
[#2062]: https://github.com/DataDog/dd-trace-rb/issues/2062
[#2066]: https://github.com/DataDog/dd-trace-rb/issues/2066
[#2069]: https://github.com/DataDog/dd-trace-rb/issues/2069
[#2070]: https://github.com/DataDog/dd-trace-rb/issues/2070
[#2074]: https://github.com/DataDog/dd-trace-rb/issues/2074
[#2076]: https://github.com/DataDog/dd-trace-rb/issues/2076
[#2079]: https://github.com/DataDog/dd-trace-rb/issues/2079
[#2082]: https://github.com/DataDog/dd-trace-rb/issues/2082
[#2096]: https://github.com/DataDog/dd-trace-rb/issues/2096
[#2097]: https://github.com/DataDog/dd-trace-rb/issues/2097
[#2101]: https://github.com/DataDog/dd-trace-rb/issues/2101
[#2110]: https://github.com/DataDog/dd-trace-rb/issues/2110
[#2113]: https://github.com/DataDog/dd-trace-rb/issues/2113
[#2118]: https://github.com/DataDog/dd-trace-rb/issues/2118
[#2125]: https://github.com/DataDog/dd-trace-rb/issues/2125
[#2128]: https://github.com/DataDog/dd-trace-rb/issues/2128
[#2134]: https://github.com/DataDog/dd-trace-rb/issues/2134
[#2138]: https://github.com/DataDog/dd-trace-rb/issues/2138
[#2140]: https://github.com/DataDog/dd-trace-rb/issues/2140
[#2150]: https://github.com/DataDog/dd-trace-rb/issues/2150
[#2153]: https://github.com/DataDog/dd-trace-rb/issues/2153
[#2158]: https://github.com/DataDog/dd-trace-rb/issues/2158
[#2162]: https://github.com/DataDog/dd-trace-rb/issues/2162
[#2163]: https://github.com/DataDog/dd-trace-rb/issues/2163
[#2170]: https://github.com/DataDog/dd-trace-rb/issues/2170
[#2173]: https://github.com/DataDog/dd-trace-rb/issues/2173
[#2174]: https://github.com/DataDog/dd-trace-rb/issues/2174
[#2180]: https://github.com/DataDog/dd-trace-rb/issues/2180
[#2191]: https://github.com/DataDog/dd-trace-rb/issues/2191
[#2200]: https://github.com/DataDog/dd-trace-rb/issues/2200
[#2201]: https://github.com/DataDog/dd-trace-rb/issues/2201
[#2217]: https://github.com/DataDog/dd-trace-rb/issues/2217
[#2219]: https://github.com/DataDog/dd-trace-rb/issues/2219
[#2229]: https://github.com/DataDog/dd-trace-rb/issues/2229
[#2230]: https://github.com/DataDog/dd-trace-rb/issues/2230
[#2248]: https://github.com/DataDog/dd-trace-rb/issues/2248
[#2250]: https://github.com/DataDog/dd-trace-rb/issues/2250
[#2252]: https://github.com/DataDog/dd-trace-rb/issues/2252
[#2257]: https://github.com/DataDog/dd-trace-rb/issues/2257
[#2258]: https://github.com/DataDog/dd-trace-rb/issues/2258
[#2260]: https://github.com/DataDog/dd-trace-rb/issues/2260
[#2265]: https://github.com/DataDog/dd-trace-rb/issues/2265
[#2267]: https://github.com/DataDog/dd-trace-rb/issues/2267
[#2276]: https://github.com/DataDog/dd-trace-rb/issues/2276
[#2279]: https://github.com/DataDog/dd-trace-rb/issues/2279
[#2283]: https://github.com/DataDog/dd-trace-rb/issues/2283
[#2289]: https://github.com/DataDog/dd-trace-rb/issues/2289
[#2292]: https://github.com/DataDog/dd-trace-rb/issues/2292
[#2293]: https://github.com/DataDog/dd-trace-rb/issues/2293
[#2296]: https://github.com/DataDog/dd-trace-rb/issues/2296
[#2302]: https://github.com/DataDog/dd-trace-rb/issues/2302
[#2306]: https://github.com/DataDog/dd-trace-rb/issues/2306
[#2307]: https://github.com/DataDog/dd-trace-rb/issues/2307
[#2310]: https://github.com/DataDog/dd-trace-rb/issues/2310
[#2311]: https://github.com/DataDog/dd-trace-rb/issues/2311
[#2313]: https://github.com/DataDog/dd-trace-rb/issues/2313
[#2316]: https://github.com/DataDog/dd-trace-rb/issues/2316
[#2317]: https://github.com/DataDog/dd-trace-rb/issues/2317
[#2318]: https://github.com/DataDog/dd-trace-rb/issues/2318
[#2319]: https://github.com/DataDog/dd-trace-rb/issues/2319
[#2321]: https://github.com/DataDog/dd-trace-rb/issues/2321
[#2324]: https://github.com/DataDog/dd-trace-rb/issues/2324
[#2328]: https://github.com/DataDog/dd-trace-rb/issues/2328
[#2330]: https://github.com/DataDog/dd-trace-rb/issues/2330
[#2331]: https://github.com/DataDog/dd-trace-rb/issues/2331
[#2335]: https://github.com/DataDog/dd-trace-rb/issues/2335
[#2339]: https://github.com/DataDog/dd-trace-rb/issues/2339
[#2352]: https://github.com/DataDog/dd-trace-rb/issues/2352
[#2362]: https://github.com/DataDog/dd-trace-rb/issues/2362
[#2363]: https://github.com/DataDog/dd-trace-rb/issues/2363
[#2365]: https://github.com/DataDog/dd-trace-rb/issues/2365
[#2367]: https://github.com/DataDog/dd-trace-rb/issues/2367
[#2368]: https://github.com/DataDog/dd-trace-rb/issues/2368
[#2378]: https://github.com/DataDog/dd-trace-rb/issues/2378
[#2382]: https://github.com/DataDog/dd-trace-rb/issues/2382
[#2390]: https://github.com/DataDog/dd-trace-rb/issues/2390
[#2392]: https://github.com/DataDog/dd-trace-rb/issues/2392
[#2393]: https://github.com/DataDog/dd-trace-rb/issues/2393
[#2394]: https://github.com/DataDog/dd-trace-rb/issues/2394
[#2413]: https://github.com/DataDog/dd-trace-rb/issues/2413
[#2419]: https://github.com/DataDog/dd-trace-rb/issues/2419
[#2420]: https://github.com/DataDog/dd-trace-rb/issues/2420
[#2428]: https://github.com/DataDog/dd-trace-rb/issues/2428
[#2435]: https://github.com/DataDog/dd-trace-rb/issues/2435
[#2451]: https://github.com/DataDog/dd-trace-rb/issues/2451
[#2453]: https://github.com/DataDog/dd-trace-rb/issues/2453
[#2454]: https://github.com/DataDog/dd-trace-rb/issues/2454
[#2455]: https://github.com/DataDog/dd-trace-rb/issues/2455
[#2458]: https://github.com/DataDog/dd-trace-rb/issues/2458
[#2459]: https://github.com/DataDog/dd-trace-rb/issues/2459
[#2460]: https://github.com/DataDog/dd-trace-rb/issues/2460
[#2461]: https://github.com/DataDog/dd-trace-rb/issues/2461
[#2463]: https://github.com/DataDog/dd-trace-rb/issues/2463
[#2464]: https://github.com/DataDog/dd-trace-rb/issues/2464
[#2466]: https://github.com/DataDog/dd-trace-rb/issues/2466
[#2469]: https://github.com/DataDog/dd-trace-rb/issues/2469
[#2470]: https://github.com/DataDog/dd-trace-rb/issues/2470
[#2473]: https://github.com/DataDog/dd-trace-rb/issues/2473
[#2485]: https://github.com/DataDog/dd-trace-rb/issues/2485
[#2489]: https://github.com/DataDog/dd-trace-rb/issues/2489
[#2493]: https://github.com/DataDog/dd-trace-rb/issues/2493
[#2496]: https://github.com/DataDog/dd-trace-rb/issues/2496
[#2497]: https://github.com/DataDog/dd-trace-rb/issues/2497
[#2501]: https://github.com/DataDog/dd-trace-rb/issues/2501
[#2504]: https://github.com/DataDog/dd-trace-rb/issues/2504
[#2509]: https://github.com/DataDog/dd-trace-rb/issues/2509
[#2512]: https://github.com/DataDog/dd-trace-rb/issues/2512
[#2513]: https://github.com/DataDog/dd-trace-rb/issues/2513
[#2522]: https://github.com/DataDog/dd-trace-rb/issues/2522
[#2526]: https://github.com/DataDog/dd-trace-rb/issues/2526
[#2530]: https://github.com/DataDog/dd-trace-rb/issues/2530
[#2531]: https://github.com/DataDog/dd-trace-rb/issues/2531
[#2541]: https://github.com/DataDog/dd-trace-rb/issues/2541
[#2543]: https://github.com/DataDog/dd-trace-rb/issues/2543
[#2557]: https://github.com/DataDog/dd-trace-rb/issues/2557
[#2562]: https://github.com/DataDog/dd-trace-rb/issues/2562
[#2572]: https://github.com/DataDog/dd-trace-rb/issues/2572
[#2573]: https://github.com/DataDog/dd-trace-rb/issues/2573
[#2576]: https://github.com/DataDog/dd-trace-rb/issues/2576
[#2580]: https://github.com/DataDog/dd-trace-rb/issues/2580
[#2586]: https://github.com/DataDog/dd-trace-rb/issues/2586
[#2590]: https://github.com/DataDog/dd-trace-rb/issues/2590
[#2591]: https://github.com/DataDog/dd-trace-rb/issues/2591
[#2592]: https://github.com/DataDog/dd-trace-rb/issues/2592
[#2594]: https://github.com/DataDog/dd-trace-rb/issues/2594
[#2595]: https://github.com/DataDog/dd-trace-rb/issues/2595
[#2598]: https://github.com/DataDog/dd-trace-rb/issues/2598
[#2599]: https://github.com/DataDog/dd-trace-rb/issues/2599
[#2600]: https://github.com/DataDog/dd-trace-rb/issues/2600
[#2601]: https://github.com/DataDog/dd-trace-rb/issues/2601
[#2605]: https://github.com/DataDog/dd-trace-rb/issues/2605
[#2606]: https://github.com/DataDog/dd-trace-rb/issues/2606
[#2607]: https://github.com/DataDog/dd-trace-rb/issues/2607
[#2608]: https://github.com/DataDog/dd-trace-rb/issues/2608
[#2612]: https://github.com/DataDog/dd-trace-rb/issues/2612
[#2613]: https://github.com/DataDog/dd-trace-rb/issues/2613
[#2614]: https://github.com/DataDog/dd-trace-rb/issues/2614
[#2618]: https://github.com/DataDog/dd-trace-rb/issues/2618
[#2619]: https://github.com/DataDog/dd-trace-rb/issues/2619
[#2620]: https://github.com/DataDog/dd-trace-rb/issues/2620
[#2634]: https://github.com/DataDog/dd-trace-rb/issues/2634
[#2635]: https://github.com/DataDog/dd-trace-rb/issues/2635
[#2642]: https://github.com/DataDog/dd-trace-rb/issues/2642
[#2648]: https://github.com/DataDog/dd-trace-rb/issues/2648
[#2649]: https://github.com/DataDog/dd-trace-rb/issues/2649
[#2657]: https://github.com/DataDog/dd-trace-rb/issues/2657
[#2659]: https://github.com/DataDog/dd-trace-rb/issues/2659
[#2662]: https://github.com/DataDog/dd-trace-rb/issues/2662
[#2663]: https://github.com/DataDog/dd-trace-rb/issues/2663
[#2665]: https://github.com/DataDog/dd-trace-rb/issues/2665
[#2668]: https://github.com/DataDog/dd-trace-rb/issues/2668
[#2674]: https://github.com/DataDog/dd-trace-rb/issues/2674
[#2678]: https://github.com/DataDog/dd-trace-rb/issues/2678
[#2679]: https://github.com/DataDog/dd-trace-rb/issues/2679
[#2686]: https://github.com/DataDog/dd-trace-rb/issues/2686
[#2687]: https://github.com/DataDog/dd-trace-rb/issues/2687
[#2688]: https://github.com/DataDog/dd-trace-rb/issues/2688
[#2689]: https://github.com/DataDog/dd-trace-rb/issues/2689
[#2690]: https://github.com/DataDog/dd-trace-rb/issues/2690
[#2695]: https://github.com/DataDog/dd-trace-rb/issues/2695
[#2696]: https://github.com/DataDog/dd-trace-rb/issues/2696
[#2698]: https://github.com/DataDog/dd-trace-rb/issues/2698
[#2701]: https://github.com/DataDog/dd-trace-rb/issues/2701
[#2702]: https://github.com/DataDog/dd-trace-rb/issues/2702
[#2704]: https://github.com/DataDog/dd-trace-rb/issues/2704
[#2705]: https://github.com/DataDog/dd-trace-rb/issues/2705
[#2710]: https://github.com/DataDog/dd-trace-rb/issues/2710
[#2711]: https://github.com/DataDog/dd-trace-rb/issues/2711
[#2720]: https://github.com/DataDog/dd-trace-rb/issues/2720
[#2726]: https://github.com/DataDog/dd-trace-rb/issues/2726
[#2727]: https://github.com/DataDog/dd-trace-rb/issues/2727
[#2730]: https://github.com/DataDog/dd-trace-rb/issues/2730
[#2731]: https://github.com/DataDog/dd-trace-rb/issues/2731
[#2732]: https://github.com/DataDog/dd-trace-rb/issues/2732
[#2733]: https://github.com/DataDog/dd-trace-rb/issues/2733
[#2739]: https://github.com/DataDog/dd-trace-rb/issues/2739
[#2741]: https://github.com/DataDog/dd-trace-rb/issues/2741
[#2748]: https://github.com/DataDog/dd-trace-rb/issues/2748
[#2756]: https://github.com/DataDog/dd-trace-rb/issues/2756
[#2757]: https://github.com/DataDog/dd-trace-rb/issues/2757
[#2760]: https://github.com/DataDog/dd-trace-rb/issues/2760
[#2762]: https://github.com/DataDog/dd-trace-rb/issues/2762
[#2765]: https://github.com/DataDog/dd-trace-rb/issues/2765
[#2769]: https://github.com/DataDog/dd-trace-rb/issues/2769
[#2770]: https://github.com/DataDog/dd-trace-rb/issues/2770
[#2771]: https://github.com/DataDog/dd-trace-rb/issues/2771
[#2773]: https://github.com/DataDog/dd-trace-rb/issues/2773
[#2778]: https://github.com/DataDog/dd-trace-rb/issues/2778
[#2788]: https://github.com/DataDog/dd-trace-rb/issues/2788
[#2789]: https://github.com/DataDog/dd-trace-rb/issues/2789
[#2794]: https://github.com/DataDog/dd-trace-rb/issues/2794
[#2805]: https://github.com/DataDog/dd-trace-rb/issues/2805
[#2806]: https://github.com/DataDog/dd-trace-rb/issues/2806
[#2810]: https://github.com/DataDog/dd-trace-rb/issues/2810
[#2814]: https://github.com/DataDog/dd-trace-rb/issues/2814
[#2815]: https://github.com/DataDog/dd-trace-rb/issues/2815
[#2822]: https://github.com/DataDog/dd-trace-rb/issues/2822
[#2824]: https://github.com/DataDog/dd-trace-rb/issues/2824
[#2826]: https://github.com/DataDog/dd-trace-rb/issues/2826
[#2829]: https://github.com/DataDog/dd-trace-rb/issues/2829
[#2836]: https://github.com/DataDog/dd-trace-rb/issues/2836
[#2840]: https://github.com/DataDog/dd-trace-rb/issues/2840
[#2848]: https://github.com/DataDog/dd-trace-rb/issues/2848
[#2853]: https://github.com/DataDog/dd-trace-rb/issues/2853
[#2854]: https://github.com/DataDog/dd-trace-rb/issues/2854
[#2855]: https://github.com/DataDog/dd-trace-rb/issues/2855
[#2856]: https://github.com/DataDog/dd-trace-rb/issues/2856
[#2858]: https://github.com/DataDog/dd-trace-rb/issues/2858
[#2860]: https://github.com/DataDog/dd-trace-rb/issues/2860
[#2864]: https://github.com/DataDog/dd-trace-rb/issues/2864
[#2866]: https://github.com/DataDog/dd-trace-rb/issues/2866
[#2867]: https://github.com/DataDog/dd-trace-rb/issues/2867
[#2869]: https://github.com/DataDog/dd-trace-rb/issues/2869
[#2873]: https://github.com/DataDog/dd-trace-rb/issues/2873
[#2874]: https://github.com/DataDog/dd-trace-rb/issues/2874
[#2875]: https://github.com/DataDog/dd-trace-rb/issues/2875
[#2877]: https://github.com/DataDog/dd-trace-rb/issues/2877
[#2879]: https://github.com/DataDog/dd-trace-rb/issues/2879
[#2882]: https://github.com/DataDog/dd-trace-rb/issues/2882
[#2883]: https://github.com/DataDog/dd-trace-rb/issues/2883
[#2890]: https://github.com/DataDog/dd-trace-rb/issues/2890
[#2891]: https://github.com/DataDog/dd-trace-rb/issues/2891
[#2895]: https://github.com/DataDog/dd-trace-rb/issues/2895
[#2896]: https://github.com/DataDog/dd-trace-rb/issues/2896
[#2898]: https://github.com/DataDog/dd-trace-rb/issues/2898
[#2900]: https://github.com/DataDog/dd-trace-rb/issues/2900
[#2903]: https://github.com/DataDog/dd-trace-rb/issues/2903
[#2913]: https://github.com/DataDog/dd-trace-rb/issues/2913
[#2915]: https://github.com/DataDog/dd-trace-rb/issues/2915
[#2926]: https://github.com/DataDog/dd-trace-rb/issues/2926
[#2928]: https://github.com/DataDog/dd-trace-rb/issues/2928
[#2931]: https://github.com/DataDog/dd-trace-rb/issues/2931
[#2932]: https://github.com/DataDog/dd-trace-rb/issues/2932
[#2935]: https://github.com/DataDog/dd-trace-rb/issues/2935
[#2939]: https://github.com/DataDog/dd-trace-rb/issues/2939
[#2940]: https://github.com/DataDog/dd-trace-rb/issues/2940
[#2941]: https://github.com/DataDog/dd-trace-rb/issues/2941
[#2946]: https://github.com/DataDog/dd-trace-rb/issues/2946
[#2948]: https://github.com/DataDog/dd-trace-rb/issues/2948
[#2950]: https://github.com/DataDog/dd-trace-rb/issues/2950
[#2952]: https://github.com/DataDog/dd-trace-rb/issues/2952
[#2956]: https://github.com/DataDog/dd-trace-rb/issues/2956
[#2957]: https://github.com/DataDog/dd-trace-rb/issues/2957
[#2959]: https://github.com/DataDog/dd-trace-rb/issues/2959
[#2960]: https://github.com/DataDog/dd-trace-rb/issues/2960
[#2961]: https://github.com/DataDog/dd-trace-rb/issues/2961
[#2962]: https://github.com/DataDog/dd-trace-rb/issues/2962
[#2967]: https://github.com/DataDog/dd-trace-rb/issues/2967
[#2968]: https://github.com/DataDog/dd-trace-rb/issues/2968
[#2971]: https://github.com/DataDog/dd-trace-rb/issues/2971
[#2972]: https://github.com/DataDog/dd-trace-rb/issues/2972
[#2973]: https://github.com/DataDog/dd-trace-rb/issues/2973
[#2974]: https://github.com/DataDog/dd-trace-rb/issues/2974
[#2975]: https://github.com/DataDog/dd-trace-rb/issues/2975
[#2977]: https://github.com/DataDog/dd-trace-rb/issues/2977
[#2978]: https://github.com/DataDog/dd-trace-rb/issues/2978
[#2982]: https://github.com/DataDog/dd-trace-rb/issues/2982
[#2983]: https://github.com/DataDog/dd-trace-rb/issues/2983
[#2988]: https://github.com/DataDog/dd-trace-rb/issues/2988
[#2992]: https://github.com/DataDog/dd-trace-rb/issues/2992
[#2993]: https://github.com/DataDog/dd-trace-rb/issues/2993
[#2994]: https://github.com/DataDog/dd-trace-rb/issues/2994
[#2999]: https://github.com/DataDog/dd-trace-rb/issues/2999
[#3005]: https://github.com/DataDog/dd-trace-rb/issues/3005
[#3007]: https://github.com/DataDog/dd-trace-rb/issues/3007
[#3011]: https://github.com/DataDog/dd-trace-rb/issues/3011
[#3018]: https://github.com/DataDog/dd-trace-rb/issues/3018
[#3019]: https://github.com/DataDog/dd-trace-rb/issues/3019
[#3020]: https://github.com/DataDog/dd-trace-rb/issues/3020
[#3022]: https://github.com/DataDog/dd-trace-rb/issues/3022
[#3025]: https://github.com/DataDog/dd-trace-rb/issues/3025
[#3033]: https://github.com/DataDog/dd-trace-rb/issues/3033
[#3037]: https://github.com/DataDog/dd-trace-rb/issues/3037
[#3038]: https://github.com/DataDog/dd-trace-rb/issues/3038
[#3039]: https://github.com/DataDog/dd-trace-rb/issues/3039
[#3041]: https://github.com/DataDog/dd-trace-rb/issues/3041
[#3045]: https://github.com/DataDog/dd-trace-rb/issues/3045
[#3051]: https://github.com/DataDog/dd-trace-rb/issues/3051
[#3054]: https://github.com/DataDog/dd-trace-rb/issues/3054
[#3056]: https://github.com/DataDog/dd-trace-rb/issues/3056
[#3057]: https://github.com/DataDog/dd-trace-rb/issues/3057
[#3060]: https://github.com/DataDog/dd-trace-rb/issues/3060
[#3061]: https://github.com/DataDog/dd-trace-rb/issues/3061
[#3062]: https://github.com/DataDog/dd-trace-rb/issues/3062
[#3065]: https://github.com/DataDog/dd-trace-rb/issues/3065
[#3070]: https://github.com/DataDog/dd-trace-rb/issues/3070
[#3074]: https://github.com/DataDog/dd-trace-rb/issues/3074
[#3080]: https://github.com/DataDog/dd-trace-rb/issues/3080
[#3085]: https://github.com/DataDog/dd-trace-rb/issues/3085
[#3086]: https://github.com/DataDog/dd-trace-rb/issues/3086
[#3087]: https://github.com/DataDog/dd-trace-rb/issues/3087
[#3091]: https://github.com/DataDog/dd-trace-rb/issues/3091
[#3095]: https://github.com/DataDog/dd-trace-rb/issues/3095
[#3096]: https://github.com/DataDog/dd-trace-rb/issues/3096
[#3099]: https://github.com/DataDog/dd-trace-rb/issues/3099
[#3100]: https://github.com/DataDog/dd-trace-rb/issues/3100
[#3102]: https://github.com/DataDog/dd-trace-rb/issues/3102
[#3103]: https://github.com/DataDog/dd-trace-rb/issues/3103
[#3104]: https://github.com/DataDog/dd-trace-rb/issues/3104
[#3106]: https://github.com/DataDog/dd-trace-rb/issues/3106
[#3107]: https://github.com/DataDog/dd-trace-rb/issues/3107
[#3109]: https://github.com/DataDog/dd-trace-rb/issues/3109
[#3127]: https://github.com/DataDog/dd-trace-rb/issues/3127
[#3128]: https://github.com/DataDog/dd-trace-rb/issues/3128
[#3131]: https://github.com/DataDog/dd-trace-rb/issues/3131
[#3132]: https://github.com/DataDog/dd-trace-rb/issues/3132
[#3139]: https://github.com/DataDog/dd-trace-rb/issues/3139
[#3140]: https://github.com/DataDog/dd-trace-rb/issues/3140
[#3145]: https://github.com/DataDog/dd-trace-rb/issues/3145
[#3148]: https://github.com/DataDog/dd-trace-rb/issues/3148
[#3150]: https://github.com/DataDog/dd-trace-rb/issues/3150
[#3152]: https://github.com/DataDog/dd-trace-rb/issues/3152
[#3153]: https://github.com/DataDog/dd-trace-rb/issues/3153
[#3158]: https://github.com/DataDog/dd-trace-rb/issues/3158
[#3162]: https://github.com/DataDog/dd-trace-rb/issues/3162
[#3163]: https://github.com/DataDog/dd-trace-rb/issues/3163
[#3166]: https://github.com/DataDog/dd-trace-rb/issues/3166
[#3167]: https://github.com/DataDog/dd-trace-rb/issues/3167
[#3169]: https://github.com/DataDog/dd-trace-rb/issues/3169
[#3171]: https://github.com/DataDog/dd-trace-rb/issues/3171
[#3172]: https://github.com/DataDog/dd-trace-rb/issues/3172
[#3176]: https://github.com/DataDog/dd-trace-rb/issues/3176
[#3177]: https://github.com/DataDog/dd-trace-rb/issues/3177
[#3183]: https://github.com/DataDog/dd-trace-rb/issues/3183
[#3186]: https://github.com/DataDog/dd-trace-rb/issues/3186
[#3188]: https://github.com/DataDog/dd-trace-rb/issues/3188
[#3189]: https://github.com/DataDog/dd-trace-rb/issues/3189
[#3190]: https://github.com/DataDog/dd-trace-rb/issues/3190
[#3197]: https://github.com/DataDog/dd-trace-rb/issues/3197
[#3204]: https://github.com/DataDog/dd-trace-rb/issues/3204
[#3206]: https://github.com/DataDog/dd-trace-rb/issues/3206
[#3207]: https://github.com/DataDog/dd-trace-rb/issues/3207
[#3223]: https://github.com/DataDog/dd-trace-rb/issues/3223
[#3229]: https://github.com/DataDog/dd-trace-rb/issues/3229
[#3234]: https://github.com/DataDog/dd-trace-rb/issues/3234
[#3235]: https://github.com/DataDog/dd-trace-rb/issues/3235
[#3240]: https://github.com/DataDog/dd-trace-rb/issues/3240
[#3242]: https://github.com/DataDog/dd-trace-rb/issues/3242
[#3243]: https://github.com/DataDog/dd-trace-rb/issues/3243
[#3248]: https://github.com/DataDog/dd-trace-rb/issues/3248
[#3252]: https://github.com/DataDog/dd-trace-rb/issues/3252
[#3255]: https://github.com/DataDog/dd-trace-rb/issues/3255
[#3259]: https://github.com/DataDog/dd-trace-rb/issues/3259
[#3262]: https://github.com/DataDog/dd-trace-rb/issues/3262
[#3266]: https://github.com/DataDog/dd-trace-rb/issues/3266
[#3267]: https://github.com/DataDog/dd-trace-rb/issues/3267
[#3270]: https://github.com/DataDog/dd-trace-rb/issues/3270
[#3271]: https://github.com/DataDog/dd-trace-rb/issues/3271
[#3273]: https://github.com/DataDog/dd-trace-rb/issues/3273
[#3274]: https://github.com/DataDog/dd-trace-rb/issues/3274
[#3278]: https://github.com/DataDog/dd-trace-rb/issues/3278
[#3279]: https://github.com/DataDog/dd-trace-rb/issues/3279
[#3280]: https://github.com/DataDog/dd-trace-rb/issues/3280
[#3281]: https://github.com/DataDog/dd-trace-rb/issues/3281
[#3284]: https://github.com/DataDog/dd-trace-rb/issues/3284
[#3286]: https://github.com/DataDog/dd-trace-rb/issues/3286
[#3287]: https://github.com/DataDog/dd-trace-rb/issues/3287
[#3288]: https://github.com/DataDog/dd-trace-rb/issues/3288
[#3289]: https://github.com/DataDog/dd-trace-rb/issues/3289
[#3291]: https://github.com/DataDog/dd-trace-rb/issues/3291
[#3293]: https://github.com/DataDog/dd-trace-rb/issues/3293
[#3294]: https://github.com/DataDog/dd-trace-rb/issues/3294
[#3295]: https://github.com/DataDog/dd-trace-rb/issues/3295
[#3297]: https://github.com/DataDog/dd-trace-rb/issues/3297
[#3298]: https://github.com/DataDog/dd-trace-rb/issues/3298
[#3299]: https://github.com/DataDog/dd-trace-rb/issues/3299
[#3300]: https://github.com/DataDog/dd-trace-rb/issues/3300
[#3303]: https://github.com/DataDog/dd-trace-rb/issues/3303
[#3307]: https://github.com/DataDog/dd-trace-rb/issues/3307
[#3308]: https://github.com/DataDog/dd-trace-rb/issues/3308
[#3309]: https://github.com/DataDog/dd-trace-rb/issues/3309
[#3310]: https://github.com/DataDog/dd-trace-rb/issues/3310
[#3313]: https://github.com/DataDog/dd-trace-rb/issues/3313
[#3315]: https://github.com/DataDog/dd-trace-rb/issues/3315
[#3316]: https://github.com/DataDog/dd-trace-rb/issues/3316
[#3317]: https://github.com/DataDog/dd-trace-rb/issues/3317
[#3320]: https://github.com/DataDog/dd-trace-rb/issues/3320
[#3322]: https://github.com/DataDog/dd-trace-rb/issues/3322
[#3324]: https://github.com/DataDog/dd-trace-rb/issues/3324
[#3325]: https://github.com/DataDog/dd-trace-rb/issues/3325
[#3326]: https://github.com/DataDog/dd-trace-rb/issues/3326
[#3328]: https://github.com/DataDog/dd-trace-rb/issues/3328
[#3329]: https://github.com/DataDog/dd-trace-rb/issues/3329
[#3330]: https://github.com/DataDog/dd-trace-rb/issues/3330
[#3332]: https://github.com/DataDog/dd-trace-rb/issues/3332
[#3333]: https://github.com/DataDog/dd-trace-rb/issues/3333
[#3335]: https://github.com/DataDog/dd-trace-rb/issues/3335
[#3336]: https://github.com/DataDog/dd-trace-rb/issues/3336
[#3338]: https://github.com/DataDog/dd-trace-rb/issues/3338
[#3341]: https://github.com/DataDog/dd-trace-rb/issues/3341
[#3344]: https://github.com/DataDog/dd-trace-rb/issues/3344
[#3345]: https://github.com/DataDog/dd-trace-rb/issues/3345
[#3349]: https://github.com/DataDog/dd-trace-rb/issues/3349
[#3350]: https://github.com/DataDog/dd-trace-rb/issues/3350
[#3352]: https://github.com/DataDog/dd-trace-rb/issues/3352
[#3354]: https://github.com/DataDog/dd-trace-rb/issues/3354
[#3356]: https://github.com/DataDog/dd-trace-rb/issues/3356
[#3357]: https://github.com/DataDog/dd-trace-rb/issues/3357
[#3360]: https://github.com/DataDog/dd-trace-rb/issues/3360
[#3361]: https://github.com/DataDog/dd-trace-rb/issues/3361
[#3362]: https://github.com/DataDog/dd-trace-rb/issues/3362
[#3365]: https://github.com/DataDog/dd-trace-rb/issues/3365
[#3366]: https://github.com/DataDog/dd-trace-rb/issues/3366
[#3367]: https://github.com/DataDog/dd-trace-rb/issues/3367
[#3369]: https://github.com/DataDog/dd-trace-rb/issues/3369
[#3370]: https://github.com/DataDog/dd-trace-rb/issues/3370
[#3373]: https://github.com/DataDog/dd-trace-rb/issues/3373
[#3374]: https://github.com/DataDog/dd-trace-rb/issues/3374
[#3384]: https://github.com/DataDog/dd-trace-rb/issues/3384
[#3386]: https://github.com/DataDog/dd-trace-rb/issues/3386
[#3388]: https://github.com/DataDog/dd-trace-rb/issues/3388
[#3392]: https://github.com/DataDog/dd-trace-rb/issues/3392
[#3395]: https://github.com/DataDog/dd-trace-rb/issues/3395
[#3396]: https://github.com/DataDog/dd-trace-rb/issues/3396
[#3398]: https://github.com/DataDog/dd-trace-rb/issues/3398
[#3399]: https://github.com/DataDog/dd-trace-rb/issues/3399
[#3400]: https://github.com/DataDog/dd-trace-rb/issues/3400
[#3401]: https://github.com/DataDog/dd-trace-rb/issues/3401
[#3402]: https://github.com/DataDog/dd-trace-rb/issues/3402
[#3403]: https://github.com/DataDog/dd-trace-rb/issues/3403
[#3404]: https://github.com/DataDog/dd-trace-rb/issues/3404
[#3408]: https://github.com/DataDog/dd-trace-rb/issues/3408
[#3409]: https://github.com/DataDog/dd-trace-rb/issues/3409
[#3417]: https://github.com/DataDog/dd-trace-rb/issues/3417
[#3420]: https://github.com/DataDog/dd-trace-rb/issues/3420
[#3423]: https://github.com/DataDog/dd-trace-rb/issues/3423
[#3426]: https://github.com/DataDog/dd-trace-rb/issues/3426
[#3427]: https://github.com/DataDog/dd-trace-rb/issues/3427
[#3428]: https://github.com/DataDog/dd-trace-rb/issues/3428
[#3431]: https://github.com/DataDog/dd-trace-rb/issues/3431
[#3434]: https://github.com/DataDog/dd-trace-rb/issues/3434
[#3438]: https://github.com/DataDog/dd-trace-rb/issues/3438
[#3439]: https://github.com/DataDog/dd-trace-rb/issues/3439
[#3440]: https://github.com/DataDog/dd-trace-rb/issues/3440
[#3441]: https://github.com/DataDog/dd-trace-rb/issues/3441
[#3443]: https://github.com/DataDog/dd-trace-rb/issues/3443
[#3454]: https://github.com/DataDog/dd-trace-rb/issues/3454
[#3455]: https://github.com/DataDog/dd-trace-rb/issues/3455
[#3463]: https://github.com/DataDog/dd-trace-rb/issues/3463
[#3466]: https://github.com/DataDog/dd-trace-rb/issues/3466
[#3468]: https://github.com/DataDog/dd-trace-rb/issues/3468
[#3473]: https://github.com/DataDog/dd-trace-rb/issues/3473
[#3486]: https://github.com/DataDog/dd-trace-rb/issues/3486
[#3488]: https://github.com/DataDog/dd-trace-rb/issues/3488
[#3490]: https://github.com/DataDog/dd-trace-rb/issues/3490
[#3491]: https://github.com/DataDog/dd-trace-rb/issues/3491
[#3495]: https://github.com/DataDog/dd-trace-rb/issues/3495
[#3501]: https://github.com/DataDog/dd-trace-rb/issues/3501
[#3502]: https://github.com/DataDog/dd-trace-rb/issues/3502
[#3503]: https://github.com/DataDog/dd-trace-rb/issues/3503
[#3506]: https://github.com/DataDog/dd-trace-rb/issues/3506
[#3511]: https://github.com/DataDog/dd-trace-rb/issues/3511
[#3516]: https://github.com/DataDog/dd-trace-rb/issues/3516
[#3518]: https://github.com/DataDog/dd-trace-rb/issues/3518
[#3519]: https://github.com/DataDog/dd-trace-rb/issues/3519
[#3520]: https://github.com/DataDog/dd-trace-rb/issues/3520
[#3523]: https://github.com/DataDog/dd-trace-rb/issues/3523
[#3528]: https://github.com/DataDog/dd-trace-rb/issues/3528
[#3531]: https://github.com/DataDog/dd-trace-rb/issues/3531
[#3535]: https://github.com/DataDog/dd-trace-rb/issues/3535
[#3536]: https://github.com/DataDog/dd-trace-rb/issues/3536
[#3539]: https://github.com/DataDog/dd-trace-rb/issues/3539
[#3546]: https://github.com/DataDog/dd-trace-rb/issues/3546
[#3551]: https://github.com/DataDog/dd-trace-rb/issues/3551
[#3558]: https://github.com/DataDog/dd-trace-rb/issues/3558
[#3565]: https://github.com/DataDog/dd-trace-rb/issues/3565
[#3572]: https://github.com/DataDog/dd-trace-rb/issues/3572
[#3573]: https://github.com/DataDog/dd-trace-rb/issues/3573
[#3582]: https://github.com/DataDog/dd-trace-rb/issues/3582
[#3585]: https://github.com/DataDog/dd-trace-rb/issues/3585
[#3587]: https://github.com/DataDog/dd-trace-rb/issues/3587
[#3597]: https://github.com/DataDog/dd-trace-rb/issues/3597
[#3598]: https://github.com/DataDog/dd-trace-rb/issues/3598
[#3610]: https://github.com/DataDog/dd-trace-rb/issues/3610
[#3616]: https://github.com/DataDog/dd-trace-rb/issues/3616
[#3617]: https://github.com/DataDog/dd-trace-rb/issues/3617
[#3618]: https://github.com/DataDog/dd-trace-rb/issues/3618
[#3619]: https://github.com/DataDog/dd-trace-rb/issues/3619
[#3621]: https://github.com/DataDog/dd-trace-rb/issues/3621
[#3623]: https://github.com/DataDog/dd-trace-rb/issues/3623
[#3624]: https://github.com/DataDog/dd-trace-rb/issues/3624
[#3627]: https://github.com/DataDog/dd-trace-rb/issues/3627
[#3630]: https://github.com/DataDog/dd-trace-rb/issues/3630
[#3631]: https://github.com/DataDog/dd-trace-rb/issues/3631
[#3645]: https://github.com/DataDog/dd-trace-rb/issues/3645
[#3651]: https://github.com/DataDog/dd-trace-rb/issues/3651
[#3657]: https://github.com/DataDog/dd-trace-rb/issues/3657
[#3664]: https://github.com/DataDog/dd-trace-rb/issues/3664
[#3672]: https://github.com/DataDog/dd-trace-rb/issues/3672
[#3695]: https://github.com/DataDog/dd-trace-rb/issues/3695
[#3706]: https://github.com/DataDog/dd-trace-rb/issues/3706
[#3709]: https://github.com/DataDog/dd-trace-rb/issues/3709
[#3718]: https://github.com/DataDog/dd-trace-rb/issues/3718
[#3720]: https://github.com/DataDog/dd-trace-rb/issues/3720
[#3725]: https://github.com/DataDog/dd-trace-rb/issues/3725
[#3729]: https://github.com/DataDog/dd-trace-rb/issues/3729
[#3730]: https://github.com/DataDog/dd-trace-rb/issues/3730
[#3731]: https://github.com/DataDog/dd-trace-rb/issues/3731
[#3743]: https://github.com/DataDog/dd-trace-rb/issues/3743
[#3749]: https://github.com/DataDog/dd-trace-rb/issues/3749
[#3750]: https://github.com/DataDog/dd-trace-rb/issues/3750
[#3753]: https://github.com/DataDog/dd-trace-rb/issues/3753
[#3757]: https://github.com/DataDog/dd-trace-rb/issues/3757
[#3759]: https://github.com/DataDog/dd-trace-rb/issues/3759
[#3769]: https://github.com/DataDog/dd-trace-rb/issues/3769
[#3770]: https://github.com/DataDog/dd-trace-rb/issues/3770
[#3772]: https://github.com/DataDog/dd-trace-rb/issues/3772
[#3774]: https://github.com/DataDog/dd-trace-rb/issues/3774
[#3776]: https://github.com/DataDog/dd-trace-rb/issues/3776
[#3779]: https://github.com/DataDog/dd-trace-rb/issues/3779
[#3785]: https://github.com/DataDog/dd-trace-rb/issues/3785
[#3789]: https://github.com/DataDog/dd-trace-rb/issues/3789
[#3790]: https://github.com/DataDog/dd-trace-rb/issues/3790
[#3793]: https://github.com/DataDog/dd-trace-rb/issues/3793
[#3795]: https://github.com/DataDog/dd-trace-rb/issues/3795
[#3797]: https://github.com/DataDog/dd-trace-rb/issues/3797
[#3798]: https://github.com/DataDog/dd-trace-rb/issues/3798
[#3799]: https://github.com/DataDog/dd-trace-rb/issues/3799
[#3805]: https://github.com/DataDog/dd-trace-rb/issues/3805
[#3809]: https://github.com/DataDog/dd-trace-rb/issues/3809
[#3812]: https://github.com/DataDog/dd-trace-rb/issues/3812
[#3813]: https://github.com/DataDog/dd-trace-rb/issues/3813
[#3814]: https://github.com/DataDog/dd-trace-rb/issues/3814
[#3826]: https://github.com/DataDog/dd-trace-rb/issues/3826
[#3837]: https://github.com/DataDog/dd-trace-rb/issues/3837
[#3839]: https://github.com/DataDog/dd-trace-rb/issues/3839
[#3841]: https://github.com/DataDog/dd-trace-rb/issues/3841
[#3846]: https://github.com/DataDog/dd-trace-rb/issues/3846
[#3849]: https://github.com/DataDog/dd-trace-rb/issues/3849
[#3852]: https://github.com/DataDog/dd-trace-rb/issues/3852
[#3857]: https://github.com/DataDog/dd-trace-rb/issues/3857
[#3859]: https://github.com/DataDog/dd-trace-rb/issues/3859
[#3867]: https://github.com/DataDog/dd-trace-rb/issues/3867
[#3887]: https://github.com/DataDog/dd-trace-rb/issues/3887
[#3888]: https://github.com/DataDog/dd-trace-rb/issues/3888
[#3929]: https://github.com/DataDog/dd-trace-rb/issues/3929
[#3956]: https://github.com/DataDog/dd-trace-rb/issues/3956
[#3969]: https://github.com/DataDog/dd-trace-rb/issues/3969
[#3970]: https://github.com/DataDog/dd-trace-rb/issues/3970
[#3984]: https://github.com/DataDog/dd-trace-rb/issues/3984
[#3996]: https://github.com/DataDog/dd-trace-rb/issues/3996
[#3997]: https://github.com/DataDog/dd-trace-rb/issues/3997
[#4014]: https://github.com/DataDog/dd-trace-rb/issues/4014
[#4020]: https://github.com/DataDog/dd-trace-rb/issues/4020
[#4022]: https://github.com/DataDog/dd-trace-rb/issues/4022
[#4024]: https://github.com/DataDog/dd-trace-rb/issues/4024
[#4027]: https://github.com/DataDog/dd-trace-rb/issues/4027
[#4033]: https://github.com/DataDog/dd-trace-rb/issues/4033
[#4065]: https://github.com/DataDog/dd-trace-rb/issues/4065
[#4066]: https://github.com/DataDog/dd-trace-rb/issues/4066
[#4075]: https://github.com/DataDog/dd-trace-rb/issues/4075
[#4078]: https://github.com/DataDog/dd-trace-rb/issues/4078
[#4082]: https://github.com/DataDog/dd-trace-rb/issues/4082
[#4083]: https://github.com/DataDog/dd-trace-rb/issues/4083
[#4085]: https://github.com/DataDog/dd-trace-rb/issues/4085
[#4137]: https://github.com/DataDog/dd-trace-rb/issues/4137
[#4140]: https://github.com/DataDog/dd-trace-rb/issues/4140
[#4153]: https://github.com/DataDog/dd-trace-rb/issues/4153
[#4161]: https://github.com/DataDog/dd-trace-rb/issues/4161
[#4164]: https://github.com/DataDog/dd-trace-rb/issues/4164
[#4167]: https://github.com/DataDog/dd-trace-rb/issues/4167
[#4177]: https://github.com/DataDog/dd-trace-rb/issues/4177
[#4178]: https://github.com/DataDog/dd-trace-rb/issues/4178
[#4195]: https://github.com/DataDog/dd-trace-rb/issues/4195
[#4196]: https://github.com/DataDog/dd-trace-rb/issues/4196
[#4197]: https://github.com/DataDog/dd-trace-rb/issues/4197
[#4208]: https://github.com/DataDog/dd-trace-rb/issues/4208
[#4228]: https://github.com/DataDog/dd-trace-rb/issues/4228
[#4232]: https://github.com/DataDog/dd-trace-rb/issues/4232
[#4237]: https://github.com/DataDog/dd-trace-rb/issues/4237
[#4239]: https://github.com/DataDog/dd-trace-rb/issues/4239
[#4240]: https://github.com/DataDog/dd-trace-rb/issues/4240
[#4249]: https://github.com/DataDog/dd-trace-rb/issues/4249
[#4257]: https://github.com/DataDog/dd-trace-rb/issues/4257
[#4266]: https://github.com/DataDog/dd-trace-rb/issues/4266
[#4272]: https://github.com/DataDog/dd-trace-rb/issues/4272
[#4283]: https://github.com/DataDog/dd-trace-rb/issues/4283
[#4285]: https://github.com/DataDog/dd-trace-rb/issues/4285
[#4288]: https://github.com/DataDog/dd-trace-rb/issues/4288
[#4292]: https://github.com/DataDog/dd-trace-rb/issues/4292
[#4301]: https://github.com/DataDog/dd-trace-rb/issues/4301
[#4303]: https://github.com/DataDog/dd-trace-rb/issues/4303
[#4311]: https://github.com/DataDog/dd-trace-rb/issues/4311
[#4321]: https://github.com/DataDog/dd-trace-rb/issues/4321
[#4323]: https://github.com/DataDog/dd-trace-rb/issues/4323
[#4346]: https://github.com/DataDog/dd-trace-rb/issues/4346
[#4352]: https://github.com/DataDog/dd-trace-rb/issues/4352
[#4353]: https://github.com/DataDog/dd-trace-rb/issues/4353
[#4360]: https://github.com/DataDog/dd-trace-rb/issues/4360
[#4363]: https://github.com/DataDog/dd-trace-rb/issues/4363
[#4391]: https://github.com/DataDog/dd-trace-rb/issues/4391
[#4398]: https://github.com/DataDog/dd-trace-rb/issues/4398
[#4399]: https://github.com/DataDog/dd-trace-rb/issues/4399
[#4406]: https://github.com/DataDog/dd-trace-rb/issues/4406
[#4411]: https://github.com/DataDog/dd-trace-rb/issues/4411
[#4422]: https://github.com/DataDog/dd-trace-rb/issues/4422
[#4424]: https://github.com/DataDog/dd-trace-rb/issues/4424
[#4425]: https://github.com/DataDog/dd-trace-rb/issues/4425
[#4426]: https://github.com/DataDog/dd-trace-rb/issues/4426
[#4437]: https://github.com/DataDog/dd-trace-rb/issues/4437
[@AdrianLC]: https://github.com/AdrianLC
[@Azure7111]: https://github.com/Azure7111
[@BabyGroot]: https://github.com/BabyGroot
[@DocX]: https://github.com/DocX
[@Drowze]: https://github.com/Drowze
[@EpiFouloux]: https://github.com/EpiFouloux
[@EvNomad]: https://github.com/EvNomad
[@HeyNonster]: https://github.com/HeyNonster
[@HoneyryderChuck]: https://github.com/HoneyryderChuck
[@JamesHarker]: https://github.com/JamesHarker
[@Jared-Prime]: https://github.com/Jared-Prime
[@Joas1988]: https://github.com/Joas1988
[@JustSnow]: https://github.com/JustSnow
[@KJTsanaktsidis]: https://github.com/KJTsanaktsidis
[@KieranP]: https://github.com/KieranP
[@MMartyn]: https://github.com/MMartyn
[@NobodysNightmare]: https://github.com/NobodysNightmare
[@Redapted]: https://github.com/Redapted
[@Sticksword]: https://github.com/Sticksword
[@Supy]: https://github.com/Supy
[@Yurokle]: https://github.com/Yurokle
[@ZimbiX]: https://github.com/ZimbiX
[@agirlnamedsophia]: https://github.com/agirlnamedsophia
[@agrobbin]: https://github.com/agrobbin
[@ahammel]: https://github.com/ahammel
[@ahorner]: https://github.com/ahorner
[@al-kudryavtsev]: https://github.com/al-kudryavtsev
[@albertvaka]: https://github.com/albertvaka
[@alksl]: https://github.com/alksl
[@alloy]: https://github.com/alloy
[@aurelian]: https://github.com/aurelian
[@awendt]: https://github.com/awendt
[@bartekbsh]: https://github.com/bartekbsh
[@benhutton]: https://github.com/benhutton
[@bensheldon]: https://github.com/bensheldon
[@bheemreddy181]: https://github.com/bheemreddy181
[@blaines]: https://github.com/blaines
[@brafales]: https://github.com/brafales
[@bravehager]: https://github.com/bravehager
[@bzf]: https://github.com/bzf
[@callumj]: https://github.com/callumj
[@caramcc]: https://github.com/caramcc
[@carlallen]: https://github.com/carlallen
[@chychkan]: https://github.com/chychkan
[@cjford]: https://github.com/cjford
[@ck3g]: https://github.com/ck3g
[@components]: https://github.com/components
[@coneill-enhance]: https://github.com/coneill-enhance
[@cswatt]: https://github.com/cswatt
[@cwoodcox]: https://github.com/cwoodcox
[@danhodge]: https://github.com/danhodge
[@dasch]: https://github.com/dasch
[@dim]: https://github.com/dim
[@dirk]: https://github.com/dirk
[@djmb]: https://github.com/djmb
[@dorner]: https://github.com/dorner
[@drcapulet]: https://github.com/drcapulet
[@dudo]: https://github.com/dudo
[@e1senh0rn]: https://github.com/e1senh0rn
[@ecdemis123]: https://github.com/ecdemis123
[@elliterate]: https://github.com/elliterate
[@elyalvarado]: https://github.com/elyalvarado
[@ericmustin]: https://github.com/ericmustin
[@erict-square]: https://github.com/erict-square
[@errriclee]: https://github.com/errriclee
[@evan-waters]: https://github.com/evan-waters
[@fledman]: https://github.com/fledman
[@frsantos]: https://github.com/frsantos
[@fteem]: https://github.com/fteem
[@gaborszakacs]: https://github.com/gaborszakacs
[@giancarlocosta]: https://github.com/giancarlocosta
[@gingerlime]: https://github.com/gingerlime
[@gkampjes]: https://github.com/gkampjes
[@gottfrois]: https://github.com/gottfrois
[@guizmaii]: https://github.com/guizmaii
[@hatstand]: https://github.com/hatstand
[@hawknewton]: https://github.com/hawknewton
[@henrich-m]: https://github.com/henrich-m
[@hs-bguven]: https://github.com/hs-bguven
[@illdelph]: https://github.com/illdelph
[@ioquatix]: https://github.com/ioquatix
[@ixti]: https://github.com/ixti
[@jamiehodge]: https://github.com/jamiehodge
[@janz93]: https://github.com/janz93
[@jeffjo]: https://github.com/jeffjo
[@jennchenn]: https://github.com/jennchenn
[@jfrancoist]: https://github.com/jfrancoist
[@joeyAghion]: https://github.com/joeyAghion
[@jpaulgs]: https://github.com/jpaulgs
[@justinhoward]: https://github.com/justinhoward
[@jvalanen]: https://github.com/jvalanen
[@kelvin-acosta]: https://github.com/kelvin-acosta
[@kexoth]: https://github.com/kexoth
[@kissrobber]: https://github.com/kissrobber
[@kitop]: https://github.com/kitop
[@letiesperon]: https://github.com/letiesperon
[@link04]: https://github.com/link04
[@lloeki]: https://github.com/lloeki
[@mantrala]: https://github.com/mantrala
[@marcotc]: https://github.com/marcotc
[@marocchino]: https://github.com/marocchino
[@masato-hi]: https://github.com/masato-hi
[@matchbookmac]: https://github.com/matchbookmac
[@mberlanda]: https://github.com/mberlanda
[@mdehoog]: https://github.com/mdehoog
[@mdross95]: https://github.com/mdross95
[@michaelkl]: https://github.com/michaelkl
[@miketheman]: https://github.com/miketheman
[@mriddle]: https://github.com/mriddle
[@mscrivo]: https://github.com/mscrivo
[@mstruve]: https://github.com/mstruve
[@mustela]: https://github.com/mustela
[@nic-lan]: https://github.com/nic-lan
[@noma4i]: https://github.com/noma4i
[@norbertnytko]: https://github.com/norbertnytko
[@orekyuu]: https://github.com/orekyuu
[@palin]: https://github.com/palin
[@pj0tr]: https://github.com/pj0tr
[@psycholein]: https://github.com/psycholein
[@pzaich]: https://github.com/pzaich
[@rahul342]: https://github.com/rahul342
[@randy-girard]: https://github.com/randy-girard
[@renchap]: https://github.com/renchap
[@ricbartm]: https://github.com/ricbartm
[@roccoblues]: https://github.com/roccoblues
[@rqz13]: https://github.com/rqz13
[@saturnflyer]: https://github.com/saturnflyer
[@sco11morgan]: https://github.com/sco11morgan
[@senny]: https://github.com/senny
[@seuros]: https://github.com/seuros
[@shayonj]: https://github.com/shayonj
[@sinsoku]: https://github.com/sinsoku
[@skcc321]: https://github.com/skcc321
[@soulcutter]: https://github.com/soulcutter
[@sponomarev]: https://github.com/sponomarev
[@stefanahman]: https://github.com/stefanahman
[@steveh]: https://github.com/steveh
[@stormsilver]: https://github.com/stormsilver
[@sullimander]: https://github.com/sullimander
[@tjgrathwell]: https://github.com/tjgrathwell
[@tjwp]: https://github.com/tjwp
[@tomasv]: https://github.com/tomasv
[@tomgi]: https://github.com/tomgi
[@tonypinder]: https://github.com/tonypinder
[@twe4ked]: https://github.com/twe4ked
[@undergroundwebdesigns]: https://github.com/undergroundwebdesigns
[@vramaiah]: https://github.com/vramaiah
[@walterking]: https://github.com/walterking
[@y-yagi]: https://github.com/y-yagi
[@yujideveloper]: https://github.com/yujideveloper
[@yukimurasawa]: https://github.com/yukimurasawa
[@zachmccormick]: https://github.com/zachmccormick<|MERGE_RESOLUTION|>--- conflicted
+++ resolved
@@ -2,11 +2,10 @@
 
 ## [Unreleased]
 
-<<<<<<< HEAD
-### Added
-
-* Tracing: Added support for Opentelemetry Baggage extraction and injection by default.
-=======
+### Added
+
+* Tracing: Added support for W3C Baggage extraction and injection by default.
+* Tracing: Adds api method to access and modify baggage object.
 ## [2.12.1] - 2025-03-05
 
 ### Fixed
@@ -48,7 +47,6 @@
 ### Removed
 
 * Tracing: Remove peer services by default ([#3846][])
->>>>>>> bba20bff
 
 ## [2.10.0] - 2025-02-04
 
