--- conflicted
+++ resolved
@@ -4,7 +4,6 @@
 
 ## [Unreleased (beta)]
 
-<<<<<<< HEAD
 ## [0.15.0.beta1] - 2018-08-15
 
 Release notes: https://github.com/DataDog/dd-trace-rb/releases/tag/v0.15.0.beta1
@@ -14,7 +13,7 @@
 ### Changed
 
 - Reduced locking to improve multithreaded performance (#506)
-=======
+
 ## [0.14.2] - 2018-08-23
 
 Release notes: https://github.com/DataDog/dd-trace-rb/releases/tag/v0.14.2
@@ -25,7 +24,6 @@
 
 - Sampling priority from request headers not being used (#521)  
 
->>>>>>> dab4f5b4
 
 ## [0.14.1] - 2018-08-21
 
