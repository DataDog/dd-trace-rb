module Datadog
  module Profiling
    class Exporter
      PROFILE_DURATION_THRESHOLD_SECONDS: 1

      private

      attr_reader pprof_recorder: Datadog::Profiling::StackRecorder
      attr_reader info_collector: Datadog::Profiling::Collectors::Info
      attr_reader code_provenance_collector: Datadog::Profiling::Collectors::CodeProvenance?
      attr_reader minimum_duration_seconds: ::Integer
      attr_reader time_provider: untyped
      attr_reader last_flush_finish_at: ::Time?
      attr_reader created_at: ::Time
      attr_reader internal_metadata: ::Hash[::Symbol, untyped]

      public

      def initialize: (
        pprof_recorder: Datadog::Profiling::StackRecorder,
<<<<<<< HEAD
        info_collector: Datadog::Profiling::Collectors::Info,
=======
        worker: Datadog::Profiling::Collectors::CpuAndWallTimeWorker,
>>>>>>> 65f12dd2
        code_provenance_collector: Datadog::Profiling::Collectors::CodeProvenance?,
        internal_metadata: ::Hash[::Symbol, untyped],
        ?minimum_duration_seconds: ::Integer,
        ?time_provider: untyped
      ) -> void

      def flush: () -> Datadog::Profiling::Flush?

      def can_flush?: () -> bool

      def reset_after_fork: () -> void

      private

      def duration_below_threshold?: (::Time start, ::Time finish) -> bool
    end
  end
end<|MERGE_RESOLUTION|>--- conflicted
+++ resolved
@@ -18,11 +18,8 @@
 
       def initialize: (
         pprof_recorder: Datadog::Profiling::StackRecorder,
-<<<<<<< HEAD
+        worker: Datadog::Profiling::Collectors::CpuAndWallTimeWorker,
         info_collector: Datadog::Profiling::Collectors::Info,
-=======
-        worker: Datadog::Profiling::Collectors::CpuAndWallTimeWorker,
->>>>>>> 65f12dd2
         code_provenance_collector: Datadog::Profiling::Collectors::CodeProvenance?,
         internal_metadata: ::Hash[::Symbol, untyped],
         ?minimum_duration_seconds: ::Integer,
