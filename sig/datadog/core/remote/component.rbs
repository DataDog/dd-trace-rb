module Datadog
  module Core
    module Remote
      class Component
        BARRIER_TIMEOUT: Barrier::timeout_s

        attr_reader client: Datadog::Core::Remote::Client
        attr_reader worker: Datadog::Core::Remote::Worker
        attr_reader healthy: bool
<<<<<<< HEAD
        attr_reader logger: ::Logger

        @barrier: Barrier
        @logger: ::Logger

        def initialize: (untyped settings, Datadog::Core::Remote::Client::Capabilities capabilities, Datadog::Core::Configuration::AgentSettingsResolver::AgentSettings agent_settings, logger: ::Logger) -> void
=======
        attr_reader logger: Core::Logger

        @barrier: Barrier
        @logger: Core::Logger

        def initialize: (untyped settings, Datadog::Core::Remote::Client::Capabilities capabilities, Datadog::Core::Configuration::AgentSettingsResolver::AgentSettings agent_settings, logger: Core::Logger) -> void
>>>>>>> 5701a10c

        def start: -> void

        def started?: -> bool

        def barrier: (Symbol) -> Symbol

        def sync: () -> void

        def shutdown!: () -> void

        def self.build: (
          untyped settings,
          Datadog::Core::Configuration::AgentSettingsResolver::AgentSettings agent_settings,
<<<<<<< HEAD
          logger: ::Logger,
=======
          logger: Core::Logger,
>>>>>>> 5701a10c
          telemetry: Datadog::Core::Telemetry::Component
        ) -> Datadog::Core::Remote::Component?

        class Barrier
          type timeout_s = ::Integer | ::Float

          @once: bool
          @timeout: timeout_s?

          @mutex: ::Thread::Mutex
          @condition: ::Thread::ConditionVariable

          def initialize: (?timeout_s? timeout) -> void

          def wait_once: (?timeout_s? timeout) -> Symbol
          def lift: () -> void
        end
      end
    end
  end
end<|MERGE_RESOLUTION|>--- conflicted
+++ resolved
@@ -7,21 +7,12 @@
         attr_reader client: Datadog::Core::Remote::Client
         attr_reader worker: Datadog::Core::Remote::Worker
         attr_reader healthy: bool
-<<<<<<< HEAD
-        attr_reader logger: ::Logger
-
-        @barrier: Barrier
-        @logger: ::Logger
-
-        def initialize: (untyped settings, Datadog::Core::Remote::Client::Capabilities capabilities, Datadog::Core::Configuration::AgentSettingsResolver::AgentSettings agent_settings, logger: ::Logger) -> void
-=======
         attr_reader logger: Core::Logger
 
         @barrier: Barrier
         @logger: Core::Logger
 
         def initialize: (untyped settings, Datadog::Core::Remote::Client::Capabilities capabilities, Datadog::Core::Configuration::AgentSettingsResolver::AgentSettings agent_settings, logger: Core::Logger) -> void
->>>>>>> 5701a10c
 
         def start: -> void
 
@@ -36,11 +27,7 @@
         def self.build: (
           untyped settings,
           Datadog::Core::Configuration::AgentSettingsResolver::AgentSettings agent_settings,
-<<<<<<< HEAD
-          logger: ::Logger,
-=======
           logger: Core::Logger,
->>>>>>> 5701a10c
           telemetry: Datadog::Core::Telemetry::Component
         ) -> Datadog::Core::Remote::Component?
 
