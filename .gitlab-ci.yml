stages:
  - manual-images
  - package
  - integration-tests
  - deploy
  - macrobenchmarks
  - microbenchmarks
  - benchmarks

include:
  - remote: https://gitlab-templates.ddbuild.io/apm/packaging.yml
  - local: ".gitlab/benchmarks.yml"
  - local: ".gitlab/onboarding_tests.yml"

variables:
  DOWNSTREAM_BRANCH:
    value: "master"
    description: "Run a specific datadog-reliability-env branch downstream"
  RUBY_CUSTOM_IMAGE_BASE: $DOCKER_REGISTRY/ci/dd-trace-rb/custom_ruby

default:
  tags: ["runner:main", "size:large"]

.build-image-base:
  stage: manual-images
  rules:
    - if: $CI_PIPELINE_SOURCE == "merge_request_event" || $CI_PIPELINE_SOURCE == "push"
      changes:
        - .gitlab/Dockerfile-*
      when: manual
      allow_failure: true
  image: $DOCKER_REGISTRY/docker:20.10.13
  parallel:
    matrix:
      # ADD NEW RUBIES HERE
      - RUBY_VERSION: ["3.2.2", "3.1.4", "3.0.6", "2.7.8"]
  script:
    - >
      docker build
      --tag $RUBY_CUSTOM_IMAGE_BASE/$RUBY_VERSION-$ARCHITECTURE:$CI_PIPELINE_ID
      --file .gitlab/Dockerfile-$RUBY_VERSION
      .
    - docker push --all-tags $RUBY_CUSTOM_IMAGE_BASE/$RUBY_VERSION-$ARCHITECTURE

build-image-amd64:
  extends: .build-image-base
  tags: ["runner:docker"]
  variables:
    ARCHITECTURE: amd64

build-image-arm64:
  extends: .build-image-base
  tags: ["runner:docker-arm", "platform:arm64"]
  variables:
    ARCHITECTURE: arm64

promote-image:
  stage: manual-images
  when: manual
  tags: ["runner:docker"]
  image: $DOCKER_REGISTRY/docker:20.10.13
  parallel:
    matrix:
      # ADD NEW RUBIES HERE
      - RUBY_VERSION: ["3.2.2", "3.1.4", "3.0.6", "2.7.8"]
        ARCHITECTURE: ["amd64", "arm64"]
  script:
    - docker pull $RUBY_CUSTOM_IMAGE_BASE/$RUBY_VERSION-$ARCHITECTURE:$CI_PIPELINE_ID
    - docker tag $RUBY_CUSTOM_IMAGE_BASE/$RUBY_VERSION-$ARCHITECTURE:$CI_PIPELINE_ID $RUBY_CUSTOM_IMAGE_BASE/$RUBY_VERSION-$ARCHITECTURE:current
    - docker push $RUBY_CUSTOM_IMAGE_BASE/$RUBY_VERSION-$ARCHITECTURE:current

build-gem:
  image: $DOCKER_REGISTRY/images/mirror/ruby:3.2.2
  stage: package
  rules:
    - if: $CI_PIPELINE_SOURCE == "schedule"
      when: never
    - if: $CI_COMMIT_TAG
      when: on_success
    - if: $CI_COMMIT_BRANCH == 'master'
      when: on_success
    - when: manual
      allow_failure: true
  script:
<<<<<<< HEAD
    # This would install all dependencies
    - .gitlab/prepare_pkg_directory.sh
    - ruby pkg/install_ddtrace_deps.rb debase-ruby_core_source libdatadog libddwaf msgpack ffi ddtrace
=======
    - |
      if [ -z "$CI_COMMIT_TAG" ]; then
        echo CI_JOB_ID=$CI_JOB_ID
        echo CI_COMMIT_REF_NAME=$CI_COMMIT_REF_NAME
        echo CI_COMMIT_SHA=$CI_COMMIT_SHA

        .gitlab/patch_gem_version.sh glci $CI_JOB_ID $CI_COMMIT_REF_NAME $CI_COMMIT_SHA
      fi
    - bundle install && bundle exec rake build
    - mkdir -p tmp && ruby -Ilib -rddtrace/version -e 'puts Gem::Version.new(DDTrace::VERSION::STRING).to_s' >> tmp/version.txt
>>>>>>> 03023e49
  artifacts:
    paths:
      - pkg
      - tmp
      - lib/ddtrace/version.rb

.install-dependencies:
  parallel:
    matrix:
      - RUBY_VERSION: ["2.7.8", "3.0.6", "3.1.4", "3.2.2"]
  stage: package
  needs:
    - build-gem
  script:
    - export RUBY_PACKAGE_VERSION=$(cat tmp/version.txt)
    - export DDTRACE_GEM_LOCATION=$(readlink -f pkg/ddtrace-*.gem)
    - ruby .gitlab/install_ddtrace_deps.rb
  artifacts:
    paths:
      - pkg
      - tmp
      - lib/ddtrace/version.rb

install-dependencies-amd64:
  extends: .install-dependencies
  image: $RUBY_CUSTOM_IMAGE_BASE/$RUBY_VERSION-amd64:current
  tags: ["runner:main"]

install-dependencies-arm64:
  extends: .install-dependencies
  image: $RUBY_CUSTOM_IMAGE_BASE/$RUBY_VERSION-arm64:current
  tags: ["arch:arm64"]

package-amd64:
  extends: .package
  needs:
    - build-gem
    - install-dependencies-amd64
  script:
    - ls ../pkg
    - cp ../lib-injection/host_inject.rb ../tmp
    - export RUBY_PACKAGE_VERSION=$(cat ../tmp/version.txt)
    - ../.gitlab/build-deb-rpm.sh

package-arm64:
  extends: .package-arm
  needs:
    - build-gem
    - install-dependencies-arm64
  script:
    - ls ../pkg
    - cp ../lib-injection/host_inject.rb ../tmp
    - export RUBY_PACKAGE_VERSION=$(cat ../tmp/version.txt)
    - ../.gitlab/build-deb-rpm.sh

onboarding_tests:
  extends: .base_job_onboarding_tests
  stage: integration-tests
  needs: [ package-amd64, package-arm64]
  allow_failure: false
  variables:
    TEST_LIBRARY: ruby
    ONBOARDING_FILTER_ENV: prod
  parallel:
      matrix:
        - ONBOARDING_FILTER_WEBLOG: [test-app-ruby]
          SCENARIO: [SIMPLE_HOST_AUTO_INJECTION]
        - ONBOARDING_FILTER_WEBLOG: [test-app-ruby-container]
          SCENARIO: [SIMPLE_CONTAINER_AUTO_INJECTION]
  script:
    - git clone https://git@github.com/DataDog/system-tests.git system-tests
    - cp packaging/*.rpm system-tests/binaries
    - cp packaging/*.deb system-tests/binaries
    - ls system-tests/binaries
    - cd system-tests
    - ./build.sh -i runner
    - timeout 2700s ./run.sh $SCENARIO --vm-weblog ${ONBOARDING_FILTER_WEBLOG} --vm-env prod --vm-library ${TEST_LIBRARY} --vm-provider aws --vm-skip-branches ubuntu18_amd64

.release-package:
  stage: deploy
  variables:
    PRODUCT_NAME: auto_inject-ruby

deploy_to_reliability_env:
  stage: deploy
  rules:
    - if: $CI_PIPELINE_SOURCE == "schedule"
      when: on_success
    - when: manual
      allow_failure: true
  trigger:
    project: DataDog/apm-reliability/datadog-reliability-env
    branch: $DOWNSTREAM_BRANCH
  variables:
    UPSTREAM_BRANCH: $CI_COMMIT_REF_NAME
    UPSTREAM_PROJECT_ID: $CI_PROJECT_ID
    UPSTREAM_PROJECT_NAME: $CI_PROJECT_NAME
    UPSTREAM_COMMIT_SHA: $CI_COMMIT_SHA

deploy_to_docker_registries:
  stage: deploy
  rules:
    - if: "$POPULATE_CACHE"
      when: never
    - if: "$CI_COMMIT_TAG =~ /^v.*/"
      when: delayed
      start_in: 1 day
    - when: manual
      allow_failure: true
  trigger:
    project: DataDog/public-images
    branch: main
    strategy: depend
  variables:
    IMG_SOURCES: ghcr.io/datadog/dd-trace-rb/dd-lib-ruby-init:$CI_COMMIT_TAG
    IMG_DESTINATIONS: dd-lib-ruby-init:$CI_COMMIT_TAG
    IMG_SIGNING: "false"

deploy_latest_tag_to_docker_registries:
  stage: deploy
  rules:
    - if: "$POPULATE_CACHE"
      when: never
    - if: "$CI_COMMIT_TAG =~ /^v.*/"
      when: delayed
      start_in: 1 day
    - when: manual
      allow_failure: true
  trigger:
    project: DataDog/public-images
    branch: main
    strategy: depend
  variables:
    IMG_SOURCES: ghcr.io/datadog/dd-trace-rb/dd-lib-ruby-init:$CI_COMMIT_TAG
    IMG_DESTINATIONS: dd-lib-ruby-init:latest
    IMG_SIGNING: "false"<|MERGE_RESOLUTION|>--- conflicted
+++ resolved
@@ -82,11 +82,6 @@
     - when: manual
       allow_failure: true
   script:
-<<<<<<< HEAD
-    # This would install all dependencies
-    - .gitlab/prepare_pkg_directory.sh
-    - ruby pkg/install_ddtrace_deps.rb debase-ruby_core_source libdatadog libddwaf msgpack ffi ddtrace
-=======
     - |
       if [ -z "$CI_COMMIT_TAG" ]; then
         echo CI_JOB_ID=$CI_JOB_ID
@@ -97,7 +92,6 @@
       fi
     - bundle install && bundle exec rake build
     - mkdir -p tmp && ruby -Ilib -rddtrace/version -e 'puts Gem::Version.new(DDTrace::VERSION::STRING).to_s' >> tmp/version.txt
->>>>>>> 03023e49
   artifacts:
     paths:
       - pkg
