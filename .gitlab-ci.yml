stages:
  - manual-images
  - package
  - integration-tests
  - deploy
  - macrobenchmarks
  - microbenchmarks
  - benchmarks

include:
  - remote: https://gitlab-templates.ddbuild.io/apm/packaging.yml
  - local: ".gitlab/benchmarks.yml"
  - local: ".gitlab/onboarding_tests.yml"

variables:
  DOWNSTREAM_BRANCH:
    value: "master"
    description: "Run a specific datadog-reliability-env branch downstream"
  RUBY_CUSTOM_IMAGE_BASE: $DOCKER_REGISTRY/ci/dd-trace-rb/custom_ruby

default:
  tags: ["runner:main", "size:large"]

.build-image-base:
  stage: manual-images
  rules:
    - if: $CI_PIPELINE_SOURCE == "merge_request_event" || $CI_PIPELINE_SOURCE == "push"
      changes:
        - .gitlab/Dockerfile-*
      when: manual
      allow_failure: true
  image: $DOCKER_REGISTRY/docker:20.10.13
  parallel:
    matrix:
      # ADD NEW RUBIES HERE
      - RUBY_VERSION: ["3.2.2", "3.1.4", "3.0.6", "2.7.8"]
  script:
    - >
      docker build
      --tag $RUBY_CUSTOM_IMAGE_BASE/$RUBY_VERSION-$ARCHITECTURE:$CI_PIPELINE_ID
      --file .gitlab/Dockerfile-$RUBY_VERSION
      .
    - docker push --all-tags $RUBY_CUSTOM_IMAGE_BASE/$RUBY_VERSION-$ARCHITECTURE

build-image-amd64:
  extends: .build-image-base
  tags: ["runner:docker"]
  variables:
    ARCHITECTURE: amd64

build-image-arm64:
  extends: .build-image-base
  tags: ["runner:docker-arm", "platform:arm64"]
  variables:
    ARCHITECTURE: arm64

promote-image:
  stage: manual-images
  when: manual
  tags: ["runner:docker"]
  image: $DOCKER_REGISTRY/docker:20.10.13
  parallel:
    matrix:
      # ADD NEW RUBIES HERE
      - RUBY_VERSION: ["3.2.2", "3.1.4", "3.0.6", "2.7.8"]
        ARCHITECTURE: ["amd64", "arm64"]
  script:
    - docker pull $RUBY_CUSTOM_IMAGE_BASE/$RUBY_VERSION-$ARCHITECTURE:$CI_PIPELINE_ID
    - docker tag $RUBY_CUSTOM_IMAGE_BASE/$RUBY_VERSION-$ARCHITECTURE:$CI_PIPELINE_ID $RUBY_CUSTOM_IMAGE_BASE/$RUBY_VERSION-$ARCHITECTURE:current
    - docker push $RUBY_CUSTOM_IMAGE_BASE/$RUBY_VERSION-$ARCHITECTURE:current

build-gem:
  image: $DOCKER_REGISTRY/images/mirror/ruby:3.2.2
  stage: package
  rules:
    - if: $CI_PIPELINE_SOURCE == "schedule"
      when: on_success
    - if: $CI_COMMIT_TAG
      when: on_success
    - if: $CI_COMMIT_BRANCH == 'master'
      when: on_success
    - when: manual
      allow_failure: true
  script:
    - |
      if [ -z "$CI_COMMIT_TAG" ]; then
        echo CI_JOB_ID=$CI_JOB_ID
        echo CI_COMMIT_REF_NAME=$CI_COMMIT_REF_NAME
        echo CI_COMMIT_SHA=$CI_COMMIT_SHA

        .gitlab/patch_gem_version.sh glci $CI_JOB_ID $CI_COMMIT_REF_NAME $CI_COMMIT_SHA
      fi
<<<<<<< HEAD
    - bundle install && bundle exec rake build
    - mkdir -p tmp && ruby -Ilib -rdatadog/version -e 'puts Gem::Version.new(Datadog::VERSION::STRING).to_s' >> tmp/version.txt
=======
    - bundle install && chmod go-w -R . && bundle exec rake build
    - mkdir -p tmp && ruby -Ilib -rddtrace/version -e 'puts Gem::Version.new(DDTrace::VERSION::STRING).to_s' >> tmp/version.txt
>>>>>>> 210ed968
  artifacts:
    paths:
      - pkg
      - tmp
      - lib/datadog/version.rb

.install-dependencies:
  parallel:
    matrix:
      - RUBY_VERSION: ["2.7.8", "3.0.6", "3.1.4", "3.2.2"]
  stage: package
  needs:
    - build-gem
  script:
    - export RUBY_PACKAGE_VERSION=$(cat tmp/version.txt)
    - export DATADOG_GEM_LOCATION=$(readlink -f pkg/datadog-*.gem)
    - ruby .gitlab/install_datadog_deps.rb
  artifacts:
    paths:
      - pkg
      - tmp
      - lib/datadog/version.rb

install-dependencies-amd64:
  extends: .install-dependencies
  image: $RUBY_CUSTOM_IMAGE_BASE/$RUBY_VERSION-amd64:current
  tags: ["runner:main"]

install-dependencies-arm64:
  extends: .install-dependencies
  image: $RUBY_CUSTOM_IMAGE_BASE/$RUBY_VERSION-arm64:current
  tags: ["arch:arm64"]

package-amd64:
  extends: .package
  needs:
    - build-gem
    - install-dependencies-amd64
  script:
    - ls ../pkg
    - cp ../lib-injection/host_inject.rb ../tmp
    - export RUBY_PACKAGE_VERSION=$(cat ../tmp/version.txt)
    - ../.gitlab/build-deb-rpm.sh

package-arm64:
  extends: .package-arm
  needs:
    - build-gem
    - install-dependencies-arm64
  script:
    - ls ../pkg
    - cp ../lib-injection/host_inject.rb ../tmp
    - export RUBY_PACKAGE_VERSION=$(cat ../tmp/version.txt)
    - ../.gitlab/build-deb-rpm.sh

onboarding_tests:
  extends: .base_job_onboarding_tests
  stage: integration-tests
  needs: [ package-amd64, package-arm64]
  allow_failure: false
  variables:
    TEST_LIBRARY: ruby
    ONBOARDING_FILTER_ENV: prod
  parallel:
      matrix:
        - ONBOARDING_FILTER_WEBLOG: [test-app-ruby]
          SCENARIO: [SIMPLE_HOST_AUTO_INJECTION]
        - ONBOARDING_FILTER_WEBLOG: [test-app-ruby-container]
          SCENARIO: [SIMPLE_CONTAINER_AUTO_INJECTION]
  script:
    - git clone https://git@github.com/DataDog/system-tests.git system-tests
    - cp packaging/*.rpm system-tests/binaries
    - cp packaging/*.deb system-tests/binaries
    - ls system-tests/binaries
    - cd system-tests
    - ./build.sh -i runner
    - timeout 2700s ./run.sh $SCENARIO --vm-weblog ${ONBOARDING_FILTER_WEBLOG} --vm-env prod --vm-library ${TEST_LIBRARY} --vm-provider aws --vm-skip-branches ubuntu18_amd64

.release-package:
  stage: deploy
  variables:
    PRODUCT_NAME: auto_inject-ruby

deploy_to_reliability_env:
  stage: deploy
  needs: [] # This allows the job to run without prerequisites
  rules:
    - if: $CI_PIPELINE_SOURCE == "schedule"
      when: on_success
    - when: manual
      allow_failure: true
  trigger:
    project: DataDog/apm-reliability/datadog-reliability-env
    branch: $DOWNSTREAM_BRANCH
  variables:
    UPSTREAM_BRANCH: $CI_COMMIT_REF_NAME
    UPSTREAM_PROJECT_ID: $CI_PROJECT_ID
    UPSTREAM_PROJECT_NAME: $CI_PROJECT_NAME
    UPSTREAM_COMMIT_SHA: $CI_COMMIT_SHA

deploy_to_docker_registries:
  stage: deploy
  rules:
    - if: "$POPULATE_CACHE"
      when: never
    - if: "$CI_COMMIT_TAG =~ /^v.*/"
      when: delayed
      start_in: 1 day
    - when: manual
      allow_failure: true
  trigger:
    project: DataDog/public-images
    branch: main
    strategy: depend
  variables:
    IMG_SOURCES: ghcr.io/datadog/dd-trace-rb/dd-lib-ruby-init:$CI_COMMIT_TAG
    IMG_DESTINATIONS: dd-lib-ruby-init:$CI_COMMIT_TAG
    IMG_SIGNING: "false"

deploy_latest_tag_to_docker_registries:
  stage: deploy
  rules:
    - if: "$POPULATE_CACHE"
      when: never
    - if: "$CI_COMMIT_TAG =~ /^v.*/"
      when: delayed
      start_in: 1 day
    - when: manual
      allow_failure: true
  trigger:
    project: DataDog/public-images
    branch: main
    strategy: depend
  variables:
    IMG_SOURCES: ghcr.io/datadog/dd-trace-rb/dd-lib-ruby-init:$CI_COMMIT_TAG
    IMG_DESTINATIONS: dd-lib-ruby-init:latest
    IMG_SIGNING: "false"<|MERGE_RESOLUTION|>--- conflicted
+++ resolved
@@ -90,13 +90,8 @@
 
         .gitlab/patch_gem_version.sh glci $CI_JOB_ID $CI_COMMIT_REF_NAME $CI_COMMIT_SHA
       fi
-<<<<<<< HEAD
-    - bundle install && bundle exec rake build
+    - bundle install && chmod go-w -R . && bundle exec rake build
     - mkdir -p tmp && ruby -Ilib -rdatadog/version -e 'puts Gem::Version.new(Datadog::VERSION::STRING).to_s' >> tmp/version.txt
-=======
-    - bundle install && chmod go-w -R . && bundle exec rake build
-    - mkdir -p tmp && ruby -Ilib -rddtrace/version -e 'puts Gem::Version.new(DDTrace::VERSION::STRING).to_s' >> tmp/version.txt
->>>>>>> 210ed968
   artifacts:
     paths:
       - pkg
